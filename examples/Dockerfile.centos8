# ch-test-scope: standard
FROM centos:8

# This image has two purposes: (1) demonstrate we can build a CentOS 8 image
# and (2) provide avbuild environment for Charliecloud EPEL 8 RPMs.

RUN dnf -y install epel-release

# Re. ch-grow: Like apt(8), dnf/RPM like to chown(2), etc., if they believe they
# are root. This fails in an unprivileged user namespace because UID 0 is fake.
# Unlike apt, RPM makes these system calls directly, so there's no opportunity
# for kludges like linking chown(1) to true(1). For example:
#
#    Updating   : 1:dbus-1.10.24-13.el7_6.x86_64                            2/4
#  Error unpacking rpm package 1:dbus-1.10.24-13.el7_6.x86_64
#  error: unpacking of archive failed on file /usr/libexec/dbus-1/dbus-daemon-launch-helper;5cffd726:
#    Cleanup    : 1:dbus-libs-1.10.24-12.el7.x86_64                         3/4
#  error: dbus-1:1.10.24-13.el7_6.x86_64: install failed
#  error: dbus-1:1.10.24-12.el7.x86_64: erase skipped
#
# We can instead use fakeroot(1), though there seems to be a performance
# impact. In the interest of time, we demonstrate this by installing the
# openssh package, required by git, which reliably tickles the problem.
# See issue #472.
RUN          dnf -y install fakeroot
RUN fakeroot dnf -y install openssh

# 1. Install the dnf ovl plugin to work around RPMDB corruption when building
#    images with Docker and the OverlayFS storage driver.
#
# 2. Enable PowerTools repository, as some packages in EPEL depend on it. Use
#    sed(1) because we don't want to install `dnf-plugins-core` just for this.
#
<<<<<<< HEAD
RUN dnf install -y --setopt=install_weak_deps=false epel-release \
 && dnf update  -y \
 && dnf install -y --setopt=install_weak_deps=false --enablerepo=epel-playground \
                dnf-plugin-ovl \
 && dnf clean all \
 && sed -ie 's/enabled=0/enabled=1/' /etc/yum.repos.d/CentOS-PowerTools.repo

# CentOS's linker doesn't search these paths by default; add them because we
# will install stuff later into /usr/local.
RUN echo "/usr/local/lib" > /etc/ld.so.conf.d/usrlocal.conf \
 && echo "/usr/local/lib64" >> /etc/ld.so.conf.d/usrlocal.conf \
 && ldconfig
=======
RUN    dnf -y update \
    && dnf -y install --enablerepo=epel-playground dnf-plugin-ovl \
    && sed -ie 's/enabled=0/enabled=1/' /etc/yum.repos.d/CentOS-PowerTools.repo

# CentOS's linker doesn't search these paths by default; add them because we
# will install stuff later into /usr/local.
RUN    echo "/usr/local/lib" > /etc/ld.so.conf.d/usrlocal.conf \
    && echo "/usr/local/lib64" >> /etc/ld.so.conf.d/usrlocal.conf \
    && ldconfig

# Install packages needed to build el8 rpms.
RUN yum -y install \
           autoconf \
           automake \
           gcc \
           git \
           make \
           python3 \
           python3-sphinx \
           python3-sphinx_rtd_theme \
           rpm-build \
           rpmlint \
           rsync \
           wget

# Clean up.
RUN dnf clean all
>>>>>>> 0057cad8
<|MERGE_RESOLUTION|>--- conflicted
+++ resolved
@@ -22,8 +22,6 @@
 # impact. In the interest of time, we demonstrate this by installing the
 # openssh package, required by git, which reliably tickles the problem.
 # See issue #472.
-RUN          dnf -y install fakeroot
-RUN fakeroot dnf -y install openssh
 
 # 1. Install the dnf ovl plugin to work around RPMDB corruption when building
 #    images with Docker and the OverlayFS storage driver.
@@ -31,7 +29,6 @@
 # 2. Enable PowerTools repository, as some packages in EPEL depend on it. Use
 #    sed(1) because we don't want to install `dnf-plugins-core` just for this.
 #
-<<<<<<< HEAD
 RUN dnf install -y --setopt=install_weak_deps=false epel-release \
  && dnf update  -y \
  && dnf install -y --setopt=install_weak_deps=false --enablerepo=epel-playground \
@@ -44,32 +41,21 @@
 RUN echo "/usr/local/lib" > /etc/ld.so.conf.d/usrlocal.conf \
  && echo "/usr/local/lib64" >> /etc/ld.so.conf.d/usrlocal.conf \
  && ldconfig
-=======
-RUN    dnf -y update \
-    && dnf -y install --enablerepo=epel-playground dnf-plugin-ovl \
-    && sed -ie 's/enabled=0/enabled=1/' /etc/yum.repos.d/CentOS-PowerTools.repo
-
-# CentOS's linker doesn't search these paths by default; add them because we
-# will install stuff later into /usr/local.
-RUN    echo "/usr/local/lib" > /etc/ld.so.conf.d/usrlocal.conf \
-    && echo "/usr/local/lib64" >> /etc/ld.so.conf.d/usrlocal.conf \
-    && ldconfig
 
 # Install packages needed to build el8 rpms.
-RUN yum -y install \
-           autoconf \
-           automake \
-           gcc \
-           git \
-           make \
-           python3 \
-           python3-sphinx \
-           python3-sphinx_rtd_theme \
-           rpm-build \
-           rpmlint \
-           rsync \
-           wget
-
-# Clean up.
-RUN dnf clean all
->>>>>>> 0057cad8
+RUN dnf install -y --setopt=install_weak_deps=false \
+                autoconf \
+                automake \
+                gcc \
+                git \
+                make \
+                python3 \
+                python3-sphinx \
+                python3-sphinx_rtd_theme \
+                rpm-build \
+                rpmlint \
+                rsync \
+                wget \
+                fakeroot
+ && fakeroot dnf install -y openssh
+ && dnf clean all