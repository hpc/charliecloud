# ch-test-scope: full
# ch-test-arch-exclude: aarch64  # No lustre RPMS for aarch64

<<<<<<< HEAD
FROM centos8
=======
FROM centos:8
>>>>>>> 3abe323f

# Install lustre-client dependencies
RUN dnf install -y --setopt=install_weak_deps=false \
                e2fsprogs-libs \
<<<<<<< HEAD
                kernel-core \
                libyaml-devel \
                linux-firmware \
=======
                wget \
                perl \
>>>>>>> 3abe323f
 && dnf clean all

ARG LUSTRE_VERSION=2.12.4
ARG LUSTRE_URL=https://downloads.whamcloud.com/public/lustre/lustre-${LUSTRE_VERSION}/el8/client/RPMS/x86_64/

<<<<<<< HEAD
RUN wget ${LUSTRE_URL}/lustre-client-${LUSTRE_VERSION}-1.el8.x86_64.rpm \
 && wget ${LUSTRE_URL}/kmod-lustre-client-${LUSTRE_VERSION}-1.el8.x86_64.rpm \
 && rpm --install *.rpm \
=======
# The lustre-client rpm has a dependency on the kmod-lustre-client rpm, this is
# not required for our tests and frequently is incompatible with the kernel
# headers in the container, using the --nodeps flag to work around this.

# NOTE: The --nodeps flag ignores all dependencies not just kmod-lustre-client,
# this could surpress a legitimate failure at build time and lead to odd
# behavior at runtime.
RUN wget ${LUSTRE_URL}/lustre-client-${LUSTRE_VERSION}-1.el8.x86_64.rpm \
 && rpm -i --nodeps *.rpm \
>>>>>>> 3abe323f
 && rm -f *.rpm<|MERGE_RESOLUTION|>--- conflicted
+++ resolved
@@ -1,33 +1,18 @@
 # ch-test-scope: full
 # ch-test-arch-exclude: aarch64  # No lustre RPMS for aarch64
 
-<<<<<<< HEAD
-FROM centos8
-=======
 FROM centos:8
->>>>>>> 3abe323f
 
 # Install lustre-client dependencies
 RUN dnf install -y --setopt=install_weak_deps=false \
                 e2fsprogs-libs \
-<<<<<<< HEAD
-                kernel-core \
-                libyaml-devel \
-                linux-firmware \
-=======
                 wget \
                 perl \
->>>>>>> 3abe323f
  && dnf clean all
 
 ARG LUSTRE_VERSION=2.12.4
 ARG LUSTRE_URL=https://downloads.whamcloud.com/public/lustre/lustre-${LUSTRE_VERSION}/el8/client/RPMS/x86_64/
 
-<<<<<<< HEAD
-RUN wget ${LUSTRE_URL}/lustre-client-${LUSTRE_VERSION}-1.el8.x86_64.rpm \
- && wget ${LUSTRE_URL}/kmod-lustre-client-${LUSTRE_VERSION}-1.el8.x86_64.rpm \
- && rpm --install *.rpm \
-=======
 # The lustre-client rpm has a dependency on the kmod-lustre-client rpm, this is
 # not required for our tests and frequently is incompatible with the kernel
 # headers in the container, using the --nodeps flag to work around this.
@@ -37,5 +22,4 @@
 # behavior at runtime.
 RUN wget ${LUSTRE_URL}/lustre-client-${LUSTRE_VERSION}-1.el8.x86_64.rpm \
  && rpm -i --nodeps *.rpm \
->>>>>>> 3abe323f
  && rm -f *.rpm