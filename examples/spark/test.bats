--- conflicted
+++ resolved
@@ -95,13 +95,8 @@
     # start the workers
     # shellcheck disable=SC2086
     $pernode ch-run -b "$confbind" "$ch_img" -- \
-<<<<<<< HEAD
-                    /opt/spark/sbin/start-slave.sh "$master_url"
+                    /opt/spark/sbin/start-worker.sh "$master_url"
     sleep 15
-=======
-                    /opt/spark/sbin/start-worker.sh "$master_url"
-    sleep 7
->>>>>>> d06c7095
 }
 
 
