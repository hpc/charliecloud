# ch-test-scope: standard
FROM centos:7

# This image has two purposes: (1) demonstrate we can build a CentOS 7 image
# and (2) provide a build environment for Charliecloud EPEL 7 RPMs.

# Install our dependencies, ensuring we fail out if any are missing.
RUN yum install -y epel-release \
 && yum install -y --setopt=skip_missing_names_on_install=0 \
                autoconf \
                automake \
                bats \
                fakeroot \
                gcc \
                git \
                make \
                python3-devel \
                python3 \
                python36-lark-parser \
                python36-requests \
                python36-sphinx \
                python36-sphinx_rtd_theme \
                rpm-build \
                rpmlint \
                rsync \
                wget \
 && yum clean all

<<<<<<< HEAD
# We need to install epel rpm-macros after python3-devel to get the correct
# python package version for our spec file macros.
# https://lists.fedoraproject.org/archives/list/devel@lists.fedoraproject.org/thread/K4EH7V3OUFJFVL6A72IILJUA6JFX2HZW/
RUN yum install -y epel-rpm-macros
=======
# Need wheel to install bundled Lark, and the RPM version doesn't work.
RUN pip3 install wheel
>>>>>>> d9c3009f
<|MERGE_RESOLUTION|>--- conflicted
+++ resolved
@@ -26,12 +26,10 @@
                 wget \
  && yum clean all
 
-<<<<<<< HEAD
 # We need to install epel rpm-macros after python3-devel to get the correct
 # python package version for our spec file macros.
 # https://lists.fedoraproject.org/archives/list/devel@lists.fedoraproject.org/thread/K4EH7V3OUFJFVL6A72IILJUA6JFX2HZW/
 RUN yum install -y epel-rpm-macros
-=======
+
 # Need wheel to install bundled Lark, and the RPM version doesn't work.
-RUN pip3 install wheel
->>>>>>> d9c3009f
+RUN pip3 install wheel