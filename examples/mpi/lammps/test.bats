--- conflicted
+++ resolved
@@ -36,13 +36,8 @@
 
 setup () {
     scope full
-<<<<<<< HEAD
     arch_exclude aarch64  # issue #392
-    prerequisites_ok lammps
-=======
-    arch_exclude aarch64  # issue #391
     prerequisites_ok "$ch_tag"
->>>>>>> 85ebd33c
     multiprocess_ok
 }
 
