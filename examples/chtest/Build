#!/bin/bash

# Build an Alpine Linux image roughly following the chroot(2) instructions:
# https://wiki.alpinelinux.org/wiki/Installing_Alpine_Linux_in_a_chroot
#
# We deliberately do not sudo. It's a little rough around the edges, because
# apk expects root, but it better follows the principle of least privilege. We
# could tidy by using the fakeroot utility, but AFAICT that's not particularly
# common and we'd prefer not to introduce another dependency. For example,
# it's a standard tool on Debian but only in EPEL for CentOS.
#
# FIXME: Despite the guidance in the Build script API docs, this produces a
# tarball even though the process does not naturally produce one. This is
# because we are also creating some rather bizarre tar edge cases. These
# should be moved to a separate script.
#
# ch-test-scope: quick

set -ex

srcdir=$1
tarball_uncompressed=${2}.tar
tarball=${tarball_uncompressed}.gz
workdir=$3

arch=$(uname -m)
mirror=http://dl-cdn.alpinelinux.org/alpine/v3.9
# Dynamically select apk-tools-static version. We would prefer to hard-code a
# version (and upgrade on our schedule), but we can't because Alpine does not
# keep old package versions. If we try, the build breaks every few months (for
# example, see issue #242).
apk_tools=$(  wget -qO - "${mirror}/main/${arch}" \
            | grep -F apk-tools-static \
            | sed -E 's/^.*(apk-tools-static-[0-9.r-]+\.apk).*$/\1/')
img=${workdir}/img

cd "$workdir"

# "apk add" wants to install a bunch of files root:root. Thus, if we don't map
# ourselves to root:root, we get thousands of errors about "Failed to set
# ownership".
#
# For most Build scripts, we'd simply error out with missing prerequisites,
# but this is a core image that much of the test suite depends on.
ch_run="ch-run -u0 -g0 -w --no-home ${img}"

## Bootstrap base Alpine Linux.

# Download statically linked apk.
wget "${mirror}/main/${arch}/${apk_tools}"

# Bootstrap directories.
mkdir img
mkdir img/{dev,etc,proc,sys,tmp}
touch img/etc/{group,hosts,passwd,resolv.conf}

# Bootstrap static apk.
(cd img && tar xf "../${apk_tools}")
mkdir img/etc/apk
echo ${mirror}/main > img/etc/apk/repositories

# Install the base system and a dynamically linked apk.
#
# This will give a few errors about chown failures. However, the install does
# seem to work, so we ignore the failed exit code.
$ch_run -- /sbin/apk.static \
           --allow-untrusted --initdb --update-cache \
           add alpine-base apk-tools \
  || true

# Now that we've bootstrapped, we don't need apk.static any more. It wasn't
# installed using apk, so it's not in the database and can just be rm'ed.
rm img/sbin/apk.static.*

# Install packages we need for our tests.
$ch_run -- /sbin/apk add gcc make musl-dev python3 || true

# Validate the install.
$ch_run -- /sbin/apk audit --system
$ch_run -- /sbin/apk stats

# Fix permissions.
#
# Note that this removes setuid/setgid bits from a few files (and
# directories). There is not a race condition, i.e., a window where setuid
# executables could become the invoking users, which would be a security hole,
# because the setuid/setgid binaries are not group- or world-readable until
# after this chmod.
chmod -R u+rw,ug-s img


## Install our test stuff.

# Sentinel file for --no-home --bind test
echo "tmpfs and host home are not overmounted" \
  > img/home/overmount-me

# We want ch-ssh
touch img/usr/bin/ch-ssh

# Test programs.
cp -r "$srcdir" img/test
$ch_run --cd /test -- sh -c 'make clean && make'

# Fixtures for /dev cleaning.
touch img/dev/deleteme
mkdir -p img/mnt/dev
touch img/mnt/dev/dontdeleteme

# Fixture to make sure we raise hidden files in non-tarbombs.
touch img/.hiddenfile1 img/..hiddenfile2 img/...hiddenfile3

<<<<<<< HEAD
# Fixtures for bind-mounting
ln -s ../bind4 img/mnt/bind4
ln -s ./doesnotexist img/mnt/link-b0rken-rel
ln -s /doesnotexist img/mnt/link-b0rken-abs
ln -s /tmp img/mnt/link-bad-abs
ln -s ../.. img/mnt/link-bad-rel
=======
# Fixture to test resolv.conf as symlink (issue #1015).
mv img/etc/resolv.conf img/etc/resolv.conf.real
ln -s /etc/resolv.conf.real img/etc/resolv.conf
>>>>>>> be19d4b4


## Tar it up.

# Using pigz saves about 8 seconds. Normally we wouldn't care about that, but
# this script is part of the quick scope, which we'd like developers to use
# frequently, so every second matters.
if command -v pigz > /dev/null 2>&1; then
    gzip_cmd=pigz
else
    gzip_cmd=gzip
fi

# Charliecloud supports images both with a single top level directory and
# without (tarbomb). The Docker images in the test suite are all tarbombs
# (because that's what "docker export" gives us), so use a containing
# directory for this one.
tar cf "$tarball_uncompressed" -- img

# Add in the /dev fixtures in a couple more places. Note that this will cause
# the tarball to no longer have a single root directory, but they'll be
# removed during unpacking, restoring that condition.
( cd img && tar rf "$tarball_uncompressed" ./dev/deleteme dev/deleteme )

# Finalize the tarball.
$gzip_cmd -f "$tarball_uncompressed"
[[ -f $tarball ]]<|MERGE_RESOLUTION|>--- conflicted
+++ resolved
@@ -110,18 +110,16 @@
 # Fixture to make sure we raise hidden files in non-tarbombs.
 touch img/.hiddenfile1 img/..hiddenfile2 img/...hiddenfile3
 
-<<<<<<< HEAD
 # Fixtures for bind-mounting
 ln -s ../bind4 img/mnt/bind4
 ln -s ./doesnotexist img/mnt/link-b0rken-rel
 ln -s /doesnotexist img/mnt/link-b0rken-abs
 ln -s /tmp img/mnt/link-bad-abs
 ln -s ../.. img/mnt/link-bad-rel
-=======
+
 # Fixture to test resolv.conf as symlink (issue #1015).
 mv img/etc/resolv.conf img/etc/resolv.conf.real
 ln -s /etc/resolv.conf.real img/etc/resolv.conf
->>>>>>> be19d4b4
 
 
 ## Tar it up.
