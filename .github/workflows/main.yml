--- conflicted
+++ resolved
@@ -12,11 +12,7 @@
     runs-on: ubuntu-20.04
     timeout-minutes: 90
     strategy:
-<<<<<<< HEAD
-      #fail-fast: true  # if any job fails, cancel the rest immediately
-=======
       fail-fast: false  # Actions seems kind of flaky lately
->>>>>>> 6543b0c7
       matrix:
         builder: [none, docker, ch-image]
         pack_fmt: [squash-mount, tar-unpack, squash-unpack]
