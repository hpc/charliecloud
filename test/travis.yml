dist: xenial
sudo: required
language: c
compiler: gcc

# This defines a "matrix" of jobs. Each combination of environment variables
# defines a different job. They run in parallel, five at a time.
#
# FIXME: Each job starts with a cold Docker cache, which wastes work heating
# it up in parallel. It would be nice if "make test-build" could be done
# serially before splitting into parallel jobs.
#
#   TARBALL=          # build in Git checkout & use embedded Bats
#   TARBALL=archive   # build from "git archive" tarball & use system Bats
#   TARBALL=export    # build from "make export" tarball & use embedded Bats
#   INSTALL=          # run from build directory
#   INSTALL=yes       # make install to /usr/local, run that one
#
# Package builds can also be tested. In this case, INSTALL is ignored, as is
# the main test suite. These tests are much faster.
#
#   PKG_BUILD=yes     # build (but don't test) distribution packages, then exit
#   MINIMAL_DEPS=yes  # test with a minimal dependency set (no fancy tools)
#
env:
# Package building (fast).
  - TARBALL=                     PKG_BUILD=yes
  - TARBALL=archive              PKG_BUILD=yes
# Complete matrix of TARBALL and INSTALL.
  - TARBALL=        INSTALL=
  - TARBALL=        INSTALL=yes
  - TARBALL=archive INSTALL=
  - TARBALL=archive INSTALL=yes
  - TARBALL=export  INSTALL=
  - TARBALL=export  INSTALL=yes
# Extra conditions
  - TARBALL=        INSTALL=     MINIMAL_DEPS=yes
# One full-scope test. This will finish last by a lot.
# (Disabled because it gives a >10-minute gap in output, so Travis times out.)
#  - TARBALL=        INSTALL=     CH_TEST_SCOPE=full

addons:
  apt:
    sources:
      - sourceline: 'ppa:projectatomic/ppa'
    packages:
      - buildah
      - cri-o-runc  # runc from Project Atomic PPA, not Ubuntu
      - fakeroot
      - pigz
      - pv
      - python3-pip
      - skopeo
      - skopeo-containers

install:
# We need Python 3 because Sphinx 1.8.0 doesn't work right under Python 2 (see
# issue #241). Travis provides images pre-installed with Python 3, but it's in
# a virtualenv and unavailable by default under sudo, in package builds, and
# maybe elsewhere. It's simpler and fast enough to install it with apt-get.
<<<<<<< HEAD
  - if [ -z "$MINIMAL_DEPS" ]; then
      pip3 --version;
      sudo pip3 install sphinx sphinx-rtd-theme;
    fi
# ShellCheck: Use upstream's binary build because it's newer than what comes
# with Travis.
  - sudo rm -f /usr/local/bin/shellcheck
  - wget -nv https://shellcheck.storage.googleapis.com/shellcheck-v0.6.0.linux.x86_64.tar.xz
  - tar xvf shellcheck-v0.6.0.linux.x86_64.tar.xz
  - sudo mv shellcheck-v0.6.0/shellcheck /usr/local/bin
  - shellcheck --version
=======
  - pip3 --version
  - sudo pip3 install sphinx sphinx-rtd-theme
>>>>>>> e2d10718
# umoci provides a binary build; no appropriate Ubuntu packages AFAICT.
  - if [ -z "$MINIMAL_DEPS" ]; then
      wget -nv https://github.com/openSUSE/umoci/releases/download/v0.4.3/umoci.amd64;
      sudo chmod 755 umoci.amd64;
      sudo mv umoci.amd64 /usr/local/bin/umoci;
      umoci --version;
    fi
# Tests should still pass with only the basics installed.
  - if [ -n "$MINIMAL_DEPS" ]; then
      sudo apt-get purge buildah cri-o-runc pv skopeo skopeo-containers;
    fi

before_script:
  - getconf _NPROCESSORS_ONLN
  - free -m
  - df -h
  - df -h /var/tmp
  - export PATH=/usr/lib/cri-o-runc/sbin:$PATH
  - export CH_TEST_TARDIR=/var/tmp/tarballs
  - export CH_TEST_IMGDIR=/var/tmp/images
  - export CH_TEST_PERMDIRS='/var/tmp /run'
  - unset JAVA_HOME  # otherwise Spark tries to use host's Java
  - for d in $CH_TEST_PERMDIRS; do sudo test/make-perms-test $d $USER nobody; done
  - sudo usermod --add-subuids 10000-65536 $USER
  - sudo usermod --add-subgids 10000-65536 $USER

script:
  - test/travis.sh

after_script:
  - free -m
  - df -h<|MERGE_RESOLUTION|>--- conflicted
+++ resolved
@@ -58,22 +58,10 @@
 # issue #241). Travis provides images pre-installed with Python 3, but it's in
 # a virtualenv and unavailable by default under sudo, in package builds, and
 # maybe elsewhere. It's simpler and fast enough to install it with apt-get.
-<<<<<<< HEAD
   - if [ -z "$MINIMAL_DEPS" ]; then
       pip3 --version;
       sudo pip3 install sphinx sphinx-rtd-theme;
     fi
-# ShellCheck: Use upstream's binary build because it's newer than what comes
-# with Travis.
-  - sudo rm -f /usr/local/bin/shellcheck
-  - wget -nv https://shellcheck.storage.googleapis.com/shellcheck-v0.6.0.linux.x86_64.tar.xz
-  - tar xvf shellcheck-v0.6.0.linux.x86_64.tar.xz
-  - sudo mv shellcheck-v0.6.0/shellcheck /usr/local/bin
-  - shellcheck --version
-=======
-  - pip3 --version
-  - sudo pip3 install sphinx sphinx-rtd-theme
->>>>>>> e2d10718
 # umoci provides a binary build; no appropriate Ubuntu packages AFAICT.
   - if [ -z "$MINIMAL_DEPS" ]; then
       wget -nv https://github.com/openSUSE/umoci/releases/download/v0.4.3/umoci.amd64;
