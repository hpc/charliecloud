dist: xenial
sudo: required
language: c
compiler: gcc

# This defines a "matrix" of jobs. Each combination of environment variables
# defines a different job. They run in parallel, five at a time.
#
# FIXME: Each job starts with a cold Docker cache, which wastes work heating
# it up in parallel. It would be nice if "make test-build" could be done
# serially before splitting into parallel jobs.
#
<<<<<<< HEAD
#   TARBALL=              # build in Git checkout & use embedded Bats
#   TARBALL=archive       # build from "git archive" tarball & use system Bats
#   TARBALL=export        # build from "make export" tarball & use system Bats
#   TARBALL=export-bats   # build from "make export" tarball & use embedded Bats
#   INSTALL=              # run from build directory
#   INSTALL=yes           # make install to /usr/local, run that one
=======
#   TARBALL=          # build in Git checkout & use embedded Bats
#   TARBALL=archive   # build from "git archive" tarball & use system Bats
#   TARBALL=export    # build from "make export" tarball & use embedded Bats
#   INSTALL=          # run from build directory
#   INSTALL=yes       # make install to /usr/local, run that one
>>>>>>> d0c6a474
#
# Additional options:
#
<<<<<<< HEAD
#   INSTALL_PV=yes   # install pv ("pipe view")
=======
#   PKG_BUILD=yes     # build (but don't test) distribution packages, then exit
#   MINIMAL_DEPS=yes  # test with a minimal dependency set (no fancy tools)
>>>>>>> d0c6a474
#
env:
# Complete matrix of TARBALL and INSTALL.
  - TARBALL=             INSTALL=
  - TARBALL=             INSTALL=yes
  - TARBALL=archive      INSTALL=
#  - TARBALL=archive      INSTALL=yes
  - TARBALL=export       INSTALL=
  - TARBALL=export       INSTALL=yes
  - TARBALL=export-bats  INSTALL=
#  - TARBALL=export-bats  INSTALL=yes
# Extra conditions
  - TARBALL=        INSTALL=     MINIMAL_DEPS=yes
# One full-scope test. This will finish last by a lot.
# (Disabled because it gives a >10-minute gap in output, so Travis times out.)
#  - TARBALL=        INSTALL=     CH_TEST_SCOPE=full

addons:
  apt:
    sources:
      - sourceline: 'ppa:projectatomic/ppa'
    packages:
      - buildah
      - cri-o-runc  # runc from Project Atomic PPA, not Ubuntu
      - fakeroot
      - pigz
      - pv
      - python3-pip
      - skopeo
      - skopeo-containers

install:
# We need Python 3 because Sphinx 1.8.0 doesn't work right under Python 2 (see
# issue #241). Travis provides images pre-installed with Python 3, but it's in
# a virtualenv and unavailable by default under sudo, in package builds, and
# maybe elsewhere. It's simpler and fast enough to install it with apt-get.
  - if [ -z "$MINIMAL_DEPS" ]; then
      pip3 --version;
      sudo pip3 install sphinx sphinx-rtd-theme;
    fi
# umoci provides a binary build; no appropriate Ubuntu packages AFAICT.
  - if [ -z "$MINIMAL_DEPS" ]; then
      wget -nv https://github.com/openSUSE/umoci/releases/download/v0.4.3/umoci.amd64;
      sudo chmod 755 umoci.amd64;
      sudo mv umoci.amd64 /usr/local/bin/umoci;
      umoci --version;
    fi
# Tests should still pass with only the basics installed.
  - if [ -n "$MINIMAL_DEPS" ]; then
      sudo apt-get purge buildah cri-o-runc pv skopeo skopeo-containers;
    fi

before_script:
  - getconf _NPROCESSORS_ONLN
  - free -m
  - df -h
  - df -h /var/tmp
  - export PATH=/usr/lib/cri-o-runc/sbin:$PATH
  - export CH_TEST_TARDIR=/var/tmp/tarballs
  - export CH_TEST_IMGDIR=/var/tmp/images
  - export CH_TEST_PERMDIRS='/var/tmp /run'
  - unset JAVA_HOME  # otherwise Spark tries to use host's Java
  - for d in $CH_TEST_PERMDIRS; do sudo test/make-perms-test $d $USER nobody; done
  - sudo usermod --add-subuids 10000-65536 $USER
  - sudo usermod --add-subgids 10000-65536 $USER

script:
  - test/travis.sh

after_script:
  - free -m
  - df -h<|MERGE_RESOLUTION|>--- conflicted
+++ resolved
@@ -10,29 +10,17 @@
 # it up in parallel. It would be nice if "make test-build" could be done
 # serially before splitting into parallel jobs.
 #
-<<<<<<< HEAD
 #   TARBALL=              # build in Git checkout & use embedded Bats
 #   TARBALL=archive       # build from "git archive" tarball & use system Bats
 #   TARBALL=export        # build from "make export" tarball & use system Bats
 #   TARBALL=export-bats   # build from "make export" tarball & use embedded Bats
 #   INSTALL=              # run from build directory
 #   INSTALL=yes           # make install to /usr/local, run that one
-=======
-#   TARBALL=          # build in Git checkout & use embedded Bats
-#   TARBALL=archive   # build from "git archive" tarball & use system Bats
-#   TARBALL=export    # build from "make export" tarball & use embedded Bats
-#   INSTALL=          # run from build directory
-#   INSTALL=yes       # make install to /usr/local, run that one
->>>>>>> d0c6a474
 #
 # Additional options:
 #
-<<<<<<< HEAD
-#   INSTALL_PV=yes   # install pv ("pipe view")
-=======
 #   PKG_BUILD=yes     # build (but don't test) distribution packages, then exit
 #   MINIMAL_DEPS=yes  # test with a minimal dependency set (no fancy tools)
->>>>>>> d0c6a474
 #
 env:
 # Complete matrix of TARBALL and INSTALL.
