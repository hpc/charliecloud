load ../common


@test 'relative path to image' {  # issue #6
    scope quick
    cd "$(dirname "$ch_timg")" && ch-run "$(basename "$ch_timg")" -- /bin/true
}

@test 'storage errors' {
    scope standard
    [[ $CH_TEST_BUILDER = ch-image ]] || skip 'ch-image only'
<<<<<<< HEAD
    
    echo "$CH_IMAGE_STORAGE"
=======
>>>>>>> 2e69266f

    run ch-run -w 00_tiny -- /bin/true
    echo "$output"
    [[ $status -eq 1 ]]
    [[ $output = *'error: --write invalid when running by name'* ]]

    run ch-run "$CH_IMAGE_STORAGE"/img/00_tiny -- /bin/true
    echo "$output"
    [[ $status -eq 1 ]]
    [[ $output = *"error: can't run directory images from storage (hint: run by name)"* ]]

    run ch-run -s /doesnotexist 00_tiny -- /bin/true
    echo "$output"
    [[ $status -eq 1 ]]
    [[ $output = *'warning: storage directory not found: /doesnotexist'* ]]
    [[ $output = *"error: can't stat: 00_tiny: No such file or directory"* ]]
}

@test 'symlink to image' {  # issue #50
    scope quick
    ln -sf "$ch_timg" "${BATS_TMPDIR}/symlink-test"
    ch-run "${BATS_TMPDIR}/symlink-test" -- /bin/true
}


@test 'mount image read-only' {
    scope quick
    run ch-run "$ch_timg" sh <<EOF
set -e
dd if=/dev/zero bs=1 count=1 of=/out
EOF
    echo "$output"
    [[ $status -ne 0 ]]
    [[ $output =~ 'Read-only file system' ]]
}


@test 'mount image read-write' {
    scope quick
    [[ $CH_TEST_PACK_FMT = *-unpack ]] || skip 'needs writeable image'
    ch-run -w "$ch_timg" -- sh -c 'echo writable > write'
    ch-run -w "$ch_timg" rm write
}

@test '--unsafe' {
    scope standard
    [[ $CH_TEST_BUILDER = ch-image ]] || skip 'ch-image only'
    my_storage=${BATS_TMPDIR}/unsafe

    # Default storage location.
    if [[ $CH_IMAGE_STORAGE = /var/tmp/$USER.ch ]]; then
        sold=$CH_IMAGE_STORAGE
        unset CH_IMAGE_STORAGE
        [[ ! -e ./00_tiny ]]
        ch-run --unsafe 00_tiny -- /bin/true
        CH_IMAGE_STORAGE=$sold
    fi

    # Rest of test uses custom storage path.
    unset $CH_IMAGE_STORAGE

    # Specified on command line.
    rm -rf "$my_storage"
    mkdir -p "$my_storage"/img
    ch-convert -i ch-image -o dir 00_tiny "${my_storage}/img/00_tiny"
    ch-run --unsafe -s "$my_storage" 00_tiny -- /bin/true

    # Specifie with environment variable.
    export CH_IMAGE_STORAGE=$my_storage

    # Basic environment-variable specified.
    ch-run --unsafe 00_tiny -- /bin/true
}

@test 'image in both storage and cwd' {
    scope standard
    [[ $CH_TEST_BUILDER = ch-image ]] || skip 'ch-image only'

    cd "$BATS_TMPDIR"

    # Set up a fixure image in $CWD that causes a collision with the named
    # image, and that’s missing /bin/true so it pukes if we try to run it.
    # That is, in both cases, we want run-by-name to win.
    rm -rf ./00_tiny
    ch-convert -i ch-image -o dir 00_tiny ./00_tiny
    rm ./00_tiny/bin/true

    # Default.
    ch-run 00_tiny -- /bin/true

    # With --unsafe.
    ch-run --unsafe 00_tiny -- /bin/true
}

@test '/usr/bin/ch-ssh' {
    # Note: --ch-ssh without /usr/bin/ch-ssh is in test "broken image errors".
    scope quick
    ls -l "$ch_bin/ch-ssh"
    ch-run --ch-ssh "$ch_timg" -- ls -l /usr/bin/ch-ssh
    ch-run --ch-ssh "$ch_timg" -- test -x /usr/bin/ch-ssh
    # Test bind-mount by comparing size rather than e.g. "ch-ssh --version"
    # because ch-ssh won't run on Alpine (issue #4).
    host_size=$(stat -c %s "${ch_bin}/ch-ssh")
    guest_size=$(ch-run --ch-ssh "$ch_timg" -- stat -c %s /usr/bin/ch-ssh)
    echo "host: ${host_size}, guest: ${guest_size}"
    [[ $host_size -eq "$guest_size" ]]
}


@test 'optional default bind mounts silently skipped' {
    scope standard

    [[ ! -e "${ch_timg}/var/opt/cray/alps/spool" ]]
    [[ ! -e "${ch_timg}/var/opt/cray/hugetlbfs" ]]

    ch-run "$ch_timg" -- mount | ( ! grep -F /var/opt/cray/alps/spool )
    ch-run "$ch_timg" -- mount | ( ! grep -F /var/opt/cray/hugetlbfs )
}


# shellcheck disable=SC2016
@test '$CH_RUNNING' {
    scope standard

    if [[ -v CH_RUNNING ]]; then
      echo "\$CH_RUNNING already set: $CH_RUNNING"
      false
    fi

    run ch-run "$ch_timg" -- /bin/sh -c 'env | grep -E ^CH_RUNNING'
    echo "$output"
    [[ $status -eq 0 ]]
    [[ $output = 'CH_RUNNING=Weird Al Yankovic' ]]
}

# shellcheck disable=SC2016
@test '$HOME' {
    scope quick
    echo "host: $HOME"
    [[ $HOME ]]
    [[ $USER ]]

    # default: no change
    # shellcheck disable=SC2016
    run ch-run "$ch_timg" -- /bin/sh -c 'echo $HOME'
    echo "$output"
    [[ $status -eq 0 ]]
    [[ $output = "$HOME" ]]

    # set $HOME if --home
    # shellcheck disable=SC2016
    run ch-run --home "$ch_timg" -- /bin/sh -c 'echo $HOME'
    echo "$output"
    [[ $status -eq 0 ]]
    [[ $output = /home/$USER ]]

    # puke if $HOME not set
    home_tmp=$HOME
    unset HOME
    # shellcheck disable=SC2016
    run ch-run --home "$ch_timg" -- /bin/sh -c 'echo $HOME'
    export HOME="$home_tmp"
    echo "$output"
    [[ $status -eq 1 ]]
    # shellcheck disable=SC2016
    [[ $output = *'--home failed: $HOME not set'* ]]

    # puke if $USER not set
    user_tmp=$USER
    unset USER
    # shellcheck disable=SC2016
    run ch-run --home "$ch_timg" -- /bin/sh -c 'echo $HOME'
    export USER=$user_tmp
    echo "$output"
    [[ $status -eq 1 ]]
    # shellcheck disable=SC2016
    [[ $output = *'$USER not set'* ]]
}


# shellcheck disable=SC2016
@test '$PATH: add /bin' {
    scope quick
    echo "$PATH"
    # if /bin is in $PATH, latter passes through unchanged
    PATH2="$ch_bin:/bin:/usr/bin"
    echo "$PATH2"
    # shellcheck disable=SC2016
    PATH=$PATH2 run ch-run "$ch_timg" -- /bin/sh -c 'echo $PATH'
    echo "$output"
    [[ $status -eq 0 ]]
    [[ $output = "$PATH2" ]]
    PATH2="/bin:$ch_bin:/usr/bin"
    echo "$PATH2"
    # shellcheck disable=SC2016
    PATH=$PATH2 run ch-run "$ch_timg" -- /bin/sh -c 'echo $PATH'
    echo "$output"
    [[ $status -eq 0 ]]
    [[ $output = "$PATH2" ]]
    # if /bin isn't in $PATH, former is added to end
    PATH2="$ch_bin:/usr/bin"
    echo "$PATH2"
    # shellcheck disable=SC2016
    PATH=$PATH2 run ch-run "$ch_timg" -- /bin/sh -c 'echo $PATH'
    echo "$output"
    [[ $status -eq 0 ]]
    [[ $output = $PATH2:/bin ]]
}


# shellcheck disable=SC2016
@test '$PATH: unset' {
    scope standard
    old_path=$PATH
    unset PATH
    run "$ch_runfile" "$ch_timg" -- \
        /usr/bin/python3 -c 'import os; print(os.getenv("PATH") is None)'
    PATH=$old_path
    echo "$output"
    [[ $status -eq 0 ]]
    # shellcheck disable=SC2016
    [[ $output = *': $PATH not set'* ]]
    [[ $output = *'True'* ]]
}


# shellcheck disable=SC2016
@test '$TMPDIR' {
    scope standard
    mkdir -p "${BATS_TMPDIR}/tmpdir"
    touch "${BATS_TMPDIR}/tmpdir/file-in-tmpdir"
    TMPDIR=${BATS_TMPDIR}/tmpdir run ch-run "$ch_timg" -- ls -1 /tmp
    echo "$output"
    [[ $status -eq 0 ]]
    [[ $output = file-in-tmpdir ]]
}


@test 'ch-run --cd' {
    scope quick
    # Default initial working directory is /.
    run ch-run "$ch_timg" -- pwd
    echo "$output"
    [[ $status -eq 0 ]]
    [[ $output = '/' ]]

    # Specify initial working directory.
    run ch-run --cd /dev "$ch_timg" -- pwd
    echo "$output"
    [[ $status -eq 0 ]]
    [[ $output = '/dev' ]]

    # Error if directory does not exist.
    run ch-run --cd /goops "$ch_timg" -- /bin/true
    echo "$output"
    [[ $status -eq 1 ]]
    [[ $output =~ "can't cd to /goops: No such file or directory" ]]
}


@test 'ch-run --bind' {
    scope quick
    [[ $CH_TEST_PACK_FMT = *-unpack ]] || skip 'needs writeable image'

    # set up sources
    mkdir -p "${ch_timg}/${ch_imgdir}/bind1"
    mkdir -p "${ch_timg}/${ch_imgdir}/bind2"
    # remove destinations that will be created
    rmdir "${ch_timg}/bind3" || true
    [[ ! -e ${ch_timg}/bind3 ]]
    rmdir "${ch_timg}/bind4/a" "${ch_timg}/bind4/b" "${ch_timg}/bind4" || true
    [[ ! -e ${ch_timg}/bind4 ]]

    # one bind, default destination
    ch-run -b "${ch_imgdir}/bind1" "$ch_timg" -- cat "${ch_imgdir}/bind1/file1"
    # one bind, explicit destination
    ch-run -b "${ch_imgdir}/bind1:/mnt/9" "$ch_timg" -- cat /mnt/9/file1

    # one bind, create destination, one level
    ch-run -w -b "${ch_imgdir}/bind1:/bind3" "$ch_timg" -- cat /bind3/file1
    # one bind, create destination, two levels
    ch-run -w -b "${ch_imgdir}/bind1:/bind4/a" "$ch_timg" -- cat /bind4/a/file1
    # one bind, create destination, two levels via symlink
    [[ -L ${ch_timg}/mnt/bind4 ]]
    ch-run -w -b "${ch_imgdir}/bind1:/mnt/bind4/b" "$ch_timg" \
           -- cat /bind4/b/file1

    # two binds, default destination
    ch-run -b "${ch_imgdir}/bind1" -b "${ch_imgdir}/bind2" "$ch_timg" \
           -- cat "${ch_imgdir}/bind1/file1" "${ch_imgdir}/bind2/file2"
    # two binds, explicit destinations
    ch-run -b "${ch_imgdir}/bind1:/mnt/8" -b "${ch_imgdir}/bind2:/mnt/9" \
           "$ch_timg" \
           -- cat /mnt/8/file1 /mnt/9/file2
    # two binds, default/explicit
    ch-run -b "${ch_imgdir}/bind1" -b "${ch_imgdir}/bind2:/mnt/9" "$ch_timg" \
           -- cat "${ch_imgdir}/bind1/file1" /mnt/9/file2
    # two binds, explicit/default
    ch-run -b "${ch_imgdir}/bind1:/mnt/8" -b "${ch_imgdir}/bind2" "$ch_timg" \
           -- cat /mnt/8/file1 "${ch_imgdir}/bind2/file2"

    # bind one source at two destinations
    ch-run -b "${ch_imgdir}/bind1:/mnt/8" -b "${ch_imgdir}/bind1:/mnt/9" \
           "$ch_timg" \
           -- diff -u /mnt/8/file1 /mnt/9/file1
    # bind two sources at one destination
    ch-run -b "${ch_imgdir}/bind1:/mnt/9" -b "${ch_imgdir}/bind2:/mnt/9" \
           "$ch_timg" \
           -- sh -c '[ ! -e /mnt/9/file1 ] && cat /mnt/9/file2'

    # omit tmpfs at /home, which shouldn't be empty
    ch-run "$ch_timg" -- cat /home/overmount-me
    # bind to /home without overmount
    ch-run -b "${ch_imgdir}/bind1:/home" "$ch_timg" -- cat /home/file1
    # overmount tmpfs at /home
    ch-run --home -b "${ch_imgdir}/bind1:/home" "$ch_timg" -- cat /home/file1
}


@test 'ch-run --bind errors' {
    scope quick
    [[ $CH_TEST_PACK_FMT = *-unpack ]] || skip 'needs writeable image'

    # no argument to --bind
    run ch-run "$ch_timg" -b
    echo "$output"
    [[ $status -eq 64 ]]
    [[ $output = *'option requires an argument'* ]]

    # empty argument to --bind
    run ch-run -b '' "$ch_timg" -- /bin/true
    echo "$output"
    [[ $status -eq 1 ]]
    [[ $output = *'--bind: no source provided'* ]]

    # source not provided
    run ch-run -b :/mnt/9 "$ch_timg" -- /bin/true
    echo "$output"
    [[ $status -eq 1 ]]
    [[ $output = *'--bind: no source provided'* ]]

    # destination not provided
    run ch-run -b "${ch_imgdir}/bind1:" "$ch_timg" -- /bin/true
    echo "$output"
    [[ $status -eq 1 ]]
    [[ $output = *'--bind: no destination provided'* ]]

    # destination is /
    run ch-run -b "${ch_imgdir}/bind1:/" "$ch_timg" -- /bin/true
    echo "$output"
    [[ $status -eq 1 ]]
    [[ $output = *"--bind: destination can't be /"* ]]

    # destination is relative
    run ch-run -b "${ch_imgdir}/bind1:foo" "$ch_timg" -- /bin/true
    echo "$output"
    [[ $status -eq 1 ]]
    [[ $output = *"--bind: destination must be absolute"* ]]

    # destination climbs out of image, exists
    run ch-run -b "${ch_imgdir}/bind1:/.." "$ch_timg" -- /bin/true
    echo "$output"
    [[ $status -eq 1 ]]
    [[ $output = *"can't bind: ${ch_imgdir} not subdirectory of ${ch_timg}"* ]]

    # destination climbs out of image, does not exist
    run ch-run -b "${ch_imgdir}/bind1:/../doesnotexist/a" "$ch_timg" \
               -- /bin/true
    echo "$output"
    [[ $status -eq 1 ]]
    [[ $output = *"can't mkdir: ${ch_imgdir}/doesnotexist not subdirectory of ${ch_timg}"* ]]
    [[ ! -e ${ch_imgdir}/doesnotexist ]]

    # source does not exist
    run ch-run -b "${ch_imgdir}/hoops" "$ch_timg" -- /bin/true
    echo "$output"
    [[ $status -eq 1 ]]
    [[ $output = *"can't bind: source not found: ${ch_imgdir}/hoops"* ]]

    # destination does not exist
    run ch-run -b "${ch_imgdir}/bind1:/goops" "$ch_timg" -- /bin/true
    echo "$output"
    [[ $status -eq 1 ]]
    [[ $output = *"can't mkdir: ${ch_timg}/goops: Read-only file system"* ]]

    # neither source nor destination exist
    run ch-run -b "${ch_imgdir}/hoops:/goops" "$ch_timg" -- /bin/true
    echo "$output"
    [[ $status -eq 1 ]]
    [[ $output = *"can't bind: source not found: ${ch_imgdir}/hoops"* ]]

    # correct bind followed by source does not exist
    run ch-run -b "${ch_imgdir}/bind1:/mnt/0" -b "${ch_imgdir}/hoops" \
               "$ch_timg" -- /bin/true
    echo "$output"
    [[ $status -eq 1 ]]
    [[ $output = *"can't bind: source not found: ${ch_imgdir}/hoops"* ]]

    # correct bind followed by destination does not exist
    run ch-run -b "${ch_imgdir}/bind1:/mnt/0" -b "${ch_imgdir}/bind2:/goops" \
               "$ch_timg" -- /bin/true
    echo "$output"
    [[ $status -eq 1 ]]
    [[ $output = *"can't mkdir: ${ch_timg}/goops: Read-only file system"* ]]

    # destination is broken symlink, absolute
    run ch-run -b "${ch_imgdir}/bind1:/mnt/link-b0rken-abs" "$ch_timg" \
        -- /bin/true
    echo "$output"
    [[ $status -eq 1 ]]
    [[ $output = *"can't mkdir: symlink not relative: ${ch_timg}/mnt/link-b0rken-abs"* ]]

    # destination is broken symlink, relative, directly
    run ch-run -b "${ch_imgdir}/bind1:/mnt/link-b0rken-rel" "$ch_timg" \
        -- /bin/true
    echo "$output"
    [[ $status -eq 1 ]]
    [[ $output = *"can't mkdir: broken symlink: ${ch_timg}/mnt/link-b0rken-rel"* ]]
    [[ ! -e ${ch_timg}/mnt/doesnotexist ]]

    # destination goes through broken symlink
    run ch-run -b "${ch_imgdir}/bind1:/mnt/link-b0rken-rel/a" "$ch_timg" \
               -- /bin/true
    echo "$output"
    [[ $status -eq 1 ]]
    [[ $output = *"can't mkdir: broken symlink: ${ch_timg}/mnt/link-b0rken-rel"* ]]
    [[ ! -e ${ch_timg}/mnt/doesnotexist ]]

    # destination is absolute symlink outside image
    run ch-run -b "${ch_imgdir}/bind1:/mnt/link-bad-abs" "$ch_timg" -- /bin/true
    echo "$output"
    [[ $status -eq 1 ]]
    [[ $output = *"can't bind: "*" not subdirectory of ${ch_timg}"* ]]

    # destination relative symlink outside image
    run ch-run -b "${ch_imgdir}/bind1:/mnt/link-bad-rel" "$ch_timg" -- /bin/true
    echo "$output"
    [[ $status -eq 1 ]]
    [[ $output = *"can't bind: "*" not subdirectory of ${ch_timg}"* ]]

    # mkdir(2) under existing bind-mount, default, first level
    run ch-run -b "${ch_imgdir}/bind1:/proc/doesnotexist" "$ch_timg" \
        -- /bin/true
    echo "$output"
    [[ $status -eq 1 ]]
    [[ $output = *"can't mkdir: ${ch_timg}/proc/doesnotexist under existing bind-mount ${ch_timg}/proc "* ]]

    # mkdir(2) under existing bind-mount, user-supplied, first level
    run ch-run -b "${ch_imgdir}/bind1:/mnt/0" \
               -b "${ch_imgdir}/bind2:/mnt/0/foo" "$ch_timg" -- /bin/true
    echo "$output"
    [[ $status -eq 1 ]]
    [[ $output = *"can't mkdir: ${ch_timg}/mnt/0/foo under existing bind-mount ${ch_timg}/mnt/0 "* ]]

    # mkdir(2) under existing bind-mount, default, 2nd level
    run ch-run -b "${ch_imgdir}/bind1:/proc/sys/doesnotexist" "$ch_timg" \
        -- /bin/true
    echo "$output"
    [[ $status -eq 1 ]]
    [[ $output = *"can't mkdir: ${ch_timg}/proc/sys/doesnotexist under existing bind-mount ${ch_timg}/proc "* ]]
}


@test 'ch-run --set-env' {
    scope standard

    # Quirk that is probably too obscure to put in the documentation: The
    # string containing only two straight quotes does not round-trip through
    # "printenv" or "env", though it does round-trip through Bash "set":
    #
    #   $ export foo="''"
    #   $ echo [$foo]
    #   ['']
    #   $ set | fgrep foo
    #   foo=''\'''\'''
    #   $ eval $(set | fgrep foo)
    #   $ echo [$foo]
    #   ['']
    #   $ printenv | fgrep foo
    #   foo=''
    #   $ eval $(printenv | fgrep foo)
    #   $ echo $foo
    #   []

    # Valid inputs. Use Python to print the results to avoid ambiguity.
    export SET=foo
    export SET2=boo
    f_in=${BATS_TMPDIR}/env.txt
    cat <<'EOF' > "$f_in"
chse_a1=bar
chse_a2=bar=baz
chse_a3=bar baz
chse_a4='bar'
chse_a5=
chse_a6=''
chse_a7=''''

chse_b1="bar"
chse_b2=bar # baz
 chse_b3=bar
chse_b4= bar

chse_c1=foo
chse_c1=bar

chse_d1=foo:
chse_d2=:foo
chse_d3=:
chse_d4=::
chse_d5=$SET
chse_d6=$SET:$SET2
chse_d7=bar:$SET
chse_d8=bar:baz:$SET
chse_d9=$SET:bar
chse_dA=$SET:bar:baz
chse_dB=bar:$SET:baz
chse_dC=bar:baz:$SET:bar:baz

chse_e1=:$SET
chse_e2=::$SET
chse_e3=$SET:
chse_e4=$SET::
chse_e5=bar:$
chse_e6=bar:*
chse_e7=bar$SET
chse_e8=bar::$SET

chse_f1=$UNSET
chse_f2=foo:$UNSET
chse_f3=foo:$UNSET:
chse_f4=$UNSET:foo
chse_f5=:$UNSET:foo
chse_f6=foo:$UNSET:$UNSET2
chse_f7=foo:$UNSET:$UNSET2:
chse_f8=$UNSET:$UNSET2:foo
chse_f9=:$UNSET:$UNSET2:foo
chse_fA=foo:$UNSET:bar
chse_fB=foo:$UNSET:$UNSET2:bar
chse_fC=:$UNSET
chse_fD=::$UNSET
chse_fE=$UNSET:
chse_fF=$UNSET::

EOF
    cat "$f_in"
    output_expected=$(cat <<'EOF'
(' chse_b3', 'bar')
('chse_a1', 'bar')
('chse_a2', 'bar=baz')
('chse_a3', 'bar baz')
('chse_a4', 'bar')
('chse_a5', '')
('chse_a6', '')
('chse_a7', "''")
('chse_b1', '"bar"')
('chse_b2', 'bar # baz')
('chse_b4', ' bar')
('chse_c1', 'bar')
('chse_d1', 'foo:')
('chse_d2', ':foo')
('chse_d3', ':')
('chse_d4', '::')
('chse_d5', 'foo')
('chse_d6', 'foo:boo')
('chse_d7', 'bar:foo')
('chse_d8', 'bar:baz:foo')
('chse_d9', 'foo:bar')
('chse_dA', 'foo:bar:baz')
('chse_dB', 'bar:foo:baz')
('chse_dC', 'bar:baz:foo:bar:baz')
('chse_e1', ':foo')
('chse_e2', '::foo')
('chse_e3', 'foo:')
('chse_e4', 'foo::')
('chse_e5', 'bar:$')
('chse_e6', 'bar:*')
('chse_e7', 'bar$SET')
('chse_e8', 'bar::foo')
('chse_f1', '')
('chse_f2', 'foo')
('chse_f3', 'foo:')
('chse_f4', 'foo')
('chse_f5', ':foo')
('chse_f6', 'foo')
('chse_f7', 'foo:')
('chse_f8', 'foo')
('chse_f9', ':foo')
('chse_fA', 'foo:bar')
('chse_fB', 'foo:bar')
('chse_fC', '')
('chse_fD', ':')
('chse_fE', '')
('chse_fF', ':')
EOF
)
    run ch-run --set-env="$f_in" "$ch_timg" -- python3 -c 'import os; [print((k,v)) for (k,v) in sorted(os.environ.items()) if "chse_" in k]'
    echo "$output"
    [[ $status -eq 0 ]]
    diff -u <(echo "$output_expected") <(echo "$output")
}


@test 'ch-run --set-env from Dockerfile' {
    scope standard
    prerequisites_ok argenv
    img=${ch_imgdir}/argenv

    output_expected=$(cat <<'EOF'
chse_env1_df=env1
chse_env2_df=env2 env1
EOF
)

    run ch-run --set-env "$img" -- sh -c 'env | grep -E "^chse_"'
    echo "$output"
    [[ $status -eq 0 ]]
    diff -u <(echo "$output_expected") <(echo "$output")
}


@test 'ch-run --set-env errors' {
    scope standard
    f_in=${BATS_TMPDIR}/env.txt

    # file does not exist
    run ch-run --set-env=doesnotexist.txt "$ch_timg" -- /bin/true
    echo "$output"
    [[ $status -eq 1 ]]
    [[ $output = *"can't open: doesnotexist.txt: No such file or directory"* ]]

    # /ch/environment missing
    run ch-run --set-env "$ch_timg" -- /bin/true
    echo "$output"
    [[ $status -eq 1 ]]
    [[ $output = *"can't open: /ch/environment: No such file or directory"* ]]

    # Note: I'm not sure how to test an error during reading, i.e., getline(3)
    # rather than fopen(3). Hence no test for "error reading".

    # invalid line: missing '='
    echo 'FOO bar' > "$f_in"
    run ch-run --set-env="$f_in" "$ch_timg" -- /bin/true
    echo "$output"
    [[ $status -eq 1 ]]
    [[ $output = *"can't parse variable: no delimiter: ${f_in}:1"* ]]

    # invalid line: no name
    echo '=bar' > "$f_in"
    run ch-run --set-env="$f_in" "$ch_timg" -- /bin/true
    echo "$output"
    [[ $status -eq 1 ]]
    [[ $output = *"can't parse variable: empty name: ${f_in}:1"* ]]
}

# shellcheck disable=SC2016
@test 'ch-run --set-env command line' {
    scope standard

    # missing '''
    # shellcheck disable=SC2086
    run ch-run --set-env=foo='$test:app' --env-no-expand -v "$ch_timg" -- /bin/true
    echo "$output"
    [[ $status -eq 0 ]]
    [[ $output = *'environment: foo=$test:app'* ]]

    # missing environment variable
    run ch-run --set-env='$PATH:foo' "$ch_timg" -- /bin/true
    echo "$output"
    [[ $status -eq 1 ]]
    [[ $output = *'$PATH:foo: No such file or directory'* ]]
}

@test 'ch-run --unset-env' {
    scope standard

    export chue_1=foo
    export chue_2=bar

    printf '\n# Nothing\n\n'
    run ch-run --unset-env=doesnotmatch "$ch_timg" -- env
    echo "$output" | sort
    [[ $status -eq 0 ]]
    ex='^(_|CH_RUNNING|HOME|PATH|SHLVL|TMPDIR)='  # expected to change
    diff -u <(env | grep -Ev "$ex" | sort) \
            <(echo "$output" | grep -Ev "$ex" | sort)

    printf '\n# Everything\n\n'
    run ch-run --unset-env='*' "$ch_timg" -- env
    echo "$output"
    [[ $status -eq 0 ]]
    [[ $output = 'CH_RUNNING=Weird Al Yankovic' ]]

    printf '\n# Everything, plus shell re-adds\n\n'
    run ch-run --unset-env='*' "$ch_timg" -- /bin/sh -c 'env | sort'
    echo "$output"
    [[ $status -eq 0 ]]
    diff -u <(printf 'CH_RUNNING=Weird Al Yankovic\nPWD=/\nSHLVL=1\n') \
            <(echo "$output")

    printf '\n# Without wildcards\n\n'
    run ch-run --unset-env=chue_1 "$ch_timg" -- env
    echo "$output"
    [[ $status -eq 0 ]]
    diff -u <(printf 'chue_2=bar\n') <(echo "$output" | grep -E '^chue_')

    printf '\n# With wildcards\n\n'
    run ch-run --unset-env='chue_*' "$ch_timg" -- env
    echo "$output"
    [[ $status -eq 0 ]]
    [[ $(echo "$output" | grep -E '^chue_') = '' ]]

    printf '\n# Empty string\n\n'
    run ch-run --unset-env= "$ch_timg" -- env
    echo "$output"
    [[ $status -eq 1 ]]
    [[ $output = *'--unset-env: GLOB must have non-zero length'* ]]
}


@test 'ch-run --unset-env extglobs' {
    scope standard
    ch-run --feature extglob || skip 'extended globs not available'

    export chue_1=foo
    export chue_2=bar

    printf '\n# With extended globs to select\n\n'
    run ch-run --unset-env='chue_@(1|2)' "$ch_timg" -- env
    echo "$output"
    [[ $status -eq 0 ]]
    [[ $(echo "$output" | grep -E '^chue_') = '' ]]

    printf '\n# With extended globs to deselect\n\n'
    run ch-run --unset-env='!(chue_*)' "$ch_timg" -- env
    echo "$output"
    [[ $status -eq 0 ]]
    output_expected=$(cat <<'EOF'
CH_RUNNING=Weird Al Yankovic
chue_1=foo
chue_2=bar
EOF
)
    diff -u <(echo "$output_expected") <(echo "$output" | LC_ALL=C sort)
}


@test 'ch-run mixed --set-env and --unset-env' {
    scope standard

    # Input.
    export chmix_a1=z
    export chmix_a2=y
    export chmix_a3=x
    f1_in=${BATS_TMPDIR}/env1.txt
    cat <<'EOF' > "$f1_in"
chmix_b1=w
chmix_b2=v
EOF
    f2_in=${BATS_TMPDIR}/env2.txt
    cat <<'EOF' > "$f2_in"
chmix_c1=u
chmix_c2=t
EOF

    # unset, unset
    output_expected=$(cat <<'EOF'
chmix_a3=x
EOF
)
    run ch-run --unset-env=chmix_a1 --unset-env=chmix_a2 "$ch_timg" -- \
               sh -c 'env | grep -E ^chmix_ | sort'
    echo "$output"
    [[ $status -eq 0 ]]
    diff -u <(echo "$output_expected") <(echo "$output")

    echo '# set, set'
    output_expected=$(cat <<'EOF'
chmix_a1=z
chmix_a2=y
chmix_a3=x
chmix_b1=w
chmix_b2=v
chmix_c1=u
chmix_c2=t
EOF
)
    run ch-run --set-env="$f1_in" --set-env="$f2_in" "$ch_timg" -- \
               sh -c 'env | grep -E ^chmix_ | sort'
    echo "$output"
    [[ $status -eq 0 ]]
    diff -u <(echo "$output_expected") <(echo "$output")

    echo '# unset, set'
    output_expected=$(cat <<'EOF'
chmix_a2=y
chmix_a3=x
chmix_b1=w
chmix_b2=v
EOF
)
    run ch-run --unset-env=chmix_a1 --set-env="$f1_in" "$ch_timg" -- \
               sh -c 'env | grep -E ^chmix_ | sort'
    echo "$output"
    [[ $status -eq 0 ]]
    diff -u <(echo "$output_expected") <(echo "$output")

    echo '# set, unset'
    output_expected=$(cat <<'EOF'
chmix_a1=z
chmix_a2=y
chmix_a3=x
chmix_b1=w
EOF
)
    run ch-run  --set-env="$f1_in" --unset-env=chmix_b2 "$ch_timg" -- \
               sh -c 'env | grep -E ^chmix_ | sort'
    echo "$output"
    [[ $status -eq 0 ]]
    diff -u <(echo "$output_expected") <(echo "$output")

    echo '# unset, set, unset'
    output_expected=$(cat <<'EOF'
chmix_a2=y
chmix_a3=x
chmix_b1=w
EOF
)
    run ch-run --unset-env=chmix_a1 \
               --set-env="$f1_in" \
               --unset-env=chmix_b2 \
               "$ch_timg" -- sh -c 'env | grep -E ^chmix_ | sort'
    echo "$output"
    [[ $status -eq 0 ]]
    diff -u <(echo "$output_expected") <(echo "$output")

    echo '# set, unset, set'
    output_expected=$(cat <<'EOF'
chmix_a1=z
chmix_a2=y
chmix_a3=x
chmix_b1=w
chmix_c1=u
chmix_c2=t
EOF
)
    run ch-run --set-env="$f1_in" \
               --unset-env=chmix_b2 \
               --set-env="$f2_in" \
               "$ch_timg" -- sh -c 'env | grep -E ^chmix_ | sort'
    echo "$output"
    [[ $status -eq 0 ]]
    diff -u <(echo "$output_expected") <(echo "$output")
}

@test 'ch-run: internal SquashFUSE mounting' {
    scope standard
    [[ $CH_TEST_PACK_FMT == squash-mount ]] || skip 'squash-mount format only'

    ch_mnt="/var/tmp/${USER}.ch/mnt"

    # default mount point
    run ch-run -v "$ch_timg" -- /bin/true
    echo "$output"
    [[ $status -eq 0 ]]
    [[ $output = *"newroot: (null)"* ]]
    [[ $output = *"using default mount point: ${ch_mnt}"* ]]
    [[ -d ${ch_mnt} ]]
    rmdir "${ch_mnt}"

    # -m option
    mountpt="${BATS_TMPDIR}/sqfs_tmpdir"
    [[ -e $mountpt ]] || mkdir "$mountpt"
    run ch-run -m "$mountpt" -v "$ch_timg" -- /bin/true
    echo "$output"
    [[ $status -eq 0 ]]
    [[ $output = *"newroot: ${mountpt}"* ]]
    rmdir "$mountpt"

    # -m with non-sqfs img
    img=$(realpath "${BATS_TMPDIR}/dirimg")
    ch-convert -i squash "$ch_timg" "$img"
    run ch-run -m /doesnotexist -v "$img" -- /bin/true
    echo "$output"
    [[ $status -eq 0 ]]
    [[ $output = *"warning: --mount invalid with directory image, ignoring"* ]]
    [[ $output = *"newroot: ${img}"* ]]
    rm -Rf --one-file-system "$img"
}

@test 'ch-run: internal SquashFUSE errors' {
    scope standard
    [[ $CH_TEST_PACK_FMT == squash-mount ]] || skip 'squash-mount format only'

    # mount point is empty string
    run ch-run --mount= "$ch_timg" -- /bin/true
    echo "$output"
    [[ $status -ne 0 ]]  # exits with status of 139
    [[ $output = *"mount point can't be empty string"* ]]

    # mount point doesn't exist
    run ch-run -m /doesnotexist "$ch_timg" -- /bin/true
    echo "$output"
    [[ $status -ne 0 ]]  # exits with status of 139
    [[ $output = *"can't stat mount point: /doesnotexist: No such file or directory"* ]]

    # mount point is a file
    run ch-run -m ./fixtures/README "$ch_timg" -- /bin/true
    echo "$output"
    [[ $status -ne 0 ]]
    [[ $output = *'not a directory: ./fixtures/README'* ]]

    # image is file but not sqfs
    run ch-run -vv ./fixtures/README -- /bin/true
    echo "$output"
    [[ $status -eq 1 ]]
    [[ $output = *'magic expected: 6873 7173; actual: 596f 7520'* ]]
    [[ $output = *'unknown image type: ./fixtures/README'* ]]

    # image is a broken sqfs
    sq_tmp="$BATS_TMPDIR"/b0rken.sqfs
    cp "$ch_timg" "$sq_tmp"
    # corrupt inode count (bytes 4–7, 0-indexed)
    printf '\xED\x5F\x84\x00' | dd of="$sq_tmp" bs=1 count=4 seek=4 conv=notrunc
    ls -l "$ch_timg" "$sq_tmp"
    run ch-run -vv "$sq_tmp" -- ls -l /
    echo "$output"
    [[ $status -ne 0 ]]
    [[ $output = *'magic expected: 6873 7173; actual: 6873 7173'* ]]
    [[ $output = *"can't open SquashFS: ${sq_tmp}"* ]]
    rm "$sq_tmp"
}

@test 'broken image errors' {
    scope standard
    img=${BATS_TMPDIR}/broken-image
    tmpdir=${TMPDIR:-/tmp}

    # Create an image skeleton.
    dirs=$(echo {dev,proc,sys})
    files=$(echo etc/{group,passwd})
    # shellcheck disable=SC2116
    files_optional=$(echo etc/{hosts,resolv.conf})
    mkdir -p "$img"
    for d in $dirs; do mkdir -p "${img}/$d"; done
    mkdir -p "${img}/etc" "${img}/home" "${img}/usr/bin" "${img}/tmp"
    for f in $files $files_optional; do touch "${img}/${f}"; done

    # This should start up the container OK but fail to find the user command.
    run ch-run "$img" -- /bin/true
    echo "$output"
    [[ $status -eq 1 ]]
    [[ $output = *"can't execve(2): /bin/true: No such file or directory"* ]]

    # For each required file, we want a correct error if it's missing.
    for f in $files; do
        echo "required: ${f}"
        rm "${img}/${f}"
        ls -l "${img}/${f}" || true
        run ch-run "$img" -- /bin/true
        touch "${img}/${f}"  # restore before test fails for idempotency
        echo "$output"
        [[ $status -eq 1 ]]
        r="can't bind: destination not found: .+/${f}"
        echo "expected: ${r}"
        [[ $output =~ $r ]]
    done

    # For each optional file, we want no error if it's missing.
    for f in $files_optional; do
        echo "optional: ${f}"
        rm "${img}/${f}"
        run ch-run "$img" -- /bin/true
        touch "${img}/${f}"  # restore before test fails for idempotency
        echo "$output"
        [[ $status -eq 1 ]]
        [[ $output = *"can't execve(2): /bin/true: No such file or directory"* ]]
    done

    # For all files, we want a correct error if it's not a regular file.
    for f in $files $files_optional; do
        echo "not a regular file: ${f}"
        rm "${img}/${f}"
        mkdir "${img}/${f}"
        run ch-run "$img" -- /bin/true
        rmdir "${img}/${f}"  # restore before test fails for idempotency
        touch "${img}/${f}"
        echo "$output"
        [[ $status -eq 1 ]]
        r="can't bind .+ to /.+/${f}: Not a directory"
        echo "expected: ${r}"
        [[ $output =~ $r ]]
    done

    # For each directory, we want a correct error if it's missing.
    for d in $dirs tmp; do
        echo "required: ${d}"
        rmdir "${img}/${d}"
        run ch-run "$img" -- /bin/true
        mkdir "${img}/${d}"  # restore before test fails for idempotency
        echo "$output"
        [[ $status -eq 1 ]]
        r="can't bind: destination not found: .+/${d}"
        echo "expected: ${r}"
        [[ $output =~ $r ]]
    done

    # For each directory, we want a correct error if it's not a directory.
    for d in $dirs tmp; do
        echo "not a directory: ${d}"
        rmdir "${img}/${d}"
        touch "${img}/${d}"
        run ch-run "$img" -- /bin/true
        rm "${img}/${d}"    # restore before test fails for idempotency
        mkdir "${img}/${d}"
        echo "$output"
        [[ $status -eq 1 ]]
        r="can't bind .+ to /.+/${d}: Not a directory"
        echo "expected: ${r}"
        [[ $output =~ $r ]]
    done

    # --private-tmp
    rmdir "${img}/tmp"
    run ch-run --private-tmp "$img" -- /bin/true
    mkdir "${img}/tmp"  # restore before test fails for idempotency
    echo "$output"
    [[ $status -eq 1 ]]
    r="can't mount tmpfs at /.+/tmp: No such file or directory"
    echo "expected: ${r}"
    [[ $output =~ $r ]]

    # --home
    # FIXME: Not sure how to make the second mount(2) fail.
    rmdir "${img}/home"
    run ch-run --home "$img" -- /bin/true
    mkdir "${img}/home"  # restore before test fails for idempotency
    echo "$output"
    [[ $status -eq 1 ]]
    r="can't mount tmpfs at /.+/home: No such file or directory"
    echo "expected: ${r}"
    [[ $output =~ $r ]]

    # default shouldn't care if /home is missing
    rmdir "${img}/home"
    run ch-run "$img" -- /bin/true
    mkdir "${img}/home"  # restore before test fails for idempotency
    echo "$output"
    [[ $status -eq 1 ]]
    [[ $output = *"can't execve(2): /bin/true: No such file or directory"* ]]

    # --ch-ssh but no /usr/bin/ch-ssh
    run ch-run --ch-ssh "$img" -- /bin/true
    echo "$output"
    [[ $status -eq 1 ]]
    [[ $output = *"--ch-ssh: /usr/bin/ch-ssh not in image"* ]]

    # Everything should be restored and back to the original error.
    run ch-run "$img" -- /bin/true
    echo "$output"
    [[ $status -eq 1 ]]
    [[ $output = *"can't execve(2): /bin/true: No such file or directory"* ]]

    # At this point, there should be exactly two each of passwd and group
    # temporary files. Remove them.
    [[ $(find -H "$tmpdir" -maxdepth 1 -name 'ch-run_passwd*' | wc -l) -eq 2 ]]
    [[ $(find -H "$tmpdir" -maxdepth 1 -name 'ch-run_group*'  | wc -l) -eq 2 ]]
    rm -v "$tmpdir"/ch-run_{passwd,group}*
    [[ $(find -H "$tmpdir" -maxdepth 1 -name 'ch-run_passwd*' | wc -l) -eq 0 ]]
    [[ $(find -H "$tmpdir" -maxdepth 1 -name 'ch-run_group*'  | wc -l) -eq 0 ]]
}


@test 'UID and/or GID invalid on host' {
    scope standard
    uid_bad=8675309
    gid_bad=8675310

    # UID
    run ch-run -v --uid="$uid_bad" "$ch_timg" -- /bin/true
    echo "$output"
    [[ $status -eq 0 ]]
    [[ $output = *"UID ${uid_bad} not found; using dummy info"* ]]

    # GID
    run ch-run -v --gid="$gid_bad" "$ch_timg" -- /bin/true
    echo "$output"
    [[ $status -eq 0 ]]
    [[ $output = *"GID ${gid_bad} not found; using dummy info"* ]]

    # both
    run ch-run -v --uid="$uid_bad" --gid="$gid_bad" "$ch_timg" -- /bin/true
    echo "$output"
    [[ $status -eq 0 ]]
    [[ $output = *"UID ${uid_bad} not found; using dummy info"* ]]
    [[ $output = *"GID ${gid_bad} not found; using dummy info"* ]]
}

@test 'syslog' {
    # This test depends on a fairly specific syslog configuration, so just do
    # it on GitHub Actions.
    [[ -n $GITHUB_ACTIONS ]] || skip 'GitHub Actions only'
    [[ -n $CH_TEST_SUDO ]] || skip 'sudo required'
    expected="ch-run: uid=$(id -u) args=6: ch-run ${ch_timg} -- echo foo \"b a}\\\$r\""
    echo "$expected"
    #shellcheck disable=SC2016
    ch-run "$ch_timg" -- echo foo  'b a}$r'
    sudo tail -n 10 /var/log/syslog | grep -F "$expected"
}<|MERGE_RESOLUTION|>--- conflicted
+++ resolved
@@ -9,11 +9,6 @@
 @test 'storage errors' {
     scope standard
     [[ $CH_TEST_BUILDER = ch-image ]] || skip 'ch-image only'
-<<<<<<< HEAD
-    
-    echo "$CH_IMAGE_STORAGE"
-=======
->>>>>>> 2e69266f
 
     run ch-run -w 00_tiny -- /bin/true
     echo "$output"
