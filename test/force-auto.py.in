--- conflicted
+++ resolved
@@ -182,11 +182,7 @@
       # emit the test
       print(f"""
 @test "ch-image --force: {self}" {{
-<<<<<<< HEAD
-{skip}
-=======
 {self.skip}
->>>>>>> be42e3ee
 scope {scope}
 {arch_excludes}
 
