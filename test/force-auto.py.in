--- conflicted
+++ resolved
@@ -162,15 +162,7 @@
       if (self.force == "fakeroot"):
          outs += [f"--force=fakeroot: will use: {self.config}"]
          if (self.run in { Run.NEEDED, Run.FAKE_NEEDED }):
-<<<<<<< HEAD
-            outs += ["RUN: available here with --force"]
-            if (self.run == Run.NEEDED):
-               outs += ["build failed", "--force may fix it"]
-         elif (self.run == Run.UNNEEDED_FAIL):
-            outs += ["build failed", "current version of --force wouldn’t help"]
-=======
             outs += ["--force=fakeroot: modified 1 RUN instructions"]
->>>>>>> df16b75d
       out = self.as_outputs(outs)
       # emit the test
       print(f"""
