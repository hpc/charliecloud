#!/usr/bin/env python3

# This script generates a BATS file to exercise "ch-image build --force"
# across a variety of distributions. It's used by Makefile.am.
#
# About each distribution, we remember:
#
#   - base image name
#   - config name it should select
#   - scope
#       standard: all tests in standard scope
#       full: one test in standard scope, the rest in full
#   - any tests invalid for that distro
#
# For each distribution, we test these factors:
#
#   - whether or not --force is given (2)
#   - whether or not preparation for --force is already done (2)
#   - commands that (4)
#       - don't need --force, and fail
#       - don't need --force, and succeed
#       - apparently need --force but in fact do not
#       - really do need --force
#
# This would appear to yield 2×2×4 = 16 tests per distribution. However:
#
#   1. We only try pre-prepared images for "really need" commands with --force
#      given, to save time, so it's at most 9 potential tests.
#
#   2. Some distros don't have any pre-preparation step, so that test doesn't
#      make sense.
#
#   3. Some distros don't have an "apparently need" command determined.
#
# Bottom line, the number of tests per distro varies. See the code below for
# specific details.


import abc
import enum
import inspect
import sys


@enum.unique
class Scope(enum.Enum):
   STANDARD = "standard"
   FULL = "full"

@enum.unique
class Run(enum.Enum):
   UNNEEDED_FAIL = "unneeded fail"
   UNNEEDED_WIN = "unneeded win"
   FAKE_NEEDED = "fake needed"
   NEEDED = "needed"


class Test(abc.ABC):

   arch_excludes = []
   base = None
   config = None
   scope = Scope.FULL
   prep_run = None
   runs = { Run.UNNEEDED_FAIL: "false",
            Run.UNNEEDED_WIN: "true" }

   def __init__(self, run, forced, preprep):
      self.run = run
      self.forced = forced
      self.preprep = preprep

   def __str__(self):
      preprep = "preprep" if self.preprep else "no preprep"
      force = "with --force" if self.forced else "w/o --force"
      return f"{self.base}, {self.run.value}, {force}, {preprep}"

   @property
   def build1_post_hook(self):
      return ""

   @property
   def build2_post_hook(self):
      return ""

   def as_grep_files(self, grep_files, image, invert=False):
      cmds = []
      for (re, path) in grep_files:
         path = f"\"$CH_IMAGE_STORAGE\"/img/{image}/{path}"
         cmd = f"ls -lh {path}"
         if (invert):
            cmd = f"! ( {cmd} )"
         cmds.append(cmd)
         if (not invert):
            cmds.append(f"grep -Eq -- '{re}' {path}")
      return "\n".join(cmds)

   def as_outputs(self, outputs, invert=False):
      cmds = []
      for out in outputs:
         out = f"echo \"$output\" | grep -Eq -- \"{out}\""
         if (invert):
            out = f"! ( {out} )"
         cmds.append(out)
      return "\n".join(cmds)

   def as_runs(self, runs):
      return "\n".join("RUN %s" % run for run in runs)

   def test(self):
      # skip?
      if (self.preprep and not (self.forced and self.run == Run.NEEDED)):
         print(f"\n# skip: {self}: not needed")
         return
      if (self.preprep and self.prep_run is None):
         print(f"\n# skip: {self}: no preprep command")
         return
      # scope
      if (self.scope == Scope.STANDARD or self.run == Run.NEEDED):
         scope = "standard"
      else:
         scope = "full"
      # architecture excludes
      arch_excludes = "\n".join("arch_exclude %s" % i
                                for i in self.arch_excludes)
      # build 1 to make prep-prepped image (e.g. install EPEL) if needed
      if (not self.preprep):
         build1 = "# skipped: no separate prep"
         build2_base = self.base
      else:
         build2_base = "tmpimg"
         build1 = f"""\
run ch-image -v build -t tmpimg -f - . << 'EOF'
FROM {self.base}
RUN {self.prep_run}
EOF
echo "$output"
[[ $status -eq 0 ]]
{self.build1_post_hook}"""
      # force
      force = "--force" if self.forced else ""
      # run command we're testing
      try:
         run = self.runs[self.run]
      except KeyError:
         print(f"\n# skip: {self}: no run command")
         return
      # status
      if (   self.run == Run.UNNEEDED_FAIL
          or ( self.run == Run.NEEDED and not self.forced )):
         status = 1
      else:
         status = 0
      # output
      outs = []
      if (self.forced):
         outs += [f"will use --force: {self.config}"]
         if (self.run == Run.UNNEEDED_WIN ):
            outs += ["warning: --force specified, but nothing to do"]
         elif (self.run in { Run.NEEDED, Run.FAKE_NEEDED }):
            outs += ["--force: init OK & modified 1 RUN instructions"]
      else:
         outs += [f"available --force: {self.config}"]
         if (self.run in { Run.NEEDED, Run.FAKE_NEEDED }):
            outs += ["RUN: available here with --force"]
            if (self.run == Run.NEEDED):
               outs += ["build failed", "--force may fix it"]
         elif (self.run == Run.UNNEEDED_FAIL):
            outs += ["build failed", "current version of --force wouldn't help"]
      out = self.as_outputs(outs)
      # emit the test
      print(f"""
@test "ch-image --force: {self}" {{
scope {scope}
{arch_excludes}

# build 1: intermediate image for preparatory commands
{build1}

# build 2: image we're testing
run ch-image -v build {force} -t tmpimg2 -f - . << 'EOF'
FROM {build2_base}
RUN {run}
EOF
echo "$output"
[[ $status -eq {status} ]]
{out}
{self.build2_post_hook}
}}
""", end="")


class EPEL_Mixin:

   # Mixin class for RPM distros where we want to pre-install EPEL. I think
   # this should maybe go away and just go into a _Red_Hat base class, i.e.
   # test all RPM distros with EPEL pre-installed, but this matches what
   # existed in 50_fakeroot.bats. Note the install-EPEL command is elsewhere.

   epel_outputs = ["(Updating|Installing).+: epel-release"]
   epel_greps = [("enabled=1", "/etc/yum.repos.d/epel*.repo")]

   @property
   def build1_post_hook(self):
      return "\n".join(["# validate EPEL installed",
                        self.as_outputs(self.epel_outputs),
                        self.as_grep_files(self.epel_greps, "tmpimg")])

   @property
   def build2_post_hook(self):
      return "\n".join([
         "# validate EPEL present if installed by build 1, gone if by --force",
         self.as_grep_files(self.epel_greps, "tmpimg2", not self.preprep)])


class RHEL7(Test):
   config = "rhel7"
   runs = { **Test.runs, **{ Run.FAKE_NEEDED: "yum install -y ed",
                             Run.NEEDED:      "yum install -y openssh" } }
class T_CentOS_7(RHEL7, EPEL_Mixin):
   scope = Scope.STANDARD
   base = "centos:7"
   prep_run = "yum install -y epel-release"


class RHEL8(Test):
   config = "rhel8"
<<<<<<< HEAD
   arch_excludes = ["aarch64"]  # issue #1249
   runs = { **Test.runs,
            **{ Run.FAKE_NEEDED: "dnf install -y"
                                 " --setopt=install_weak_deps=false ed",
                Run.NEEDED:      "dnf install -y"
                                 " --setopt=install_weak_deps=false openssh" } }
class T_RHEL_UBI_8(RHEL8):
   base = "registry.access.redhat.com/ubi8/ubi"
class CentOS_8(RHEL8, EPEL_Mixin):
   prep_run = "dnf install -y epel-release"
class T_CentOS_8_Stream(CentOS_8):
   # CentOS Stream pulls from quay.io per the CentOS wiki:
   # https://wiki.centos.org/FAQ/CentOSStream#What_artifacts_are_built.3F
   base = "quay.io/centos/centos:stream8"
#class T_CentOS_9_Stream(CentOS_8):   # FIXME: fails importing GPG key
#   base = "quay.io/centos/centos:stream9"
class T_Alma_8(CentOS_8):
   base = "almalinux:8"  # :latest same as :8 as of 2022-03-01
class T_Rocky_8(CentOS_8):
   base = "rockylinux:8"  # :latest same as :8 as of 2022-03-01
=======
   runs = { **Test.runs, **{ Run.FAKE_NEEDED: "dnf install -y --setopt=install_weak_deps=false ed",
                             Run.NEEDED:      "dnf install -y --setopt=install_weak_deps=false openssh" } }

class CentOS_8_Stream(_RHEL8, _EPEL_Mixin):
   # pulling from quay.io per the CentOS wiki
   # https://wiki.centos.org/FAQ/CentOSStream#What_artifacts_are_built.3F
   base = "quay.io/centos/centos:stream8"
   arch_excludes = ["aarch64"]  # issue #1249
   prep_run = "dnf install -y epel-release"
class RHEL_UBI_8(_RHEL8):
   base = "registry.access.redhat.com/ubi8/ubi"
   arch_excludes = ["aarch64"]  # issue #1249
>>>>>>> f7aad6ee


class Fedora(RHEL8):
   config = "fedora"
class T_Fedora_26(Fedora):
   # We would prefer to test the lowest supported --force version, 24,
   # but the ancient version of dnf it has doesn't fail the transaction when
   # a package fails so we test with 26 instead.
   base = "fedora:26"
class T_Fedora_34(Fedora):
   base = "fedora:34"
class T_Fedora_Latest(Fedora):
   base = "fedora:latest"


class Debian(Test):
   config = "debderiv"
   runs = { **Test.runs,
            **{ Run.NEEDED: "    apt-get update"
                            " && apt-get install -y openssh-client" } }
class T_Debian_9(Debian):
   base = "debian:9"
   arch_excludes = ["ppc64le"]  # base image unavailable
class T_Debian_Latest(Debian):
   scope = Scope.STANDARD
   base = "debian:latest"
class T_Ubuntu_16(Debian):
   base = "ubuntu:16.04"
   arch_excludes = ["aarch64"]  # no pseudo package
class T_Ubuntu_18(Debian):
   base = "ubuntu:18.04"
class T_Ubuntu_Latest(Debian):
   base = "ubuntu:latest"

class SUSE(Test):
   config = "suse"
   runs = { **Test.runs,
            # No openssh packages seem to need --force.
            **{ Run.FAKE_NEEDED: "zypper install -y ed",
                Run.NEEDED:      "zypper install -y dbus-1" } }
class T_OpenSUSE_42(SUSE):
   base = "opensuse/archive:42.3"
   arch_excludes = ["aarch64", "ppc64le"]  # base only amd64
class T_OpenSUSE_Leap_Latest(SUSE):
   base = "opensuse/leap:latest"

# Arch has tons of old tags, versioned by date, on Docker Hub. However, only
# :latest (or equivalently :base) is documented.
# FIXME: does not currently work; still gets fchownat() errors. See #1295
class Arch_Latest(Test):
   config = "arch"
   base = "archlinux:latest"
   arch_exclues = ["aarch64", "ppc64le"]  # base only amd64 pacman does not
   # exit non-zero when installing openssh fails; work around this bug by
   # grepping the pacman log.
   runs = { **Test.runs, **{ Run.FAKE_NEEDED: "pacman -Syq --noconfirm ed; ! fgrep failed: /var/log/pacman.log",
                             Run.NEEDED:      "pacman -Syq --noconfirm openssh; ! fgrep failed: /var/log/pacman.log" } }

# FIXME: no worky; still gets "failed to set ownership". See #1296
class Alpine(Test):
   config = "alpine"
   # openssh does not need --force on Alpine
   runs = { **Test.runs, **{ Run.FAKE_NEEDED: "apk add ed",
                             Run.NEEDED:      "apk add dbus" } }
class Alpine_39(Alpine):
   base = "alpine:3.9"
class Alpine_Latest(Alpine):
   base = "alpine:latest"


# main loop

print("""\
# NOTE: This file is auto-generated. Do not modify.

load ../common

setup () {
    [[ $CH_BUILDER = ch-image ]] || skip 'ch-image only'
}
""")

<<<<<<< HEAD

# All classes starting with T_ get turned into a test.
for (name, test) in (i for i in inspect.getmembers(sys.modules[__name__])
                     if i[0].startswith("T_")):
=======
for test in [CentOS_7,
             CentOS_8_Stream,
             RHEL_UBI_8,
             Fedora_26,
             Fedora_34,  #Fedora_Latest,  # issue #1163
             Debian_9,
             Debian_Latest,
             Ubuntu_16,
             Ubuntu_18,
             Ubuntu_Latest]:
>>>>>>> f7aad6ee
   for run in Run:
      for forced in (False, True):
         for preprep in (False, True):
            test(run, forced, preprep).test()<|MERGE_RESOLUTION|>--- conflicted
+++ resolved
@@ -225,15 +225,16 @@
 
 class RHEL8(Test):
    config = "rhel8"
-<<<<<<< HEAD
    arch_excludes = ["aarch64"]  # issue #1249
    runs = { **Test.runs,
             **{ Run.FAKE_NEEDED: "dnf install -y"
                                  " --setopt=install_weak_deps=false ed",
                 Run.NEEDED:      "dnf install -y"
                                  " --setopt=install_weak_deps=false openssh" } }
+
 class T_RHEL_UBI_8(RHEL8):
    base = "registry.access.redhat.com/ubi8/ubi"
+
 class CentOS_8(RHEL8, EPEL_Mixin):
    prep_run = "dnf install -y epel-release"
 class T_CentOS_8_Stream(CentOS_8):
@@ -242,24 +243,11 @@
    base = "quay.io/centos/centos:stream8"
 #class T_CentOS_9_Stream(CentOS_8):   # FIXME: fails importing GPG key
 #   base = "quay.io/centos/centos:stream9"
+
 class T_Alma_8(CentOS_8):
    base = "almalinux:8"  # :latest same as :8 as of 2022-03-01
 class T_Rocky_8(CentOS_8):
    base = "rockylinux:8"  # :latest same as :8 as of 2022-03-01
-=======
-   runs = { **Test.runs, **{ Run.FAKE_NEEDED: "dnf install -y --setopt=install_weak_deps=false ed",
-                             Run.NEEDED:      "dnf install -y --setopt=install_weak_deps=false openssh" } }
-
-class CentOS_8_Stream(_RHEL8, _EPEL_Mixin):
-   # pulling from quay.io per the CentOS wiki
-   # https://wiki.centos.org/FAQ/CentOSStream#What_artifacts_are_built.3F
-   base = "quay.io/centos/centos:stream8"
-   arch_excludes = ["aarch64"]  # issue #1249
-   prep_run = "dnf install -y epel-release"
-class RHEL_UBI_8(_RHEL8):
-   base = "registry.access.redhat.com/ubi8/ubi"
-   arch_excludes = ["aarch64"]  # issue #1249
->>>>>>> f7aad6ee
 
 
 class Fedora(RHEL8):
@@ -342,23 +330,10 @@
 }
 """)
 
-<<<<<<< HEAD
 
 # All classes starting with T_ get turned into a test.
 for (name, test) in (i for i in inspect.getmembers(sys.modules[__name__])
                      if i[0].startswith("T_")):
-=======
-for test in [CentOS_7,
-             CentOS_8_Stream,
-             RHEL_UBI_8,
-             Fedora_26,
-             Fedora_34,  #Fedora_Latest,  # issue #1163
-             Debian_9,
-             Debian_Latest,
-             Ubuntu_16,
-             Ubuntu_18,
-             Ubuntu_Latest]:
->>>>>>> f7aad6ee
    for run in Run:
       for forced in (False, True):
          for preprep in (False, True):
