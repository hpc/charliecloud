load common

@test 'prepare images directory' {
    shopt -s nullglob  # globs that match nothing yield empty string
    if [[ -e $IMGDIR ]]; then
        # Images directory exists. If all it contains is Charliecloud images
        # or supporting directories, or nothing, then we're ok. Remove any
        # images (this makes test-build and test-run follow the same path when
        # run on the same or different machines). Otherwise, error.
        for i in $IMGDIR/*; do
            if [[ -d $i && -f $i/WEIRD_AL_YANKOVIC ]]; then
                echo "found image $i; removing"
                rm -Rf --one-file-system $i
            else
                echo "found non-image $i; aborting"
                false
            fi
        done
    fi
    mkdir -p $IMGDIR
    mkdir -p $IMGDIR/bind1
    touch $IMGDIR/bind1/WEIRD_AL_YANKOVIC  # fool logic above
    touch $IMGDIR/bind1/file1
    mkdir -p $IMGDIR/bind2
    touch $IMGDIR/bind2/WEIRD_AL_YANKOVIC
    touch $IMGDIR/bind2/file2
}

@test 'executables --help' {
    ch-tar2dir --help
    ch-run --help
    ch-ssh --help
}

@test 'setuid bit matches --is-setuid' {
    test $CH_RUN_FILE -ef $(which ch-run)
    [[ -e $CH_RUN_FILE ]]
    ls -l $CH_RUN_FILE
    if ( ch-run --is-setuid ); then
        [[ -n $CH_RUN_SETUID ]]
        [[ -u $CH_RUN_FILE ]]
        [[ $(stat -c %U $CH_RUN_FILE) = root ]]
    else
        [[ -z $CH_RUN_SETUID ]]
        [[ ! -u $CH_RUN_FILE ]]
        #[[ $(stat -c %U $CH_RUN_FILE) != root ]]
    fi
}

@test 'setgid bit is off' {
    [[ -e $CH_RUN_FILE ]]
    [[ ! -g $CH_RUN_FILE ]]
    #[[ $(stat -c %G $CH_RUN_FILE) != root ]]
}

@test 'ch-run refuses to run if setgid' {
    CH_RUN_TMP=$BATS_TMPDIR/ch-run.setgid
    GID=$(id -g)
    GID2=$(id -G | cut -d' ' -f2)
    echo "GIDs: $GID $GID2"
    [[ $GID != $GID2 ]]
    cp -a $CH_RUN_FILE $CH_RUN_TMP
    ls -l $CH_RUN_TMP
    chgrp $GID2 $CH_RUN_TMP
    chmod g+s $CH_RUN_TMP
    ls -l $CH_RUN_TMP
    [[ -g $CH_RUN_TMP ]]
    run $CH_RUN_TMP --version
    echo "$output"
    [[ $status -eq 1 ]]
    [[ $output =~ 'ch-run.setgid: error: Success' ]]
    rm $CH_RUN_TMP
}

@test 'ch-run refuses to run if setuid' {
    [[ -z $CH_RUN_SETUID ]] || skip 'compiled in setuid mode'
    [[ -n $CHTEST_HAVE_SUDO ]] || skip 'sudo not available'
    CH_RUN_TMP=$BATS_TMPDIR/ch-run.setuid
    cp -a $CH_RUN_FILE $CH_RUN_TMP
    ls -l $CH_RUN_TMP
    sudo chown root $CH_RUN_TMP
    sudo chmod u+s $CH_RUN_TMP
    ls -l $CH_RUN_TMP
    [[ -u $CH_RUN_TMP ]]
    run $CH_RUN_TMP --version
    echo "$output"
    [[ $status -eq 1 ]]
    [[ $output =~ 'ch-run.setuid: error: Success' ]]
    sudo rm $CH_RUN_TMP
}

@test 'ch-run -u and -g refused in setuid mode' {
    [[ -n $CH_RUN_SETUID ]] || skip 'not compiled for setuid'
    run ch-run -u 65534
    echo "$output"
    [[ $status -eq 64 ]]
    [[ $output =~ "ch-run: invalid option -- 'u'" ]]
    run ch-run -g 65534
    echo "$output"
    [[ $status -eq 64 ]]
    [[ $output =~ "ch-run: invalid option -- 'g'" ]]
}

@test 'syscalls/pivot_root' {
    [[ -n $CH_RUN_SETUID ]] && skip
    cd ../examples/syscalls
    ./pivot_root
}

@test 'unpack chtest image' {
    if ( image_ok $CHTEST_IMG ); then
        # image exists, remove so we can test new unpack
        rm -Rf --one-file-system $CHTEST_IMG
    fi
    ch-tar2dir $CHTEST_TARBALL $IMGDIR  # new unpack
    image_ok $CHTEST_IMG
    ch-tar2dir $CHTEST_TARBALL $IMGDIR  # overwrite
    image_ok $CHTEST_IMG
}

@test 'ch-tar2dir errors' {
    # tarball doesn't exist
    run ch-tar2dir does_not_exist.tar.gz $IMGDIR
    echo "$output"
    [[ $status -eq 1 ]]
    [[ $output = "can't read does_not_exist.tar.gz" ]]

    # tarball exists but isn't readable
    touch $BATS_TMPDIR/unreadable.tar.gz
    chmod 000 $BATS_TMPDIR/unreadable.tar.gz
    run ch-tar2dir $BATS_TMPDIR/unreadable.tar.gz $IMGDIR
    echo "$output"
    [[ $status -eq 1 ]]
    [[ $output = "can't read $BATS_TMPDIR/unreadable.tar.gz" ]]
}

@test 'workaround for /bin not in $PATH' {
    echo "$PATH"
    # if /bin is in $PATH, latter passes through unchanged
    PATH2="$CH_BIN:/bin:/usr/bin"
    echo $PATH2
    PATH=$PATH2 run ch-run $CHTEST_IMG -- /bin/sh -c 'echo $PATH'
    echo "$output"
    [[ $status -eq 0 ]]
    [[ $output = $PATH2 ]]
    PATH2="/bin:$CH_BIN:/usr/bin"
    echo $PATH2
    PATH=$PATH2 run ch-run $CHTEST_IMG -- /bin/sh -c 'echo $PATH'
    echo "$output"
    [[ $status -eq 0 ]]
    [[ $output = $PATH2 ]]
    # if /bin isn't in $PATH, former is added to end
    PATH2="$CH_BIN:/usr/bin"
    echo $PATH2
    PATH=$PATH2 run ch-run $CHTEST_IMG -- /bin/sh -c 'echo $PATH'
    echo "$output"
    [[ $status -eq 0 ]]
    [[ $output = $PATH2:/bin ]]
}

@test 'mountns id differs' {
    host_ns=$(stat -Lc '%i' /proc/self/ns/mnt)
    echo "host:  $host_ns"
    guest_ns=$(ch-run $CHTEST_IMG -- stat -Lc '%i' /proc/self/ns/mnt)
    echo "guest: $guest_ns"
    [[ -n $host_ns && -n $guest_ns && $host_ns -ne $guest_ns ]]
}

@test 'userns id differs' {
    [[ -n $CH_RUN_SETUID ]] && skip
    host_ns=$(stat -Lc '%i' /proc/self/ns/user)
    echo "host:  $host_userns"
    guest_ns=$(ch-run $CHTEST_IMG -- stat -Lc '%i' /proc/self/ns/user)
    echo "guest: $guest_ns"
    [[ -n $host_ns && -n $guest_ns && $host_ns -ne $guest_ns ]]
}

@test 'distro differs' {
    # This is a catch-all and a bit of a guess. Even if it fails, however, we
    # get an empty string, which is fine for the purposes of the test.
    echo hello world
    host_distro=$(  cat /etc/os-release /etc/*-release /etc/*_version \
                  | egrep -m1 '[A-Za-z] [0-9]' \
                  | sed -r 's/^(.*")?(.+)(")$/\2/')
    echo "host: $host_distro"
    guest_expected='Alpine Linux v3.6'
    echo "guest expected: $guest_expected"
    if [[ $host_distro = $guest_expected ]]; then
        skip 'host matches expected guest distro'
    fi
    guest_distro=$(ch-run $CHTEST_IMG -- \
                          cat /etc/os-release \
                   | fgrep PRETTY_NAME \
                   | sed -r 's/^(.*")?(.+)(")$/\2/')
    echo "guest: $guest_distro"
    [[ $guest_distro = $guest_expected ]]
    [[ $guest_distro != $host_distro ]]
}

@test 'user and group match host' {
    host_uid=$(id -u)
    guest_uid=$(ch-run $CHTEST_IMG -- id -u)
    [[ $host_uid = $guest_uid ]]
    host_pgid=$(id -g)
    guest_pgid=$(ch-run $CHTEST_IMG -- id -g)
    [[ $host_pgid = $guest_pgid ]]
    host_username=$(id -un)
    guest_username=$(ch-run $CHTEST_IMG -- id -un)
    [[ $host_username = $guest_username ]]
    host_pgroup=$(id -gn)
    guest_pgroup=$(ch-run $CHTEST_IMG -- id -gn)
    [[ $host_pgroup = $guest_pgroup ]]
}

@test 'mount image read-only' {
    run ch-run $CHTEST_IMG sh <<EOF
set -e
test -w /WEIRD_AL_YANKOVIC
dd if=/dev/zero bs=1 count=1 of=/WEIRD_AL_YANKOVIC
EOF
    echo "$output"
    [[ $status -ne 0 ]]
    [[ $output =~ 'Read-only file system' ]]
}

@test 'mount image read-write' {
   ch-run -w $CHTEST_IMG -- sh -c 'echo writable > write'
   ch-run -w $CHTEST_IMG rm write
}

@test '--bind' {
    # one bind, default destination (/mnt/0)
    ch-run -b $IMGDIR/bind1 $CHTEST_IMG -- cat /mnt/0/file1
    # one bind, explicit destination
    ch-run -b $IMGDIR/bind1:/mnt/9 $CHTEST_IMG -- cat /mnt/9/file1

    # two binds, default destination
    ch-run -b $IMGDIR/bind1 -b $IMGDIR/bind2 $CHTEST_IMG \
           -- cat /mnt/0/file1 /mnt/1/file2
    # two binds, explicit destinations
    ch-run -b $IMGDIR/bind1:/mnt/8 -b $IMGDIR/bind2:/mnt/9 $CHTEST_IMG \
           -- cat /mnt/8/file1 /mnt/9/file2
    # two binds, default/explicit
    ch-run -b $IMGDIR/bind1 -b $IMGDIR/bind2:/mnt/9 $CHTEST_IMG \
           -- cat /mnt/0/file1 /mnt/9/file2
    # two binds, explicit/default
    ch-run -b $IMGDIR/bind1:/mnt/8 -b $IMGDIR/bind2 $CHTEST_IMG \
           -- cat /mnt/8/file1 /mnt/1/file2

    # bind one source at two destinations
    ch-run -b $IMGDIR/bind1:/mnt/8 -b $IMGDIR/bind1:/mnt/9 $CHTEST_IMG \
           -- diff -u /mnt/8/file1 /mnt/9/file1
    # bind two sources at one destination
    ch-run -b $IMGDIR/bind1:/mnt/9 -b $IMGDIR/bind2:/mnt/9 $CHTEST_IMG \
           -- sh -c '[ ! -e /mnt/9/file1 ] && cat /mnt/9/file2'

    # omit tmpfs at /home, which shouldn't be empty
    ch-run --no-home $CHTEST_IMG -- cat /home/overmount-me
    # overmount tmpfs at /home
    ch-run -b $IMGDIR/bind1:/home $CHTEST_IMG -- cat /home/file1
    # bind to /home without overmount
    ch-run --no-home -b $IMGDIR/bind1:/home $CHTEST_IMG -- cat /home/file1
    # omit default /home, with unrelated --bind
    ch-run --no-home -b $IMGDIR/bind1 $CHTEST_IMG -- cat /mnt/0/file1
}

@test '--bind errors' {

    # too many binds (11)
    run ch-run -b0 -b1 -b2 -b3 -b4 -b5 -b6 -b7 -b8 -b9 -b10 $CHTEST_IMG -- true
    echo "$output"
    [[ $status -eq 1 ]]
    [[ $output = 'ch-run: --bind can be used at most 10 times' ]]

    # no argument to --bind
    run ch-run $CHTEST_IMG -b
    echo "$output"
    [[ $status -eq 64 ]]
    [[ $output =~ 'ch-run: option requires an argument' ]]

    # empty argument to --bind
    run ch-run -b '' $CHTEST_IMG -- true
    echo "$output"
    [[ $status -eq 1 ]]
    [[ $output = 'ch-run: --bind: no source provided' ]]

    # source not provided
    run ch-run -b :/mnt/9 $CHTEST_IMG -- true
    echo "$output"
    [[ $status -eq 1 ]]
    [[ $output = 'ch-run: --bind: no source provided' ]]

    # destination not provided
    run ch-run -b $IMGDIR/bind1: $CHTEST_IMG -- true
    echo "$output"
    [[ $status -eq 1 ]]
    [[ $output = 'ch-run: --bind: no destination provided' ]]

    # source does not exist
    run ch-run -b $IMGDIR/hoops $CHTEST_IMG -- true
    echo "$output"
    [[ $status -eq 1 ]]
    r='^ch-run: could not bind .+/hoops to /mnt/0: No such file or directory$'
    [[ $output =~ $r ]]

    # destination does not exist
    run ch-run -b $IMGDIR/bind1:/goops $CHTEST_IMG -- true
    echo "$output"
    [[ $status -eq 1 ]]
    r='^ch-run: could not bind .+/bind1 to /goops: No such file or directory$'
    [[ $output =~ $r ]]

    # neither source nor destination exist
    run ch-run -b $IMGDIR/hoops:/goops $CHTEST_IMG -- true
    echo "$output"
    [[ $status -eq 1 ]]
    r='^ch-run: could not bind .+/hoops to /goops: No such file or directory$'
    [[ $output =~ $r ]]

    # correct bind followed by source does not exist
    run ch-run -b $IMGDIR/bind1:/mnt/9 -b $IMGDIR/hoops $CHTEST_IMG -- true
    echo "$output"
    [[ $status -eq 1 ]]
    r='^ch-run: could not bind .+/hoops to /mnt/1: No such file or directory$'
    [[ $output =~ $r ]]

    # correct bind followed by destination does not exist
    run ch-run -b $IMGDIR/bind1 -b $IMGDIR/bind2:/goops $CHTEST_IMG -- true
    echo "$output"
    [[ $status -eq 1 ]]
    r='^ch-run: could not bind .+/bind2 to /goops: No such file or directory$'
    [[ $output =~ $r ]]
}

@test '/usr/bin/ch-ssh' {
    ls -l $CH_BIN/ch-ssh
    ch-run $CHTEST_IMG -- ls -l /usr/bin/ch-ssh
    ch-run $CHTEST_IMG -- test -x /usr/bin/ch-ssh
    host_size=$(stat -c %s $CH_BIN/ch-ssh)
    guest_size=$(ch-run $CHTEST_IMG -- stat -c %s /usr/bin/ch-ssh)
    echo "host: $host_size, guest: $guest_size"
    [[ $host_size -eq $guest_size ]]
}

@test 'permissions test directories exist' {
    if [[ $CH_TEST_PERMDIRS = skip ]]; then
        skip
    fi
    for d in $CH_TEST_PERMDIRS; do
        d=$d/perms_test
        echo $d
        test -d $d
        test -d $d/pass
        test -f $d/pass/file
        test -d $d/nopass
        test -d $d/nopass/dir
        test -f $d/nopass/file
    done
}

<<<<<<< HEAD
@test 'ch-validate succeeds on valid image' {
   ch-validate $CHTEST_IMG
}

@test 'ch-validate fails on invalid image' {
   cp -r $CHTEST_IMG $BATS_TMPDIR/badimage
   rmdir $BATS_TMPDIR/badimage/tmp
   run ch-validate $BATS_TMPDIR/badimage
   [ "$status" -eq 1 ]
=======
@test 'relative path to image' {
   # bug number 6
   DIRNAME=$(dirname $CHTEST_IMG)
   BASEDIR=$(basename $CHTEST_IMG)
   cd $DIRNAME && ch-run $BASEDIR -- true
}

@test 'symlink to image' {
   # bug number 50
   ln -s $CHTEST_IMG $BATS_TMPDIR/symlink-test
   ch-run $BATS_TMPDIR/symlink-test -- true
>>>>>>> 22a5b658
}<|MERGE_RESOLUTION|>--- conflicted
+++ resolved
@@ -358,7 +358,6 @@
     done
 }
 
-<<<<<<< HEAD
 @test 'ch-validate succeeds on valid image' {
    ch-validate $CHTEST_IMG
 }
@@ -368,7 +367,8 @@
    rmdir $BATS_TMPDIR/badimage/tmp
    run ch-validate $BATS_TMPDIR/badimage
    [ "$status" -eq 1 ]
-=======
+}
+
 @test 'relative path to image' {
    # bug number 6
    DIRNAME=$(dirname $CHTEST_IMG)
@@ -380,5 +380,4 @@
    # bug number 50
    ln -s $CHTEST_IMG $BATS_TMPDIR/symlink-test
    ch-run $BATS_TMPDIR/symlink-test -- true
->>>>>>> 22a5b658
 }