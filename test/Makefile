--- conflicted
+++ resolved
@@ -4,14 +4,6 @@
 	      $(sort $(wildcard ./Dockerfile.*)) \
 	      $(sort $(wildcard ./Docker_Pull.*))
 images_eg := $(sort $(wildcard ../examples/*/*/Build)) \
-<<<<<<< HEAD
-	      $(sort $(wildcard ../examples/*/*/Build.*)) \
-	      $(sort $(wildcard ../examples/*/*/Dockerfile)) \
-	      $(sort $(wildcard ../examples/*/*/Dockerfile.*)) \
-	      $(sort $(wildcard ../examples/*/*/Docker_Pull)) \
-	      $(sort $(wildcard ../examples/*/*/Docker_Pull.*))
-images :=   $(images_ch) $(images_eg)
-=======
              $(sort $(wildcard ../examples/*/*/Build.*)) \
              $(sort $(wildcard ../examples/*/*/Dockerfile)) \
              $(sort $(wildcard ../examples/*/*/Dockerfile.*)) \
@@ -19,19 +11,13 @@
              $(sort $(wildcard ../examples/*/*/Docker_Pull.*))
 images := $(images_ch) $(images_eg)
 sotests := sotest/bin/sotest sotest/lib/libsotest.so.1.0
->>>>>>> af79ec8e
 
 # Favor embedded Bats, if installed, over system Bats.
 export PATH := $(CURDIR)/bats/bin:$(PATH)
 
 # Used by "make all" at top level to build these files for "make install".
 .PHONY: all
-<<<<<<< HEAD
-all: build_auto.bats run_auto.bats \
-	sotest/bin/sotest sotest/lib/libsotest.so.1.0
-=======
 all: build_auto.bats run_auto.bats $(sotests)
->>>>>>> af79ec8e
 
 .PHONY: test
 test: test-build test-run
@@ -102,41 +88,8 @@
 	ln -f -s libsotest.so.1.0 sotest/libsotest.so
 	ln -f -s libsotest.so.1.0 sotest/libsotest.so.1
 
-# PREFIX is the prefix expected at runtime (usually /usr or /usr/local for
-#  system-wide installations).
-#  More: https://www.gnu.org/prep/standards/html_node/Directory-Variables.html
-#
-# DESTDIR is the installation directory using during make install, which
-#  usually coincides for manual installation, but is chosen to be a temporary
-#  directory in packaging environments. PREFIX needs to be appended.
-#  More: https://www.gnu.org/prep/standards/html_node/DESTDIR.html
-#
-# Reasoning here: Users performing manual install *have* to specify PREFIX;
-# default is to use that also for DESTDIR. If DESTDIR is provided in addition,
-# we use that for installation.
-#
-# PREFIX can be relative unless DESTDIR is set. Absolute paths are not
-# canonicalized.
-ifneq ($(PREFIX),)
-ifneq ($(shell echo "$(PREFIX)" | cut -c1),/)
-  ifdef DESTDIR
-    $(error PREFIX must be absolute if DESTDIR is set)
-  endif
-  override PREFIX := $(abspath $(PREFIX))
-  $(warning Relative PREFIX converted to $(PREFIX))
-endif
-endif
-VERSION := $(shell cat ../VERSION.full)
-INSTALL_PREFIX := $(if $(DESTDIR),$(DESTDIR)/$(PREFIX),$(PREFIX))
-# LIBEXEC_DIR is modeled after FHS 3.0 and
-# # https://www.gnu.org/prep/standards/html_node/Directory-Variables.html. It
-# # contains any executable helpers that are not needed in PATH. Default is
-# # libexec/charliecloud which will be preprended with the PREFIX.
-LIBEXEC_DIR	?= libexec/charliecloud-$(VERSION)
-LIBEXEC_INST 	:= $(INSTALL_PREFIX)/$(LIBEXEC_DIR)
-LIBEXEC_RUN 	:= $(PREFIX)/$(LIBEXEC_DIR)
-EXAMPLES 	:= $(LIBEXEC_INST)/examples
-TEST            := $(LIBEXEC_INST)/test
+EXAMPLES := $(LIBEXEC_INST)/examples
+TEST     := $(LIBEXEC_INST)/test
 
 .PHONY: install
 install: all
