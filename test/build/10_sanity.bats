--- conflicted
+++ resolved
@@ -123,11 +123,7 @@
         echo "shellcheck: ${i}"
           sed -r -e 's/@test (.+) \{/test_ () {/g' "$i" \
                  -e 's/%\(([a-zA-Z0-9_]+)\)/SUBST_\1/g' \
-<<<<<<< HEAD
-        | shellcheck -s bash -e SC1090,SC1112,SC2002,SC2103,SC2154,SC2164,SC2317 -
-=======
         | shellcheck -s bash -e SC1090,SC1112,SC2002,SC2103,SC2154,SC2164,SC2317  -
->>>>>>> c2e47325
     done < <( find "$ch_base" -name '*.bats' -o -name '*.bats.in' )
 }
 
