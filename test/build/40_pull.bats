--- conflicted
+++ resolved
@@ -217,32 +217,14 @@
 
     CH_IMAGE_STORAGE=$BATS_TMPDIR/pull/quirky_files
     # make ch-image happy with the storage
-    mkdir -p "${CH_IMAGE_STORAGE}"/{bucache,dlcache,ulcache,img}
-    echo 3 > "$CH_IMAGE_STORAGE/version"
-    ch-image list
-    img="${CH_IMAGE_STORAGE}/img/charliecloud%file-quirks+2020-10-21"
+    #mkdir -p "${CH_IMAGE_STORAGE}"/{bucache,dlcache,ulcache,img}
+    #echo 3 > "$CH_IMAGE_STORAGE/version"
+    #ch-image list
+    #img="${CH_IMAGE_STORAGE}/img/charliecloud%file-quirks+2020-10-21"
     ch-image pull charliecloud/file-quirks:2020-10-21
     ls -lh "${img}/test"
 
     output_expected=$(cat <<'EOF'
-<<<<<<< HEAD
-regular file   ‘df_member’
-symbolic link  ‘ds_link’ -> ‘ds_target’
-regular file   ‘ds_target’
-directory      ‘fd_member’
-symbolic link  ‘fs_link’ -> ‘fs_target’
-regular file   ‘fs_target’
-symbolic link  ‘link_b0rken’ -> ‘doesnotexist’
-symbolic link  ‘link_imageonly’ -> ‘/test’
-symbolic link  ‘link_self’ -> ‘link_self’
-directory      ‘sd_link’
-regular file   ‘sd_target’
-regular file   ‘sf_link’
-regular file   ‘sf_target’
-symbolic link  ‘ss_link’ -> ‘ss_target2’
-regular file   ‘ss_target1’
-regular file   ‘ss_target2’
-=======
 regular file   'df_member'
 symbolic link  'ds_link' -> 'ds_target'
 regular file   'ds_target'
@@ -259,7 +241,6 @@
 symbolic link  'ss_link' -> 'ss_target2'
 regular file   'ss_target1'
 regular file   'ss_target2'
->>>>>>> 43168b5a
 EOF
 )
 
