load ../common

# shellcheck disable=SC2034
tag=cache

# WARNING: Git timestamp precision is only one second [1]. This can cause
# unstable sorting within --tree output because the tests commit very fast. If
# it matters, add a “sleep 1”.
#
# [1]: https://stackoverflow.com/questions/28237043


treeonly () {
    # Remove (1) everything including and after first blank line and (2)
    # trailing whitespace on each line.
    sed -E -e '/^$/Q' -e 's/\s+$//'
}

setup () {
    scope standard
    [[ $CH_TEST_BUILDER = ch-image ]] || skip 'ch-image only'
    [[ $CH_IMAGE_CACHE = enabled ]] || skip 'build cache enabled only'
    export CH_IMAGE_STORAGE=$BATS_TMPDIR/butest  # don't mess up main storage
    dot_base=$BATS_TMPDIR/bu_
    ch-image gestalt bucache-dot
}


### Test cases that go in the paper ###

@test "${tag}: §3.1 empty cache" {
    rm -Rf --one-file-system "$CH_IMAGE_STORAGE"

    blessed_tree=$(cat << EOF
initializing storage directory: v5 ${CH_IMAGE_STORAGE}
initializing empty build cache
*  (HEAD -> root) ROOT
EOF
)
    run ch-image build-cache --tree --dot="${dot_base}empty"
    echo "$output"
    [[ $status -eq 0 ]]
    diff -u <(echo "$blessed_tree") <(echo "$output" | treeonly)
}


@test "${tag}: §3.2.1 initial pull" {
    ch-image pull alpine:3.17

    blessed_tree=$(cat << 'EOF'
*  (alpine+3.17) PULL alpine:3.17
*  (HEAD -> root) ROOT
EOF
)
    run ch-image build-cache --tree --dot="${dot_base}initial-pull"
    echo "$output"
    [[ $status -eq 0 ]]
    diff -u <(echo "$blessed_tree") <(echo "$output" | treeonly)
}


@test "${tag}: §3.5 FROM" {
    # FROM pulls
    ch-image build-cache --reset
    run ch-image build -v -t d -f bucache/from.df .
    echo "$output"
    [[ $status -eq 0 ]]
    [[ $output = *'1. FROM alpine:3.17'* ]]
    blessed_tree=$(cat << 'EOF'
*  (d, alpine+3.17) PULL alpine:3.17
*  (HEAD -> root) ROOT
EOF
)
    run ch-image build-cache --tree --dot="${dot_base}from"
    echo "$output"
    [[ $status -eq 0 ]]
    diff -u <(echo "$blessed_tree") <(echo "$output" | treeonly)

    # FROM doesn't pull (same target name)
    run ch-image build -v -t d -f bucache/from.df .
    echo "$output"
    [[ $status -eq 0 ]]
    [[ $output = *'1* FROM alpine:3.17'* ]]
    blessed_tree=$(cat << 'EOF'
*  (d, alpine+3.17) PULL alpine:3.17
*  (HEAD -> root) ROOT
EOF
)
    run ch-image build-cache --tree
    echo "$output"
    [[ $status -eq 0 ]]
    diff -u <(echo "$blessed_tree") <(echo "$output" | treeonly)

    # FROM doesn't pull (different target name)
    run ch-image build -v -t d2 -f bucache/from.df .
    echo "$output"
    [[ $status -eq 0 ]]
    [[ $output = *'1* FROM alpine:3.17'* ]]
    blessed_tree=$(cat << 'EOF'
*  (d2, d, alpine+3.17) PULL alpine:3.17
*  (HEAD -> root) ROOT
EOF
)
    run ch-image build-cache --tree
    echo "$output"
    [[ $status -eq 0 ]]
    diff -u <(echo "$blessed_tree") <(echo "$output" | treeonly)
}


@test "${tag}: §3.3.1 Dockerfile A" {
    ch-image build-cache --reset

    ch-image build -t a -f bucache/a.df .

    blessed_out=$(cat << 'EOF'
*  (a) RUN echo bar
*  RUN echo foo
*  (alpine+3.17) PULL alpine:3.17
*  (HEAD -> root) ROOT
EOF
)
    run ch-image build-cache --tree --dot="${dot_base}a"
    echo "$output"
    [[ $status -eq 0 ]]
    diff -u <(echo "$blessed_out") <(echo "$output" | treeonly)
}


@test "${tag}: §3.3.2 Dockerfile B" {
    ch-image build-cache --reset

    ch-image build -t a -f bucache/a.df .
    ch-image build -t b -f bucache/b.df .

    blessed_out=$(cat << 'EOF'
*  (b) RUN echo baz
*  (a) RUN echo bar
*  RUN echo foo
*  (alpine+3.17) PULL alpine:3.17
*  (HEAD -> root) ROOT
EOF
)
    run ch-image build-cache --tree --dot="${dot_base}b"
    echo "$output"
    [[ $status -eq 0 ]]
    diff -u <(echo "$blessed_out") <(echo "$output" | treeonly)
}


@test "${tag}: §3.3.3 Dockerfile C" {
    ch-image build-cache --reset

    ch-image build -t a -f bucache/a.df .
    ch-image build -t b -f bucache/b.df .
    sleep 1
    ch-image build -t c -f bucache/c.df .

    blessed_out=$(cat << 'EOF'
*  (c) RUN echo qux
| *  (b) RUN echo baz
| *  (a) RUN echo bar
|/
*  RUN echo foo
*  (alpine+3.17) PULL alpine:3.17
*  (HEAD -> root) ROOT
EOF
)
    run ch-image build-cache --tree --dot="${dot_base}c"
    echo "$output"
    [[ $status -eq 0 ]]
    diff -u <(echo "$blessed_out") <(echo "$output" | treeonly)
}


@test "${tag}: rebuild A" {
    # Forcing a rebuild show produce a new pair of FOO and BAR commits from
    # from the alpine branch.
    blessed_out=$(cat << 'EOF'
*  (a) RUN echo bar
*  RUN echo foo
| *  (c) RUN echo qux
| | *  (b) RUN echo baz
| | *  RUN echo bar
| |/
| *  RUN echo foo
|/
*  (alpine+3.17) PULL alpine:3.17
*  (HEAD -> root) ROOT
EOF
)
    ch-image --rebuild build -t a -f bucache/a.df .
    run ch-image build-cache --tree
    [[ $status -eq 0 ]]
    echo "$output"
    diff -u <(echo "$blessed_out") <(echo "$output" | treeonly)
}


@test "${tag}: rebuild B" {
    # Rebuild of B. Since A was rebuilt in the last test, and because
    # the rebuild behavior only forces misses on non-FROM instructions, it
    # should now be based on A's new commits.
    blessed_out=$(cat << 'EOF'
*  (b) RUN echo baz
*  (a) RUN echo bar
*  RUN echo foo
| *  (c) RUN echo qux
| | *  RUN echo baz
| | *  RUN echo bar
| |/
| *  RUN echo foo
|/
*  (alpine+3.17) PULL alpine:3.17
*  (HEAD -> root) ROOT
EOF
)
    ch-image --rebuild build -t b -f bucache/b.df .
    run ch-image build-cache --tree
    [[ $status -eq 0 ]]
    diff -u <(echo "$blessed_out") <(echo "$output" | treeonly)
}


@test "${tag}: rebuild C" {
    # Rebuild C. Since C doesn't reference img_a (like img_b does) rebuilding
    # causes a miss on FOO. Thus C makes new FOO and QUX commits.
    #
    # Shouldn't FOO hit? --reidpr 2/16
    #  - No! Rebuild forces misses; since c.df has it's own FOO it should miss.
    #     --jogas 2/24
    blessed_out=$(cat << 'EOF'
*  (c) RUN echo qux
*  RUN echo foo
| *  (b) RUN echo baz
| *  (a) RUN echo bar
| *  RUN echo foo
|/
| *  RUN echo qux
| | *  RUN echo baz
| | *  RUN echo bar
| |/
| *  RUN echo foo
|/
*  (alpine+3.17) PULL alpine:3.17
*  (HEAD -> root) ROOT
EOF
)
    ch-image --rebuild build -t c -f bucache/c.df .
    # avoid race condition
    sleep 1
    run ch-image build-cache --tree
    [[ $status -eq 0 ]]
    diff -u <(echo "$blessed_out") <(echo "$output" | treeonly)
}


@test "${tag}: §3.7 change then revert" {
    ch-image build-cache --reset

    ch-image build -t e -f bucache/a.df .
    # “change” by using a different Dockerfile
    sleep 1
    ch-image build -t e -f bucache/c.df .

    blessed_out=$(cat << 'EOF'
*  (e) RUN echo qux
| *  RUN echo bar
|/
*  RUN echo foo
*  (alpine+3.17) PULL alpine:3.17
*  (HEAD -> root) ROOT
EOF
)
    run ch-image build-cache --tree --dot="${dot_base}revert1"
    echo "$output"
    [[ $status -eq 0 ]]
    diff -u <(echo "$blessed_out") <(echo "$output" | treeonly)

    # “revert change”; no need to check for miss b/c it will show up in graph
    ch-image build -t e -f bucache/a.df .

    blessed_out=$(cat << 'EOF'
*  RUN echo qux
| *  (e) RUN echo bar
|/
*  RUN echo foo
*  (alpine+3.17) PULL alpine:3.17
*  (HEAD -> root) ROOT
EOF
)
    run ch-image build-cache --tree --dot="${dot_base}revert2"
    echo "$output"
    [[ $status -eq 0 ]]
    diff -u <(echo "$blessed_out") <(echo "$output" | treeonly)
}


@test "${tag}: §3.4.1 two pulls, same" {
    ch-image build-cache --reset
    ch-image pull alpine:3.17
    ch-image pull alpine:3.17

    blessed_out=$(cat << 'EOF'
*  (alpine+3.17) PULL alpine:3.17
*  (HEAD -> root) ROOT
EOF
)
    run ch-image build-cache --tree
    echo "$output"
    [[ $status -eq 0 ]]
    diff -u <(echo "$blessed_out") <(echo "$output" | treeonly)
}


@test "${tag}: §3.4.2 two pulls, different" {
    localregistry_init
    unset CH_IMAGE_AUTH  # don’t give local creds to Docker Hub

    # Simulate a change in an image from a remote repo; ensure that “ch-image
    # pull” downloads the next image. Note ch-image pull behavior is the same
    # with or without the build cache. This test is here for two reasons:
    #
    #    1. The build cache interactions with pull is more complex, i.e., we
    #       assume that if pull works here with the cache enabled, it also
    #       works without it.
    #
    #    2. We emit debugging PDFs for use in the paper, and doing that
    #       anywhere else would be too surprising.

    df_ours=$(cat <<'EOF'
FROM localhost:5000/champ
RUN cat /worldchampion
EOF
)
    tree_ours_before=$(cat <<'EOF'
*  (wc) RUN cat /worldchampion
*  (localhost+5000%champ) PULL localhost:5000/champ
*  (HEAD -> root) ROOT
EOF
)

    echo
    echo '*** Prepare “ours” and “theirs” storages.'
    so=$BATS_TMPDIR/pull-local
    st=$BATS_TMPDIR/pull-remote
    rm -Rf --one-file-system "$so" "$st"

    echo
    echo '*** Them: Create the initial image state.'
    ch-image -s "$st" build -v -t capablanca -f - . <<EOF
FROM alpine:3.17
RUN echo josé > /worldchampion
EOF
    ch-image -s "$st" --auth --tls-no-verify \
             push capablanca localhost:5000/champ

    echo '*** Us: Build image using theirs as base.'
    # Both download and build caches are cold; FROM will do a (lazy) pull.
    # Files should be downloaded and all instructions should miss. Then do it
    # again; nothing should download and it should be all hits.
    run ch-image -s "$so" --auth --tls-no-verify \
                 build -t wc -f <(echo "$df_ours") /tmp
    echo "$output"
    [[ $status -eq 0 ]]
    [[ $output = *'. FROM'* ]]
    [[ $output = *'manifest list: downloading'* ]]
    [[ $output != *'manifest: downloading'* ]]
    [[ $output = *'config: downloading'* ]]
    [[ $output = *'. RUN'* ]]
    run ch-image -s "$so" --tls-no-verify build -t wc -f <(echo "$df_ours") /tmp
    echo "$output"
    [[ $status -eq 0 ]]
    [[ $output = *'* FROM'* ]]
    [[ $output != *'manifest list: downloading'* ]]
    [[ $output != *'manifest: downloading'* ]]
    [[ $output != *'config: downloading'* ]]
    [[ $output = *'* RUN'* ]]
    run ch-image -s "$so" build-cache --tree
    echo "$output"
    [[ $status -eq 0 ]]
    diff -u <(echo "$tree_ours_before") <(echo "$output" | treeonly)

    echo
    echo '*** Us: explicit (eager) pull.'
    # This should download the manifest list and manifest, see that there are
    # no changes, and not download the config or layers.
    run ch-image -s "$so" --auth --tls-no-verify pull localhost:5000/champ
    echo "$output"
    [[ $status -eq 0 ]]
    [[ $output = *'manifest list: downloading'* ]]
    [[ $output != *'manifest: downloading'* ]]
    [[ $output = *'config: using existing file'* ]]
    [[ $output = *'layer'*'using existing file'* ]]
    run ch-image -s "$so" build-cache --tree
    echo "$output"
    [[ $status -eq 0 ]]
    diff -u <(echo "$tree_ours_before") <(echo "$output" | treeonly)

    echo
    echo '*** Them: Change and push the image.'
    ch-image -s "$st" build -t fischer -f - . <<EOF
FROM alpine:3.17
RUN echo "bobby" > /worldchampion
EOF
    ch-image -s "$st" --auth --tls-no-verify push fischer localhost:5000/champ

    echo
    echo '*** Us: Rebuild our image (lazy pull does not update).'
    # FROM should not notice the updated remote image.
    run ch-image -s "$so" --tls-no-verify build -t wc -f <(echo "$df_ours") /tmp
    echo "$output"
    [[ $status -eq 0 ]]
    [[ $output = *'* FROM'* ]]
    [[ $output != *'manifest list: downloading'* ]]
    [[ $output != *'manifest: downloading'* ]]
    [[ $output != *'config: downloading'* ]]
    [[ $output = *'* RUN'* ]]
    run ch-image -s "$so" build-cache --tree
    echo "$output"
    [[ $status -eq 0 ]]
    diff -u <(echo "$tree_ours_before") <(echo "$output" | treeonly)

    echo
    echo '*** Us: Explicitly pull updated image.'
    # Returned config hash should differ from what is in storage; thus, the
    # new layer(s) should be pulled and the image branch in the cache updated.
    run ch-image -s "$so" --auth --tls-no-verify pull localhost:5000/champ
    echo "$output"
    [[ $status -eq 0 ]]
    [[ $output = *'manifest list: downloading'* ]]
    [[ $output != *'manifest: downloading'* ]]
    [[ $output = *'config: downloading'* ]]
    [[ $output = *'layer'*'downloading:'*'100%'* ]]
    run ch-image -s "$so" build-cache --tree
    echo "$output"
    [[ $status -eq 0 ]]
    diff -u - <(echo "$output" | treeonly) <<'EOF'
*  (localhost+5000%champ) PULL localhost:5000/champ
| *  (wc) RUN cat /worldchampion
| *  PULL localhost:5000/champ
|/
*  (HEAD -> root) ROOT
EOF

    echo
    echo '*** Us: Rebuild our image (uses updated image).'
    # After the eager pull above, the base image exists in storage. Thus, the
    # FROM instruction hits; however, the resulting SID differs from the
    # original. Thus, intructions after FROM should miss.
    run ch-image -s "$so" --tls-no-verify build -t wc -f <(echo "$df_ours") /tmp
    echo "$output"
    [[ $status -eq 0 ]]
    [[ $output = *'* FROM'* ]]
    [[ $output != *'manifest list: downloading'* ]]
    [[ $output != *'manifest: downloading'* ]]
    [[ $output != *'config: using existing file'* ]]
    [[ $output = *'. RUN'* ]]
    run ch-image -s "$so" build-cache --tree
    echo "$output"
    [[ $status -eq 0 ]]
    diff -u - <(echo "$output" | treeonly) <<'EOF'
*  (wc) RUN cat /worldchampion
*  (localhost+5000%champ) PULL localhost:5000/champ
| *  RUN cat /worldchampion
| *  PULL localhost:5000/champ
|/
*  (HEAD -> root) ROOT
EOF
}


# FIXME: for issue #1359, add test here where they revert the image in the
# remote registry to a previous state; our next pull will hit, and so too
# should any subsequent previously cached instructions based on the FROM SID.


@test "${tag}: branch ready" {
    ch-image build-cache --reset

    # Build A as “foo”.
    ch-image build -t foo -f bucache/a.df ./bucache

    # Rebuild A, except this is a broken version; the second instruction fails
    # leaving the new branch in a not-ready state pointing to “echo foo”.
    # The old branch remains.
    run ch-image build -t foo -f ./bucache/a-fail.df ./bucache
    sleep 1
    echo "$output"
    [[ $status -eq 1 ]]
    run ch-image build-cache --tree
    echo "$output"
    [[ $status -eq 0 ]]
    blessed_out=$(cat << 'EOF'
*  (foo) RUN echo bar
*  (foo#) RUN echo foo
*  (alpine+3.17) PULL alpine:3.17
*  (HEAD -> root) ROOT
EOF
)
    diff -u <(echo "$blessed_out") <(echo "$output" | treeonly)

    # Build C as “foo”. Now branch “foo” points to the completed build of the
    # new Dockerfile, and the not-ready branch is gone.
    ch-image build -t foo -f ./bucache/c.df ./bucache
    run ch-image build-cache --tree
    echo "$output"
    [[ $status -eq 0 ]]
    blessed_out=$(cat << 'EOF'
*  (foo) RUN echo qux
| *  RUN echo bar
|/
*  RUN echo foo
*  (alpine+3.17) PULL alpine:3.17
*  (HEAD -> root) ROOT
EOF
)
    diff -u <(echo "$blessed_out") <(echo "$output" | treeonly)
}


@test "${tag}: --force" {
    ch-image build-cache --reset

    # First build, without --force.
    ch-image build -t force -f ./bucache/force.df ./bucache

    # Second build, with --force. This should diverge after the first WORKDIR.
    sleep 1
    ch-image build --force -t force -f ./bucache/force.df ./bucache
    run ch-image build-cache --tree
    echo "$output"
    [[ $status -eq 0 ]]
    diff -u - <(echo "$output" | treeonly) <<'EOF'
*  (force) WORKDIR /usr
*  RUN.F dnf install -y ed  # doesn't need --force
| *  WORKDIR /usr
| *  RUN dnf install -y ed  # doesn't need --force
|/
*  WORKDIR /
*  (almalinux+8) PULL almalinux:8
*  (HEAD -> root) ROOT
EOF

    # Third build, without --force. This should re-use the first build.
    sleep 1
    ch-image build -t force -f ./bucache/force.df ./bucache
    run ch-image build-cache --tree
    echo "$output"
    [[ $status -eq 0 ]]
    diff -u - <(echo "$output" | treeonly) <<'EOF'
*  WORKDIR /usr
*  RUN.F dnf install -y ed  # doesn't need --force
| *  (force) WORKDIR /usr
| *  RUN dnf install -y ed  # doesn't need --force
|/
*  WORKDIR /
*  (almalinux+8) PULL almalinux:8
*  (HEAD -> root) ROOT
EOF
}


@test "${tag}: §3.6 rebuild" {
    ch-image build-cache --reset

    # Build. Mode should not matter here, but we use enabled because that's
    # more lifelike.
    ch-image build -t a -f ./bucache/a.df ./bucache

    # Re-build in "rebuild" mode. FROM should hit, others miss, and we should
    # have two branches.
    sleep 1
    run ch-image build --rebuild -t a -f ./bucache/a.df ./bucache
    echo "$output"
    [[ $status -eq 0 ]]
    [[ $output = *'* FROM'* ]]
    [[ $output = *'. RUN echo foo'* ]]
    [[ $output = *'. RUN echo bar'* ]]
    blessed_out=$(cat << 'EOF'
*  (a) RUN echo bar
*  RUN echo foo
| *  RUN echo bar
| *  RUN echo foo
|/
*  (alpine+3.17) PULL alpine:3.17
*  (HEAD -> root) ROOT
EOF
)
    run ch-image build-cache --tree --dot="${dot_base}rebuild"
    echo "$output"
    [[ $status -eq 0 ]]
    diff -u <(echo "$blessed_out") <(echo "$output" | treeonly)

    # Re-build again in "rebuild" mode. The branch pointer should move to the
    # newer execution.
    run ch-image build-cache -v --tree
    echo "$output"
    [[ $status -eq 0 ]]
    commit_before=$(echo "$output" | sed -En 's/^.+\(a\) ([0-9a-f]+).+$/\1/p')
    echo "before: ${commit_before}"
    sleep 1
    ch-image build --rebuild -t a -f ./bucache/a.df ./bucache
    run ch-image build-cache -v --tree
    echo "$output"
    [[ $status -eq 0 ]]
    commit_after=$(echo "$output" | sed -En 's/^.+\(a\) ([0-9a-f]+).+$/\1/p')
    echo "after: ${commit_after}"
    [[ $commit_before != "$commit_after" ]]
}


### Additional test cases for correctness ###

@test "${tag}: reset" {
    # re-init
    run ch-image build-cache --reset
    echo "$output"
    [[ $status -eq 0 ]]
    [[ $output = *'deleting build cache'* ]]
    [[ $output = *'initializing empty build cache'* ]]

    # fail if build cache disabled
    run ch-image build-cache --no-cache --reset
    [[ $status -eq 1 ]]
    echo "$output"
    [[ $output = *'build-cache subcommand invalid with build cache disabled'* ]]
}


@test "${tag}: gc" {
    ch-image build-cache --reset
    # Initial number of commits.
    diff -u <(  ch-image build-cache \
              | grep "commits" | awk '{print $2}') <(echo 1)

    # Number of commits after A.
    ch-image build -t a -f ./bucache/a.df .
    diff -u <(  ch-image build-cache \
              | grep "commits" | awk '{print $2}') <(echo 4)

    # Number of commits after 2x forced rebuilds of A (4 dangling)
    ch-image build --rebuild -t a -f ./bucache/a.df .
    ch-image build --rebuild -t a -f ./bucache/a.df .
    diff -u <(  ch-image build-cache \
              | grep "commits" | awk '{print $2}') <(echo 8)

    # Number of commits after garbage collecting.
    ch-image build-cache --tree
    ch-image build-cache --gc
    diff -u <(  ch-image build-cache \
              | grep "commits" | awk '{print $2}') <(echo 4)
    ch-image build-cache --tree
}


@test "${tag}: ARG and ENV" {
    ch-image build-cache --reset

    # Build.
    run ch-image build -t ae1 -f ./bucache/argenv.df ./bucache
    echo "$output"
    [[ $status -eq 0 ]]
    [[ $output = *'1 vargA vargBvargA venvA venvBvargA'* ]]

    # Rebuild; this should hit and print the correct values.
    run ch-image build -t ae1 -f ./bucache/argenv.df ./bucache
    echo "$output"
    [[ $status -eq 0 ]]
    [[ $output = *'5* RUN'* ]]

    # Re-build, with partial hits. ARG and ENV from first build should pass
    # through with correct values.
    sleep 1
    run ch-image build -t ae2 -f ./bucache/argenv2.df ./bucache
    echo "$output"
    [[ $status -eq 0 ]]
    [[ $output = *'2 vargA vargBvargA venvA venvBvargA'* ]]

    # Re-build, setting ARG from the command line. This should miss.
    sleep 1
    run ch-image build --build-arg=argB=foo \
                       -t ae3 -f ./bucache/argenv.df ./bucache
    echo "$output"
    [[ $status -eq 0 ]]
    [[ $output = *"3. ARG argB='foo'"* ]]

    # Re-build, setting ARG from the command line to the same. Should hit.
    sleep 1
    run ch-image build --build-arg=argB=foo \
                       -t ae4 -f ./bucache/argenv.df ./bucache
    echo "$output"
    [[ $status -eq 0 ]]
    [[ $output = *"3* ARG argB='foo'"* ]]

    # Re-build, setting ARG from the command line to thing different. Miss.
    sleep 1
    run ch-image build --build-arg=argB=bar \
                       -t ae5 -f ./bucache/argenv.df ./bucache
    echo "$output"
    [[ $status -eq 0 ]]
    [[ $output = *"3. ARG argB='bar'"* ]]
    [[ $output = *'1 vargA bar venvA venvB'* ]]

    # Check for expected tree.
    run ch-image build-cache --tree --dot="${dot_base}argenv"
    echo "$output"
    [[ $status -eq 0 ]]
    blessed_out=$(cat << 'EOF'
*  (ae5) RUN echo 1 $argA $argB $envA $envB
*  ENV envB='venvBvargA'
*  ENV envA='venvA'
*  ARG argB='bar'
| *  (ae4, ae3) RUN echo 1 $argA $argB $envA $envB
| *  ENV envB='venvBvargA'
| *  ENV envA='venvA'
| *  ARG argB='foo'
|/
| *  (ae2) RUN echo 2 $argA $argB $envA $envB
| | *  (ae1) RUN echo 1 $argA $argB $envA $envB
| |/
| *  ENV envB='venvBvargA'
| *  ENV envA='venvA'
| *  ARG argB='vargBvargA'
|/
*  ARG argA='vargA'
*  (alpine+3.17) PULL alpine:3.17
*  (HEAD -> root) ROOT
EOF
)
    diff -u <(echo "$blessed_out") <(echo "$output" | treeonly)
}


@test "${tag}: ARG special variables" {
    ch-image build-cache --reset
    unset SSH_AUTH_SOCK

    # Build. Should miss.
    run ch-image build -t foo -f ./bucache/argenv-special.df ./bucache
    echo "$output"
    [[ $status -eq 0 ]]
    [[ $output = *'1. FROM'* ]]
    [[ $output = *'2. ARG'* ]]
    [[ $output = *'3. ARG'* ]]
    [[ $output = *'4. RUN'* ]]
    [[ $output = *'vargA sockA'* ]]

    # Re-build. All hits.
    run ch-image build -t foo -f ./bucache/argenv-special.df ./bucache
    echo "$output"
    [[ $status -eq 0 ]]
    [[ $output = *'1* FROM'* ]]
    [[ $output = *'2* ARG'* ]]
    [[ $output = *'3* ARG'* ]]
    [[ $output = *'4* RUN'* ]]
    [[ $output != *'vargA sockA'* ]]

    # Re-build with new value from command line. All hits again.
    run ch-image build --build-arg=SSH_AUTH_SOCK=sockB \
                       -t foo -f ./bucache/argenv-special.df ./bucache
    echo "$output"
    [[ $status -eq 0 ]]
    [[ $output = *'1* FROM'* ]]
    [[ $output = *'2* ARG'* ]]
    [[ $output = *'3* ARG'* ]]
    [[ $output = *'4* RUN'* ]]
    [[ $output != *'vargA sockA'* ]]
    [[ $output != *'vargA sockB'* ]]
}


@test "${tag}: COPY" {
    ch-image build-cache --reset

    # Prepare fixtures. These need various manipulating during the test, which
    # is why they're built here on the fly.
    fixtures=${BATS_TMPDIR}/copy-cache
    mkdir -p "$fixtures"
    echo hello > "$fixtures"/file1
    rm -f "$fixtures"/file1a
    mkdir -p "$fixtures"/dir1
    touch "$fixtures"/dir1/file1 "$fixtures"/dir1/file2

    printf '\n*** Build; all misses.\n\n'
    run ch-image build -t foo -f ./bucache/copy.df "$fixtures"
    echo "$output"
    [[ $status -eq 0 ]]
    [[ $output = *'. FROM'* ]]
    [[ $output = *'. COPY'* ]]

    printf '\n*** Re-build; all hits.\n\n'
    run ch-image build -t foo -f ./bucache/copy.df "$fixtures"
    echo "$output"
    [[ $status -eq 0 ]]
    [[ $output = *'* FROM'* ]]
    [[ $output = *'* COPY'* ]]

    printf '\n*** Add remove file in directory; should miss b/c dir mtime.\n\n'
    touch "$fixtures"/dir1/file2
    rm "$fixtures"/dir1/file2
    run ch-image build -t foo -f ./bucache/copy.df "$fixtures"
    echo "$output"
    [[ $status -eq 0 ]]
    [[ $output = *'* FROM'* ]]
    [[ $output = *'. COPY'* ]]

    printf '\n*** Re-build; all hits.\n\n'
    run ch-image build -t foo -f ./bucache/copy.df "$fixtures"
    echo "$output"
    [[ $status -eq 0 ]]
    [[ $output = *'* FROM'* ]]
    [[ $output = *'* COPY'* ]]

    printf '\n*** Touch file; should miss because file mtime.\n\n'
    touch "$fixtures"/file1
    run ch-image build -t foo -f ./bucache/copy.df "$fixtures"
    echo "$output"
    [[ $status -eq 0 ]]
    [[ $output = *'* FROM'* ]]
    [[ $output = *'. COPY'* ]]

    printf '\n*** Re-build; all hits.\n\n'
    run ch-image build -t foo -f ./bucache/copy.df "$fixtures"
    echo "$output"
    [[ $status -eq 0 ]]
    [[ $output = *'* FROM'* ]]
    [[ $output = *'* COPY'* ]]

    printf '\n*** Rename file; should miss because filename.\n\n'
    mv "$fixtures"/file1 "$fixtures"/file1a
    run ch-image build -t foo -f ./bucache/copy.df "$fixtures"
    echo "$output"
    [[ $status -eq 0 ]]
    [[ $output = *'* FROM'* ]]
    [[ $output = *'. COPY'* ]]

    printf '\n*** Re-build; all hits.\n\n'
    run ch-image build -t foo -f ./bucache/copy.df "$fixtures"
    echo "$output"
    [[ $status -eq 0 ]]
    [[ $output = *'* FROM'* ]]
    [[ $output = *'* COPY'* ]]

    printf '\n*** Rename file back; all hits.\n\n'
    stat "$fixtures"/file1a
    mv "$fixtures"/file1a "$fixtures"/file1
    stat "$fixtures"/file1
    run ch-image build -t foo -f ./bucache/copy.df "$fixtures"
    echo "$output"
    [[ $status -eq 0 ]]
    [[ $output = *'* FROM'* ]]
    [[ $output = *'* COPY'* ]]

    printf '\n*** Update content, same length, reset mtime; all hits.\n\n'
    cat "$fixtures"/file1
    stat "$fixtures"/file1
    mtime=$(stat -c %y "$fixtures"/file1)
    echo world > "$fixtures"/file1
    touch -d "$mtime" "$fixtures"/file1
    cat "$fixtures"/file1
    stat "$fixtures"/file1
    run ch-image build -t foo -f ./bucache/copy.df "$fixtures"
    echo "$output"
    [[ $status -eq 0 ]]
    [[ $output = *'* FROM'* ]]
    [[ $output = *'* COPY'* ]]
}


@test "${tag}: FROM non-cached base image" {
    ch-image build-cache --reset

    # Pull base image w/o cache.
    ch-image pull --no-cache alpine:3.17
    [[ ! -e $CH_IMAGE_STORAGE/img/alpine+3.17/.git ]]

    # Build child image.
    run ch-image build -t foo - <<'EOF'
FROM alpine:3.17
RUN echo foo
EOF
    echo "$output"
    [[ $status -eq 0 ]]
    [[ $output = *'. FROM'* ]]
    [[ $output = *'base image only exists non-cached; adding to cache'* ]]
    [[ $output = *'. RUN'* ]]

    # Check tree.
    blessed_out=$(cat << 'EOF'
*  (foo) RUN echo foo
*  (alpine+3.17) IMPORT alpine:3.17
*  (HEAD -> root) ROOT
EOF
)
    run ch-image build-cache --tree
    echo "$output"
    [[ $status -eq 0 ]]
    diff -u <(echo "$blessed_out") <(echo "$output" | treeonly)
}


@test "${tag}: all hits, new name" {
    ch-image build-cache --reset

    blessed_out=$(cat << 'EOF'
*  (a2, a) RUN echo bar
*  RUN echo foo
*  (alpine+3.17) PULL alpine:3.17
*  (HEAD -> root) ROOT
EOF
)
    ch-image build -t a -f ./bucache/a.df .
    ch-image build -t a2 -f ./bucache/a.df .
    run ch-image build-cache --tree
    echo "$output"
    [[ $status -eq 0 ]]
    diff -u <(echo "$blessed_out") <(echo "$output" | treeonly)
}


@test "${tag}: pull to default destination" {
    ch-image build-cache --reset

    printf '\n*** Case 1: Not in build cache\n\n'
    run ch-image pull alpine:3.17
    echo "$output"
    [[ $status -eq 0 ]]
    [[ $output = *'pulling image:    alpine:3.17'* ]]
    [[ $output  = *'pulled image: adding to build cache'* ]]  # C1, C4
    [[ $output != *'pulled image: found in build cache'* ]]   # C2, C3

    printf '\n*** Case 2: In build cache, up to date\n\n'
    run ch-image pull alpine:3.17
    echo "$output"
    [[ $status -eq 0 ]]
    [[ $output = *'pulling image:    alpine:3.17'* ]]
    [[ $output != *'pulled image: adding to build cache'* ]]  # C1, C4
    [[ $output  = *'pulled image: found in build cache'* ]]   # C2, C3

    printf '\n*** Case 3: In build cache, not UTD, UTD commit present\n\n'
    printf 'FROM alpine:3.17\n' | ch-image build -t foo -
    printf 'FROM foo\nRUN echo foo\n' | ch-image build -t alpine:3.17 -
    blessed_out=$(cat << 'EOF'
*  (alpine+3.17) RUN echo foo
*  (foo) PULL alpine:3.17
*  (HEAD -> root) ROOT
EOF
)
    run ch-image build-cache --tree
    echo "$output"
    [[ $status -eq 0 ]]
    diff -u <(echo "$blessed_out") <(echo "$output" | treeonly)
    sleep 1
    run ch-image pull alpine:3.17
    echo "$output"
    [[ $status -eq 0 ]]
    [[ $output = *'pulling image:    alpine:3.17'* ]]
    [[ $output != *'pulled image: adding to build cache'* ]]  # C1, C4
    [[ $output  = *'pulled image: found in build cache'* ]]   # C2, C3
    blessed_out=$(cat << 'EOF'
*  RUN echo foo
*  (foo, alpine+3.17) PULL alpine:3.17
*  (HEAD -> root) ROOT
EOF
)
    run ch-image build-cache --tree
    echo "$output"
    [[ $status -eq 0 ]]
    diff -u <(echo "$blessed_out") <(echo "$output" | treeonly)

    printf '\n*** Case 4: In build cache, not UTD, UTD commit absent\n\n'
    sleep 1
    printf 'FROM alpine:3.17\n' | ch-image build -t alpine:3.16 -
    blessed_out=$(cat << 'EOF'
*  RUN echo foo
*  (foo, alpine+3.17, alpine+3.16) PULL alpine:3.17
*  (HEAD -> root) ROOT
EOF
)
    run ch-image build-cache --tree
    echo "$output"
    [[ $status -eq 0 ]]
    diff -u <(echo "$blessed_out") <(echo "$output" | treeonly)
    run ch-image pull alpine:3.16
    echo "$output"
    [[ $status -eq 0 ]]
    [[ $output = *'pulling image:    alpine:3.16'* ]]
    [[ $output  = *'pulled image: adding to build cache'* ]]  # C1, C4
    [[ $output != *'pulled image: found in build cache'* ]]   # C2, C3
    blessed_out=$(cat << 'EOF'
*  (alpine+3.16) PULL alpine:3.16
| *  RUN echo foo
| *  (foo, alpine+3.17) PULL alpine:3.17
|/
*  (HEAD -> root) ROOT
EOF
)
    run ch-image build-cache --tree
    echo "$output"
    [[ $status -eq 0 ]]
    diff -u <(echo "$blessed_out") <(echo "$output" | treeonly)
}

@test "${tag}: multistage COPY" {
    # Multi-stage build with no instructions in the first stage.
    df_no=$(cat <<'EOF'
FROM alpine:3.17
FROM alpine:3.16
COPY --from=0 /etc/os-release /
EOF
           )
    # Multi-stage build with instruction in the first stage.
    df_yes=$(cat <<'EOF'
FROM alpine:3.17
RUN echo foo
FROM alpine:3.16
COPY --from=0 /etc/os-release /
EOF
            )

    ch-image build-cache --reset
    run ch-image build -t tmpimg -f <(echo "$df_no") .  # cold
    echo "$output"
    [[ $status -eq 0 ]]
    [[ $output = *'. COPY'* ]]
    run ch-image build -t tmpimg -f <(echo "$df_no") .  # hot
    echo "$output"
    [[ $status -eq 0 ]]
    [[ $output = *'* COPY'* ]]

    ch-image build-cache --reset
    run ch-image build -t tmpimg -f <(echo "$df_yes") .  # cold
    echo "$output"
    [[ $status -eq 0 ]]
    [[ $output = *'. COPY'* ]]
    run ch-image build -t tmpimg -f <(echo "$df_yes") .  # hot
    echo "$output"
    [[ $status -eq 0 ]]
    [[ $output = *'* COPY'* ]]
}


@test "${tag}: pull to specified destination" {
    ch-image reset

    # pull special image to weird destination
    ch-image pull scratch foo

    # pull normal image to weird destination
    sleep 1
    ch-image pull alpine:3.17 bar

    # everything in order?
    blessed_tree=$(cat << 'EOF'
*  (bar, alpine+3.17) PULL alpine:3.17
| *  (scratch, foo) PULL scratch
|/
*  (HEAD -> root) ROOT
EOF
)
    run ch-image build-cache --tree
    echo "$output"
    [[ $status -eq 0 ]]
    diff -u <(echo "$blessed_tree") <(echo "$output" | treeonly)
    ls -x "$CH_IMAGE_STORAGE"/img
    [[ $(ls -x "$CH_IMAGE_STORAGE"/img) == "bar  foo" ]]

    # pull same normal image normally
    sleep 1
    ch-image pull alpine:3.17

    # everything still in order?
    run ch-image build-cache --tree
    echo "$output"
    [[ $status -eq 0 ]]
    diff -u <(echo "$blessed_tree") <(echo "$output" | treeonly)
    ls -x "$CH_IMAGE_STORAGE"/img
    [[ $(ls -x "$CH_IMAGE_STORAGE"/img) == "alpine+3.17  bar  foo" ]]
}


<<<<<<< HEAD
=======
@test "${tag}: multistage COPY" {
    # Multi-stage build with no instructions in the first stage.
    df_no=$(cat <<'EOF'
FROM alpine:3.17
FROM alpine:3.16
COPY --from=0 /etc/os-release /
EOF
           )
    # Multi-stage build with instruction in the first stage.
    df_yes=$(cat <<'EOF'
FROM alpine:3.17
RUN echo foo
FROM alpine:3.16
COPY --from=0 /etc/os-release /
EOF
            )

    ch-image build-cache --reset
    echo "$df_no" | ch-image build -t tmpimg -f - .  # cold
    echo "$df_no" | ch-image build -t tmpimg -f - .  # hot

    ch-image build-cache --reset
    echo "$df_yes" | ch-image build -t tmpimg -f - .  # cold
    echo "$df_yes" | ch-image build -t tmpimg -f - .  # hot
}


>>>>>>> 2efb323d
@test "${tag}: empty dir persistence" {
    ch-image build-cache --reset
    ch-image delete tmpimg || true

    ch-image build -t tmpimg - <<'EOF'
FROM alpine:3.17
RUN mkdir /foo && mkdir /foo/bar
EOF
    sleep 1
    ch-image build -t tmpimg - <<'EOF'
FROM alpine:3.17
RUN true        # miss
RUN mkdir /foo  # should not collide with leftover /foo from above
EOF
}


@test "${tag}: garbage vs. reset" {
    rm -Rf --one-file-system "$CH_IMAGE_STORAGE"

    # Init build cache.
    ch-image list
    cd "$CH_IMAGE_STORAGE"/bucache

    # Turn off auto-gc so it's not triggered during the build itself.
    git config gc.auto 0

    # Build an image that’s going to be annoying to garbage collect, but not
    # too annoying, so the test isn’t too long. Keep in mind this is probably
    # happening on a tmpfs.
    ch-image build -t tmpimg - <<'EOF'
FROM alpine:3.17
RUN for i in $(seq 0 1024); do \
       dd if=/dev/urandom of=/$i bs=1024K count=1 status=none; \
    done
EOF

    # Turn auto-gc back on, and configure it to run basically always.
    git config gc.auto 1
    #git config gc.autoDetach false  # for testing
    cat config

    # Garbage collect. Use raw Git commands so we can control exactly what is
    # going on.
    git gc --auto

    # Reset the cache while garbage collection is still running.
    cd ..
    run ch-image build-cache --reset
    echo "$output"
    [[ $status -eq 0 ]]
    [[ $output = *'stopping build cache garbage collection'* ]]
}


@test "${tag}: all hits, no image" {
    df=$(cat <<'EOF'
FROM alpine:3.17
RUN echo foo
EOF
        )

    ch-image build-cache --reset
    ch-image build -t tmpimg -f <(echo "$df") .
    ch-image delete tmpimg
    [[ ! -e $CH_IMAGE_STORAGE/img/tmpimg ]]
    run ch-image build -v -t tmpimg -f <(echo "$df") .
    echo "$output"
    [[ $status -eq 0 ]]
    [[ $output = *'* FROM'* ]]
    [[ $output = *'* RUN'* ]]
    [[ $output = *"no image found: $CH_IMAGE_STORAGE/img/tmpimg"* ]]
    [[ $output = *'created worktree'* ]]
}


@test "${tag}: difficult files" {
    ch-image build-cache --reset

    statwalk () {
        # Remove (1) mtime and atime for symlinks, where it cannot be set, and
        # (2) directory sizes, which vary by filesystem and maybe other stuff.
        ( cd "$CH_IMAGE_STORAGE"/img/tmpimg/test
            find . -printf '%n %M %4s m=%TFT%TT a=%AFT%AT %p (%l)\n' \
          | sed -E 's/^(1 l.+)([am]=[0-9T:.-]+ ){2}(.+)$/\1m=::: a=::: \3/' \
          | sed -E 's/^([1-9] d[rwxs-]{9}) [0-9 ]{4}/\1 0000/' \
          | LC_ALL=C sort -k6 )
    }

    # Set umask so permissions match our reference data.
    umask 0027

    # Build it. Every instruction does a quick restore, so this validates that
    # works, aside from mtime and atime which are expected to vary.
    ch-image build -t tmpimg -f ./bucache/difficult.df .
    stat "$CH_IMAGE_STORAGE"/img/tmpimg/test/fifo_
    stat1=$(statwalk)
    diff -u - <(echo "$stat1" | sed -E 's/([am])=[0-9T:.-]+/\1=:::/g') <<'EOF'
7 drwxr-x--- 0000 m=::: a=::: . ()
2 drwsrwxrwx 0000 m=::: a=::: ./dir_all ()
1 -rwsrwxrwx    0 m=::: a=::: ./dir_all/file_all ()
2 drwxr-x--- 0000 m=::: a=::: ./dir_empty ()
3 drwxr-x--- 0000 m=::: a=::: ./dir_empty_empty ()
2 drwxr-x--- 0000 m=::: a=::: ./dir_empty_empty/dir_empty ()
2 drwx------ 0000 m=::: a=::: ./dir_min ()
1 -r--------    0 m=::: a=::: ./dir_min/file_min ()
1 prw-r-----    0 m=::: a=::: ./fifo_ ()
3 drwxr-x--- 0000 m=::: a=::: ./gitrepo ()
7 drwxr-x--- 0000 m=::: a=::: ./gitrepo/.git ()
1 -rw-r-----   23 m=::: a=::: ./gitrepo/.git/HEAD ()
2 drwxr-x--- 0000 m=::: a=::: ./gitrepo/.git/branches ()
1 -rw-r-----   92 m=::: a=::: ./gitrepo/.git/config ()
1 -rw-r-----   73 m=::: a=::: ./gitrepo/.git/description ()
2 drwxr-x--- 0000 m=::: a=::: ./gitrepo/.git/hooks ()
1 -rwxr-x---  478 m=::: a=::: ./gitrepo/.git/hooks/applypatch-msg.sample ()
1 -rwxr-x---  896 m=::: a=::: ./gitrepo/.git/hooks/commit-msg.sample ()
1 -rwxr-x---  189 m=::: a=::: ./gitrepo/.git/hooks/post-update.sample ()
1 -rwxr-x---  424 m=::: a=::: ./gitrepo/.git/hooks/pre-applypatch.sample ()
1 -rwxr-x--- 1643 m=::: a=::: ./gitrepo/.git/hooks/pre-commit.sample ()
1 -rwxr-x---  416 m=::: a=::: ./gitrepo/.git/hooks/pre-merge-commit.sample ()
1 -rwxr-x--- 1374 m=::: a=::: ./gitrepo/.git/hooks/pre-push.sample ()
1 -rwxr-x--- 4898 m=::: a=::: ./gitrepo/.git/hooks/pre-rebase.sample ()
1 -rwxr-x---  544 m=::: a=::: ./gitrepo/.git/hooks/pre-receive.sample ()
1 -rwxr-x--- 1492 m=::: a=::: ./gitrepo/.git/hooks/prepare-commit-msg.sample ()
1 -rwxr-x--- 2783 m=::: a=::: ./gitrepo/.git/hooks/push-to-checkout.sample ()
1 -rwxr-x--- 3650 m=::: a=::: ./gitrepo/.git/hooks/update.sample ()
2 drwxr-x--- 0000 m=::: a=::: ./gitrepo/.git/info ()
1 -rw-r-----  240 m=::: a=::: ./gitrepo/.git/info/exclude ()
4 drwxr-x--- 0000 m=::: a=::: ./gitrepo/.git/objects ()
2 drwxr-x--- 0000 m=::: a=::: ./gitrepo/.git/objects/info ()
2 drwxr-x--- 0000 m=::: a=::: ./gitrepo/.git/objects/pack ()
4 drwxr-x--- 0000 m=::: a=::: ./gitrepo/.git/refs ()
2 drwxr-x--- 0000 m=::: a=::: ./gitrepo/.git/refs/heads ()
2 drwxr-x--- 0000 m=::: a=::: ./gitrepo/.git/refs/tags ()
2 -rw-r-----    0 m=::: a=::: ./hard_src ()
2 -rw-r-----    0 m=::: a=::: ./hard_target ()
1 lrwxrwxrwx   11 m=::: a=::: ./soft_src (soft_target)
1 -rw-r-----    0 m=::: a=::: ./soft_target ()
EOF

    # Build again; tests full restore because we delete the image. Compare
    # against the (already validated) results of the first build, this time
    # including timestamps.
    ch-image delete tmpimg
    [[ ! -e $CH_IMAGE_STORAGE/img/tmpimg ]]
    run ch-image build -t tmpimg -f ./bucache/difficult.df .
    echo "$output"
    [[ $status -eq 0 ]]
    [[ $output = *'* RUN echo last'* ]]
    statwalk | diff -u <(echo "$stat1") -
}


@test "${tag}: ignore patterns" {
       git check-ignore -q __ch-test_ignore__ \
    || pedantic_fail 'global ignore not configured'

    ch-image build-cache --reset

    df=$(cat <<'EOF'
FROM alpine:3.17
RUN touch __ch-test_ignore__
EOF
        )
    echo "$df" | ch-image build -t tmpimg -
    ch-image delete tmpimg
    echo "$df" | ch-image build -t tmpimg -
    ls -lh "$CH_IMAGE_STORAGE"/img/tmpimg/__ch-test_ignore__
}


@test "${tag}: delete" {
    ch-image build-cache --reset

    printf 'FROM alpine:3.17\nRUN echo 1a\n' | ch-image build -t 1a -
    printf 'FROM alpine:3.17\nRUN echo 1b\n' | ch-image build -t 1b -
    printf 'FROM alpine:3.17\nRUN echo 2a\n' | ch-image build -t 2a -

    blessed_tree=$(ch-image build-cache --tree | treeonly)
    echo "$blessed_tree"

    # starting point
    diff -u <(printf "1a\n1b\n2a\nalpine:3.17\n") <(ch-image list)

    # no glob
    ch-image delete 2a
    diff -u <(printf "1a\n1b\nalpine:3.17\n") <(ch-image list)

    # matches none (non-empty)
    run ch-image delete 'foo*'
    echo "$output"
    [[ $status -eq 1 ]]
    [[ $output = *'no image matching glob, can’t delete: foo*'* ]]

    # matches some
    ch-image delete '1*'
    diff -u <(printf "alpine:3.17\n") <(ch-image list)

    # matches all
    ch-image delete '*'
    diff -u <(printf "") <(ch-image list)

    # matches none (empty)
    run ch-image delete '*'
    echo "$output"
    [[ $status -eq 1 ]]
    [[ $output = *'no image matching glob, can’t delete: *'* ]]

    # build cache unchanged
    diff -u <(echo "$blessed_tree") <(ch-image build-cache --tree | treeonly)
}

@test "${tag}: large files" {
    # We use files of size 3, 4, 5 MiB to avoid /lib/libcrypto.so.1.1, which
    # is about 2.5 MIB and which we don’t have control over.
    df=$(cat <<'EOF'
FROM alpine:3.17
RUN dd if=/dev/urandom of=/bigfile3 bs=1M count=3 \
 && dd if=/dev/urandom of=/bigfile4 bs=1M count=4 \
 && dd if=/dev/urandom of=/bigfile5 bs=1M count=5 \
 && touch -t 198005120000.00 /bigfile? \
 && chmod 644 /bigfile?
RUN ls -l /bigfile? /lib/libcrypto*
EOF
        )

    echo
    echo '*** no large files'
    ch-image build-cache --reset
    echo "$df" | ch-image build --cache-large=0 -t tmpimg -
    run ls "$CH_IMAGE_STORAGE"/bularge
    echo "$output"
    [[ $status -eq 0 ]]
    [[ -z $output ]]

    echo
    echo '*** threshold = 4'
    ch-image build-cache --reset
    echo "$df" | ch-image build --cache-large=5 -t tmpimg -
    run ls "$CH_IMAGE_STORAGE"/bularge
    echo "$output"
    [[ $status -eq 0 ]]
    diff -u - <(echo "$output") <<'EOF'
b2dbc2a2bb35d6d0d5590aedc122cab6%bigfile5
EOF

    echo
    echo '*** threshold = 3, rebuild'
    echo "$df" | ch-image build --rebuild --cache-large=4 -t tmpimg -
    run ls "$CH_IMAGE_STORAGE"/bularge
    echo "$output"
    [[ $status -eq 0 ]]
    # should re-use existing bigfile5
    diff -u - <(echo "$output") <<'EOF'
6f7a3513121d79c42283f6f758439c3a%bigfile4
b2dbc2a2bb35d6d0d5590aedc122cab6%bigfile5
EOF

    echo
    echo '*** threshold = 3, reset'
    ch-image build-cache --reset
    echo "$df" | ch-image build --rebuild --cache-large=4 -t tmpimg -
    run ls "$CH_IMAGE_STORAGE"/bularge
    echo "$output"
    [[ $status -eq 0 ]]
    diff -u - <(echo "$output") <<'EOF'
6f7a3513121d79c42283f6f758439c3a%bigfile4
b2dbc2a2bb35d6d0d5590aedc122cab6%bigfile5
EOF
}<|MERGE_RESOLUTION|>--- conflicted
+++ resolved
@@ -1080,36 +1080,6 @@
 }
 
 
-<<<<<<< HEAD
-=======
-@test "${tag}: multistage COPY" {
-    # Multi-stage build with no instructions in the first stage.
-    df_no=$(cat <<'EOF'
-FROM alpine:3.17
-FROM alpine:3.16
-COPY --from=0 /etc/os-release /
-EOF
-           )
-    # Multi-stage build with instruction in the first stage.
-    df_yes=$(cat <<'EOF'
-FROM alpine:3.17
-RUN echo foo
-FROM alpine:3.16
-COPY --from=0 /etc/os-release /
-EOF
-            )
-
-    ch-image build-cache --reset
-    echo "$df_no" | ch-image build -t tmpimg -f - .  # cold
-    echo "$df_no" | ch-image build -t tmpimg -f - .  # hot
-
-    ch-image build-cache --reset
-    echo "$df_yes" | ch-image build -t tmpimg -f - .  # cold
-    echo "$df_yes" | ch-image build -t tmpimg -f - .  # hot
-}
-
-
->>>>>>> 2efb323d
 @test "${tag}: empty dir persistence" {
     ch-image build-cache --reset
     ch-image delete tmpimg || true
