load ../common

# shellcheck disable=SC2034
tag=cache

# WARNING: Git timestamp precision is only one second [1]. This can cause
# unstable sorting within --tree output because the tests commit very fast. If
# it matters, add a “sleep 1”.
#
# [1]: https://stackoverflow.com/questions/28237043


treeonly () {
    # Remove (1) everything including and after first blank line and (2)
    # trailing whitespace on each line.
    sed -E -e '/^$/Q' -e 's/\s+$//'
}

setup () {
    scope standard
    [[ $CH_TEST_BUILDER = ch-image ]] || skip 'ch-image only'
    [[ $CH_IMAGE_CACHE = enabled ]] || skip 'build cache enabled only'
    export CH_IMAGE_STORAGE=$BATS_TMPDIR/butest  # don’t mess up main storage
    dot_base=$BATS_TMPDIR/bu_
    ch-image gestalt bucache-dot
}


### Test cases that go in the paper ###

@test "${tag}: §3.1 empty cache" {
    rm -Rf --one-file-system "$CH_IMAGE_STORAGE"

    blessed_tree=$(cat << EOF
initializing storage directory: v6 ${CH_IMAGE_STORAGE}
initializing empty build cache
*  (HEAD -> root) ROOT
EOF
)
    run ch-image build-cache --tree --dot="${dot_base}empty"
    echo "$output"
    [[ $status -eq 0 ]]
    diff -u <(echo "$blessed_tree") <(echo "$output" | treeonly)
}


@test "${tag}: §3.2.1 initial pull" {
    ch-image pull alpine:3.17

    blessed_tree=$(cat << 'EOF'
*  (alpine+3.17) PULL alpine:3.17
*  (HEAD -> root) ROOT
EOF
)
    run ch-image build-cache --tree --dot="${dot_base}initial-pull"
    echo "$output"
    [[ $status -eq 0 ]]
    diff -u <(echo "$blessed_tree") <(echo "$output" | treeonly)
}


@test "${tag}: §3.5 FROM" {
    # FROM pulls
    ch-image build-cache --reset
    run ch-image build -v -t d -f bucache/from.df .
    echo "$output"
    [[ $status -eq 0 ]]
    [[ $output = *'1. FROM alpine:3.17'* ]]
    blessed_tree=$(cat << 'EOF'
*  (d, alpine+3.17) PULL alpine:3.17
*  (HEAD -> root) ROOT
EOF
)
    run ch-image build-cache --tree --dot="${dot_base}from"
    echo "$output"
    [[ $status -eq 0 ]]
    diff -u <(echo "$blessed_tree") <(echo "$output" | treeonly)

    # FROM doesn’t pull (same target name)
    run ch-image build -v -t d -f bucache/from.df .
    echo "$output"
    [[ $status -eq 0 ]]
    [[ $output = *'1* FROM alpine:3.17'* ]]
    blessed_tree=$(cat << 'EOF'
*  (d, alpine+3.17) PULL alpine:3.17
*  (HEAD -> root) ROOT
EOF
)
    run ch-image build-cache --tree
    echo "$output"
    [[ $status -eq 0 ]]
    diff -u <(echo "$blessed_tree") <(echo "$output" | treeonly)

    # FROM doesn’t pull (different target name)
    run ch-image build -v -t d2 -f bucache/from.df .
    echo "$output"
    [[ $status -eq 0 ]]
    [[ $output = *'1* FROM alpine:3.17'* ]]
    blessed_tree=$(cat << 'EOF'
*  (d2, d, alpine+3.17) PULL alpine:3.17
*  (HEAD -> root) ROOT
EOF
)
    run ch-image build-cache --tree
    echo "$output"
    [[ $status -eq 0 ]]
    diff -u <(echo "$blessed_tree") <(echo "$output" | treeonly)
}


@test "${tag}: §3.3.1 Dockerfile A" {
    ch-image build-cache --reset

    ch-image build -t a -f bucache/a.df .

    blessed_out=$(cat << 'EOF'
*  (a) RUN echo bar
*  RUN echo foo
*  (alpine+3.17) PULL alpine:3.17
*  (HEAD -> root) ROOT
EOF
)
    run ch-image build-cache --tree --dot="${dot_base}a"
    echo "$output"
    [[ $status -eq 0 ]]
    diff -u <(echo "$blessed_out") <(echo "$output" | treeonly)
}


@test "${tag}: §3.3.2 Dockerfile B" {
    ch-image build-cache --reset

    ch-image build -t a -f bucache/a.df .
    ch-image build -t b -f bucache/b.df .

    blessed_out=$(cat << 'EOF'
*  (b) RUN echo baz
*  (a) RUN echo bar
*  RUN echo foo
*  (alpine+3.17) PULL alpine:3.17
*  (HEAD -> root) ROOT
EOF
)
    run ch-image build-cache --tree --dot="${dot_base}b"
    echo "$output"
    [[ $status -eq 0 ]]
    diff -u <(echo "$blessed_out") <(echo "$output" | treeonly)
}


@test "${tag}: §3.3.3 Dockerfile C" {
    ch-image build-cache --reset

    ch-image build -t a -f bucache/a.df .
    ch-image build -t b -f bucache/b.df .
    sleep 1
    ch-image build -t c -f bucache/c.df .

    blessed_out=$(cat << 'EOF'
*  (c) RUN echo qux
| *  (b) RUN echo baz
| *  (a) RUN echo bar
|/
*  RUN echo foo
*  (alpine+3.17) PULL alpine:3.17
*  (HEAD -> root) ROOT
EOF
)
    run ch-image build-cache --tree --dot="${dot_base}c"
    echo "$output"
    [[ $status -eq 0 ]]
    diff -u <(echo "$blessed_out") <(echo "$output" | treeonly)
}


@test "${tag}: rebuild A" {
    # Forcing a rebuild show produce a new pair of FOO and BAR commits from
    # from the alpine branch.
    blessed_out=$(cat << 'EOF'
*  (a) RUN echo bar
*  RUN echo foo
| *  (c) RUN echo qux
| | *  (b) RUN echo baz
| | *  RUN echo bar
| |/
| *  RUN echo foo
|/
*  (alpine+3.17) PULL alpine:3.17
*  (HEAD -> root) ROOT
EOF
)
    ch-image --rebuild build -t a -f bucache/a.df .
    run ch-image build-cache --tree
    [[ $status -eq 0 ]]
    echo "$output"
    diff -u <(echo "$blessed_out") <(echo "$output" | treeonly)
}


@test "${tag}: rebuild B" {
    # Rebuild of B. Since A was rebuilt in the last test, and because
    # the rebuild behavior only forces misses on non-FROM instructions, it
    # should now be based on A's new commits.
    blessed_out=$(cat << 'EOF'
*  (b) RUN echo baz
*  (a) RUN echo bar
*  RUN echo foo
| *  (c) RUN echo qux
| | *  RUN echo baz
| | *  RUN echo bar
| |/
| *  RUN echo foo
|/
*  (alpine+3.17) PULL alpine:3.17
*  (HEAD -> root) ROOT
EOF
)
    ch-image --rebuild build -t b -f bucache/b.df .
    run ch-image build-cache --tree
    [[ $status -eq 0 ]]
    diff -u <(echo "$blessed_out") <(echo "$output" | treeonly)
}


@test "${tag}: rebuild C" {
    # Rebuild C. Since C doesn’t reference img_a (like img_b does) rebuilding
    # causes a miss on FOO. Thus C makes new FOO and QUX commits.
    #
    # Shouldn’t FOO hit? --reidpr 2/16
    #  - No! Rebuild forces misses; since c.df has it’s own FOO it should miss.
    #     --jogas 2/24
    blessed_out=$(cat << 'EOF'
*  (c) RUN echo qux
*  RUN echo foo
| *  (b) RUN echo baz
| *  (a) RUN echo bar
| *  RUN echo foo
|/
| *  RUN echo qux
| | *  RUN echo baz
| | *  RUN echo bar
| |/
| *  RUN echo foo
|/
*  (alpine+3.17) PULL alpine:3.17
*  (HEAD -> root) ROOT
EOF
)
    ch-image --rebuild build -t c -f bucache/c.df .
    # avoid race condition
    sleep 1
    run ch-image build-cache --tree
    [[ $status -eq 0 ]]
    diff -u <(echo "$blessed_out") <(echo "$output" | treeonly)
}


@test "${tag}: §3.7 change then revert" {
    ch-image build-cache --reset

    ch-image build -t e -f bucache/a.df .
    # “change” by using a different Dockerfile
    sleep 1
    ch-image build -t e -f bucache/c.df .

    blessed_out=$(cat << 'EOF'
*  (e) RUN echo qux
| *  RUN echo bar
|/
*  RUN echo foo
*  (alpine+3.17) PULL alpine:3.17
*  (HEAD -> root) ROOT
EOF
)
    run ch-image build-cache --tree --dot="${dot_base}revert1"
    echo "$output"
    [[ $status -eq 0 ]]
    diff -u <(echo "$blessed_out") <(echo "$output" | treeonly)

    # “revert change”; no need to check for miss b/c it will show up in graph
    ch-image build -t e -f bucache/a.df .

    blessed_out=$(cat << 'EOF'
*  RUN echo qux
| *  (e) RUN echo bar
|/
*  RUN echo foo
*  (alpine+3.17) PULL alpine:3.17
*  (HEAD -> root) ROOT
EOF
)
    run ch-image build-cache --tree --dot="${dot_base}revert2"
    echo "$output"
    [[ $status -eq 0 ]]
    diff -u <(echo "$blessed_out") <(echo "$output" | treeonly)
}


@test "${tag}: §3.4.1 two pulls, same" {
    ch-image build-cache --reset
    ch-image pull alpine:3.17
    ch-image pull alpine:3.17

    blessed_out=$(cat << 'EOF'
*  (alpine+3.17) PULL alpine:3.17
*  (HEAD -> root) ROOT
EOF
)
    run ch-image build-cache --tree
    echo "$output"
    [[ $status -eq 0 ]]
    diff -u <(echo "$blessed_out") <(echo "$output" | treeonly)
}


@test "${tag}: §3.4.2 two pulls, different" {
    localregistry_init
    unset CH_IMAGE_AUTH  # don’t give local creds to Docker Hub

    # Simulate a change in an image from a remote repo; ensure that “ch-image
    # pull” downloads the next image. Note ch-image pull behavior is the same
    # with or without the build cache. This test is here for two reasons:
    #
    #    1. The build cache interactions with pull is more complex, i.e., we
    #       assume that if pull works here with the cache enabled, it also
    #       works without it.
    #
    #    2. We emit debugging PDFs for use in the paper, and doing that
    #       anywhere else would be too surprising.

    df_ours=$(cat <<'EOF'
FROM localhost:5000/champ
RUN cat /worldchampion
EOF
)
    tree_ours_before=$(cat <<'EOF'
*  (wc) RUN cat /worldchampion
*  (localhost+5000%champ) PULL localhost:5000/champ
*  (HEAD -> root) ROOT
EOF
)

    echo
    echo '*** Prepare “ours” and “theirs” storages.'
    so=$BATS_TMPDIR/pull-local
    st=$BATS_TMPDIR/pull-remote
    rm -Rf --one-file-system "$so" "$st"

    echo
    echo '*** Them: Create the initial image state.'
    ch-image -s "$st" build -v -t capablanca -f - . <<EOF
FROM alpine:3.17
RUN echo josé > /worldchampion
EOF
    ch-image -s "$st" --auth --tls-no-verify \
             push capablanca localhost:5000/champ

    echo '*** Us: Build image using theirs as base.'
    # Both download and build caches are cold; FROM will do a (lazy) pull.
    # Files should be downloaded and all instructions should miss. Then do it
    # again; nothing should download and it should be all hits.
    run ch-image -s "$so" --auth --tls-no-verify \
                 build -t wc -f <(echo "$df_ours") /tmp
    echo "$output"
    [[ $status -eq 0 ]]
    [[ $output = *'. FROM'* ]]
    [[ $output = *'manifest list: downloading'* ]]
    [[ $output != *'manifest: downloading'* ]]
    [[ $output = *'config: downloading'* ]]
    [[ $output = *'. RUN'* ]]
    run ch-image -s "$so" --tls-no-verify build -t wc -f <(echo "$df_ours") /tmp
    echo "$output"
    [[ $status -eq 0 ]]
    [[ $output = *'* FROM'* ]]
    [[ $output != *'manifest list: downloading'* ]]
    [[ $output != *'manifest: downloading'* ]]
    [[ $output != *'config: downloading'* ]]
    [[ $output = *'* RUN'* ]]
    run ch-image -s "$so" build-cache --tree
    echo "$output"
    [[ $status -eq 0 ]]
    diff -u <(echo "$tree_ours_before") <(echo "$output" | treeonly)

    echo
    echo '*** Us: explicit (eager) pull.'
    # This should download the manifest list and manifest, see that there are
    # no changes, and not download the config or layers.
    run ch-image -s "$so" --auth --tls-no-verify pull localhost:5000/champ
    echo "$output"
    [[ $status -eq 0 ]]
    [[ $output = *'manifest list: downloading'* ]]
    [[ $output != *'manifest: downloading'* ]]
    [[ $output = *'config: using existing file'* ]]
    [[ $output = *'layer'*'using existing file'* ]]
    run ch-image -s "$so" build-cache --tree
    echo "$output"
    [[ $status -eq 0 ]]
    diff -u <(echo "$tree_ours_before") <(echo "$output" | treeonly)

    echo
    echo '*** Them: Change and push the image.'
    ch-image -s "$st" build -t fischer -f - . <<EOF
FROM alpine:3.17
RUN echo "bobby" > /worldchampion
EOF
    ch-image -s "$st" --auth --tls-no-verify push fischer localhost:5000/champ

    echo
    echo '*** Us: Rebuild our image (lazy pull does not update).'
    # FROM should not notice the updated remote image.
    run ch-image -s "$so" --tls-no-verify build -t wc -f <(echo "$df_ours") /tmp
    echo "$output"
    [[ $status -eq 0 ]]
    [[ $output = *'* FROM'* ]]
    [[ $output != *'manifest list: downloading'* ]]
    [[ $output != *'manifest: downloading'* ]]
    [[ $output != *'config: downloading'* ]]
    [[ $output = *'* RUN'* ]]
    run ch-image -s "$so" build-cache --tree
    echo "$output"
    [[ $status -eq 0 ]]
    diff -u <(echo "$tree_ours_before") <(echo "$output" | treeonly)

    echo
    echo '*** Us: Explicitly pull updated image.'
    # Returned config hash should differ from what is in storage; thus, the
    # new layer(s) should be pulled and the image branch in the cache updated.
    run ch-image -s "$so" --auth --tls-no-verify pull localhost:5000/champ
    echo "$output"
    [[ $status -eq 0 ]]
    [[ $output = *'manifest list: downloading'* ]]
    [[ $output != *'manifest: downloading'* ]]
    [[ $output = *'config: downloading'* ]]
    [[ $output = *'layer'*'downloading:'*'100%'* ]]
    run ch-image -s "$so" build-cache --tree
    echo "$output"
    [[ $status -eq 0 ]]
    diff -u - <(echo "$output" | treeonly) <<'EOF'
*  (localhost+5000%champ) PULL localhost:5000/champ
| *  (wc) RUN cat /worldchampion
| *  PULL localhost:5000/champ
|/
*  (HEAD -> root) ROOT
EOF

    echo
    echo '*** Us: Rebuild our image (uses updated image).'
    # After the eager pull above, the base image exists in storage. Thus, the
    # FROM instruction hits; however, the resulting SID differs from the
    # original. Thus, intructions after FROM should miss.
    run ch-image -s "$so" --tls-no-verify build -t wc -f <(echo "$df_ours") /tmp
    echo "$output"
    [[ $status -eq 0 ]]
    [[ $output = *'* FROM'* ]]
    [[ $output != *'manifest list: downloading'* ]]
    [[ $output != *'manifest: downloading'* ]]
    [[ $output != *'config: using existing file'* ]]
    [[ $output = *'. RUN'* ]]
    run ch-image -s "$so" build-cache --tree
    echo "$output"
    [[ $status -eq 0 ]]
    diff -u - <(echo "$output" | treeonly) <<'EOF'
*  (wc) RUN cat /worldchampion
*  (localhost+5000%champ) PULL localhost:5000/champ
| *  RUN cat /worldchampion
| *  PULL localhost:5000/champ
|/
*  (HEAD -> root) ROOT
EOF
}


# FIXME: for issue #1359, add test here where they revert the image in the
# remote registry to a previous state; our next pull will hit, and so too
# should any subsequent previously cached instructions based on the FROM SID.


@test "${tag}: branch ready" {
    ch-image build-cache --reset

    # Build A as “foo”.
    ch-image build -t foo -f bucache/a.df ./bucache

    # Rebuild A, except this is a broken version; the second instruction fails
    # leaving the new branch in a not-ready state pointing to “echo foo”.
    # The old branch remains.
    run ch-image build -t foo -f ./bucache/a-fail.df ./bucache
    sleep 1
    echo "$output"
    [[ $status -eq 1 ]]
    run ch-image build-cache --tree
    echo "$output"
    [[ $status -eq 0 ]]
    blessed_out=$(cat << 'EOF'
*  (foo) RUN echo bar
*  (foo#) RUN echo foo
*  (alpine+3.17) PULL alpine:3.17
*  (HEAD -> root) ROOT
EOF
)
    diff -u <(echo "$blessed_out") <(echo "$output" | treeonly)

    # Build C as “foo”. Now branch “foo” points to the completed build of the
    # new Dockerfile, and the not-ready branch is gone.
    ch-image build -t foo -f ./bucache/c.df ./bucache
    run ch-image build-cache --tree
    echo "$output"
    [[ $status -eq 0 ]]
    blessed_out=$(cat << 'EOF'
*  (foo) RUN echo qux
| *  RUN echo bar
|/
*  RUN echo foo
*  (alpine+3.17) PULL alpine:3.17
*  (HEAD -> root) ROOT
EOF
)
    diff -u <(echo "$blessed_out") <(echo "$output" | treeonly)
}


@test "${tag}: --force" {
    ch-image build-cache --reset

    # First build, without --force.
    ch-image build -t force -f ./bucache/force.df ./bucache

    # Second build, with --force. This should diverge after the first WORKDIR.
    sleep 1
    ch-image build --force -t force -f ./bucache/force.df ./bucache
    run ch-image build-cache --tree
    echo "$output"
    [[ $status -eq 0 ]]
    diff -u - <(echo "$output" | treeonly) <<'EOF'
*  (force) WORKDIR /usr
*  RUN.S dnf install -y ed  # doesn’t need --force
| *  WORKDIR /usr
| *  RUN dnf install -y ed  # doesn’t need --force
|/
*  WORKDIR /
*  (almalinux+8) PULL almalinux:8
*  (HEAD -> root) ROOT
EOF

    # Third build, without --force. This should re-use the first build.
    sleep 1
    ch-image build -t force -f ./bucache/force.df ./bucache
    run ch-image build-cache --tree
    echo "$output"
    [[ $status -eq 0 ]]
    diff -u - <(echo "$output" | treeonly) <<'EOF'
*  WORKDIR /usr
*  RUN.S dnf install -y ed  # doesn’t need --force
| *  (force) WORKDIR /usr
| *  RUN dnf install -y ed  # doesn’t need --force
|/
*  WORKDIR /
*  (almalinux+8) PULL almalinux:8
*  (HEAD -> root) ROOT
EOF
}


@test "${tag}: §3.6 rebuild" {
    ch-image build-cache --reset

    # Build. Mode should not matter here, but we use enabled because that’s
    # more lifelike.
    ch-image build -t a -f ./bucache/a.df ./bucache

    # Re-build in “rebuild” mode. FROM should hit, others miss, and we should
    # have two branches.
    sleep 1
    run ch-image build --rebuild -t a -f ./bucache/a.df ./bucache
    echo "$output"
    [[ $status -eq 0 ]]
    [[ $output = *'* FROM'* ]]
    [[ $output = *'. RUN echo foo'* ]]
    [[ $output = *'. RUN echo bar'* ]]
    blessed_out=$(cat << 'EOF'
*  (a) RUN echo bar
*  RUN echo foo
| *  RUN echo bar
| *  RUN echo foo
|/
*  (alpine+3.17) PULL alpine:3.17
*  (HEAD -> root) ROOT
EOF
)
    run ch-image build-cache --tree --dot="${dot_base}rebuild"
    echo "$output"
    [[ $status -eq 0 ]]
    diff -u <(echo "$blessed_out") <(echo "$output" | treeonly)

    # Re-build again in “rebuild” mode. The branch pointer should move to the
    # newer execution.
    run ch-image build-cache -v --tree
    echo "$output"
    [[ $status -eq 0 ]]
    commit_before=$(echo "$output" | sed -En 's/^.+\(a\) ([0-9a-f]+).+$/\1/p')
    echo "before: ${commit_before}"
    sleep 1
    ch-image build --rebuild -t a -f ./bucache/a.df ./bucache
    run ch-image build-cache -v --tree
    echo "$output"
    [[ $status -eq 0 ]]
    commit_after=$(echo "$output" | sed -En 's/^.+\(a\) ([0-9a-f]+).+$/\1/p')
    echo "after: ${commit_after}"
    [[ $commit_before != "$commit_after" ]]
}


### Additional test cases for correctness ###

@test "${tag}: reset" {
    # re-init
    run ch-image build-cache --reset
    echo "$output"
    [[ $status -eq 0 ]]
    [[ $output = *'deleting build cache'* ]]
    [[ $output = *'initializing empty build cache'* ]]

    # fail if build cache disabled
    run ch-image build-cache --no-cache --reset
    [[ $status -eq 1 ]]
    echo "$output"
    [[ $output = *'build-cache subcommand invalid with build cache disabled'* ]]
}


@test "${tag}: gc" {
    ch-image build-cache --reset
    # Initial number of commits.
    diff -u <(  ch-image build-cache \
              | grep "commits" | awk '{print $2}') <(echo 1)

    # Number of commits after A.
    ch-image build -t a -f ./bucache/a.df .
    diff -u <(  ch-image build-cache \
              | grep "commits" | awk '{print $2}') <(echo 4)

    # Number of commits after 2x forced rebuilds of A (4 dangling)
    ch-image build --rebuild -t a -f ./bucache/a.df .
    ch-image build --rebuild -t a -f ./bucache/a.df .
    diff -u <(  ch-image build-cache \
              | grep "commits" | awk '{print $2}') <(echo 8)

    # Number of commits after garbage collecting.
    ch-image build-cache --tree
    ch-image build-cache --gc
    diff -u <(  ch-image build-cache \
              | grep "commits" | awk '{print $2}') <(echo 4)
    ch-image build-cache --tree
}


@test "${tag}: ARG and ENV" {
    ch-image build-cache --reset

    # Build.
    run ch-image build -t ae1 -f ./bucache/argenv.df ./bucache
    echo "$output"
    [[ $status -eq 0 ]]
    [[ $output = *'1 vargA vargBvargA venvA venvBvargA'* ]]

    # Rebuild; this should hit and print the correct values.
    run ch-image build -t ae1 -f ./bucache/argenv.df ./bucache
    echo "$output"
    [[ $status -eq 0 ]]
    [[ $output = *'5* RUN'* ]]

    # Re-build, with partial hits. ARG and ENV from first build should pass
    # through with correct values.
    sleep 1
    run ch-image build -t ae2 -f ./bucache/argenv2.df ./bucache
    echo "$output"
    [[ $status -eq 0 ]]
    [[ $output = *'2 vargA vargBvargA venvA venvBvargA'* ]]

    # Re-build, setting ARG from the command line. This should miss.
    sleep 1
    run ch-image build --build-arg=argB=foo \
                       -t ae3 -f ./bucache/argenv.df ./bucache
    echo "$output"
    [[ $status -eq 0 ]]
    [[ $output = *"3. ARG argB='foo'"* ]]

    # Re-build, setting ARG from the command line to the same. Should hit.
    sleep 1
    run ch-image build --build-arg=argB=foo \
                       -t ae4 -f ./bucache/argenv.df ./bucache
    echo "$output"
    [[ $status -eq 0 ]]
    [[ $output = *"3* ARG argB='foo'"* ]]

    # Re-build, setting ARG from the command line to thing different. Miss.
    sleep 1
    run ch-image build --build-arg=argB=bar \
                       -t ae5 -f ./bucache/argenv.df ./bucache
    echo "$output"
    [[ $status -eq 0 ]]
    [[ $output = *"3. ARG argB='bar'"* ]]
    [[ $output = *'1 vargA bar venvA venvB'* ]]

    # Check for expected tree.
    run ch-image build-cache --tree --dot="${dot_base}argenv"
    echo "$output"
    [[ $status -eq 0 ]]
    blessed_out=$(cat << 'EOF'
*  (ae5) RUN echo 1 $argA $argB $envA $envB
*  ENV envB='venvBvargA'
*  ENV envA='venvA'
*  ARG argB='bar'
| *  (ae4, ae3) RUN echo 1 $argA $argB $envA $envB
| *  ENV envB='venvBvargA'
| *  ENV envA='venvA'
| *  ARG argB='foo'
|/
| *  (ae2) RUN echo 2 $argA $argB $envA $envB
| | *  (ae1) RUN echo 1 $argA $argB $envA $envB
| |/
| *  ENV envB='venvBvargA'
| *  ENV envA='venvA'
| *  ARG argB='vargBvargA'
|/
*  ARG argA='vargA'
*  (alpine+3.17) PULL alpine:3.17
*  (HEAD -> root) ROOT
EOF
)
    diff -u <(echo "$blessed_out") <(echo "$output" | treeonly)
}


@test "${tag}: ARG special variables" {
    ch-image build-cache --reset
    unset SSH_AUTH_SOCK

    # Build. Should miss.
    run ch-image build -t foo -f ./bucache/argenv-special.df ./bucache
    echo "$output"
    [[ $status -eq 0 ]]
    [[ $output = *'1. FROM'* ]]
    [[ $output = *'2. ARG'* ]]
    [[ $output = *'3. ARG'* ]]
    [[ $output = *'4. RUN'* ]]
    [[ $output = *'vargA sockA'* ]]

    # Re-build. All hits.
    run ch-image build -t foo -f ./bucache/argenv-special.df ./bucache
    echo "$output"
    [[ $status -eq 0 ]]
    [[ $output = *'1* FROM'* ]]
    [[ $output = *'2* ARG'* ]]
    [[ $output = *'3* ARG'* ]]
    [[ $output = *'4* RUN'* ]]
    [[ $output != *'vargA sockA'* ]]

    # Re-build with new value from command line. All hits again.
    run ch-image build --build-arg=SSH_AUTH_SOCK=sockB \
                       -t foo -f ./bucache/argenv-special.df ./bucache
    echo "$output"
    [[ $status -eq 0 ]]
    [[ $output = *'1* FROM'* ]]
    [[ $output = *'2* ARG'* ]]
    [[ $output = *'3* ARG'* ]]
    [[ $output = *'4* RUN'* ]]
    [[ $output != *'vargA sockA'* ]]
    [[ $output != *'vargA sockB'* ]]
}


@test "${tag}: COPY" {
    ch-image build-cache --reset

    # Prepare fixtures. These need various manipulating during the test, which
    # is why they're built here on the fly.
    fixtures=${BATS_TMPDIR}/copy-cache
    mkdir -p "$fixtures"
    echo hello > "$fixtures"/file1
    rm -f "$fixtures"/file1a
    mkdir -p "$fixtures"/dir1
    touch "$fixtures"/dir1/file1 "$fixtures"/dir1/file2

    printf '\n*** Build; all misses.\n\n'
    run ch-image build -t foo -f ./bucache/copy.df "$fixtures"
    echo "$output"
    [[ $status -eq 0 ]]
    [[ $output = *'. FROM'* ]]
    [[ $output = *'. COPY'* ]]

    printf '\n*** Re-build; all hits.\n\n'
    run ch-image build -t foo -f ./bucache/copy.df "$fixtures"
    echo "$output"
    [[ $status -eq 0 ]]
    [[ $output = *'* FROM'* ]]
    [[ $output = *'* COPY'* ]]

    printf '\n*** Add remove file in directory; should miss b/c dir mtime.\n\n'
    touch "$fixtures"/dir1/file2
    rm "$fixtures"/dir1/file2
    run ch-image build -t foo -f ./bucache/copy.df "$fixtures"
    echo "$output"
    [[ $status -eq 0 ]]
    [[ $output = *'* FROM'* ]]
    [[ $output = *'. COPY'* ]]

    printf '\n*** Re-build; all hits.\n\n'
    run ch-image build -t foo -f ./bucache/copy.df "$fixtures"
    echo "$output"
    [[ $status -eq 0 ]]
    [[ $output = *'* FROM'* ]]
    [[ $output = *'* COPY'* ]]

    printf '\n*** Touch file; should miss because file mtime.\n\n'
    touch "$fixtures"/file1
    run ch-image build -t foo -f ./bucache/copy.df "$fixtures"
    echo "$output"
    [[ $status -eq 0 ]]
    [[ $output = *'* FROM'* ]]
    [[ $output = *'. COPY'* ]]

    printf '\n*** Re-build; all hits.\n\n'
    run ch-image build -t foo -f ./bucache/copy.df "$fixtures"
    echo "$output"
    [[ $status -eq 0 ]]
    [[ $output = *'* FROM'* ]]
    [[ $output = *'* COPY'* ]]

    printf '\n*** Rename file; should miss because filename.\n\n'
    mv "$fixtures"/file1 "$fixtures"/file1a
    run ch-image build -t foo -f ./bucache/copy.df "$fixtures"
    echo "$output"
    [[ $status -eq 0 ]]
    [[ $output = *'* FROM'* ]]
    [[ $output = *'. COPY'* ]]

    printf '\n*** Re-build; all hits.\n\n'
    run ch-image build -t foo -f ./bucache/copy.df "$fixtures"
    echo "$output"
    [[ $status -eq 0 ]]
    [[ $output = *'* FROM'* ]]
    [[ $output = *'* COPY'* ]]

    printf '\n*** Rename file back; all hits.\n\n'
    stat "$fixtures"/file1a
    mv "$fixtures"/file1a "$fixtures"/file1
    stat "$fixtures"/file1
    run ch-image build -t foo -f ./bucache/copy.df "$fixtures"
    echo "$output"
    [[ $status -eq 0 ]]
    [[ $output = *'* FROM'* ]]
    [[ $output = *'* COPY'* ]]

    printf '\n*** Update content, same length, reset mtime; all hits.\n\n'
    cat "$fixtures"/file1
    stat "$fixtures"/file1
    mtime=$(stat -c %y "$fixtures"/file1)
    echo world > "$fixtures"/file1
    touch -d "$mtime" "$fixtures"/file1
    cat "$fixtures"/file1
    stat "$fixtures"/file1
    run ch-image build -t foo -f ./bucache/copy.df "$fixtures"
    echo "$output"
    [[ $status -eq 0 ]]
    [[ $output = *'* FROM'* ]]
    [[ $output = *'* COPY'* ]]
}


@test "${tag}: FROM non-cached base image" {
    ch-image build-cache --reset

    # Pull base image w/o cache.
    ch-image pull --no-cache alpine:3.17
    [[ ! -e $CH_IMAGE_STORAGE/img/alpine+3.17/.git ]]

    # Build child image.
    run ch-image build -t foo - <<'EOF'
FROM alpine:3.17
RUN echo foo
EOF
    echo "$output"
    [[ $status -eq 0 ]]
    [[ $output = *'. FROM'* ]]
    [[ $output = *'base image only exists non-cached; adding to cache'* ]]
    [[ $output = *'. RUN'* ]]

    # Check tree.
    blessed_out=$(cat << 'EOF'
*  (foo) RUN echo foo
*  (alpine+3.17) IMPORT alpine:3.17
*  (HEAD -> root) ROOT
EOF
)
    run ch-image build-cache --tree
    echo "$output"
    [[ $status -eq 0 ]]
    diff -u <(echo "$blessed_out") <(echo "$output" | treeonly)
}


@test "${tag}: all hits, new name" {
    ch-image build-cache --reset

    blessed_out=$(cat << 'EOF'
*  (a2, a) RUN echo bar
*  RUN echo foo
*  (alpine+3.17) PULL alpine:3.17
*  (HEAD -> root) ROOT
EOF
)
    ch-image build -t a -f ./bucache/a.df .
    ch-image build -t a2 -f ./bucache/a.df .
    run ch-image build-cache --tree
    echo "$output"
    [[ $status -eq 0 ]]
    diff -u <(echo "$blessed_out") <(echo "$output" | treeonly)
}


@test "${tag}: pull to default destination" {
    ch-image build-cache --reset

    printf '\n*** Case 1: Not in build cache\n\n'
    run ch-image pull alpine:3.17
    echo "$output"
    [[ $status -eq 0 ]]
    [[ $output = *'pulling image:    alpine:3.17'* ]]
    [[ $output  = *'pulled image: adding to build cache'* ]]  # C1, C4
    [[ $output != *'pulled image: found in build cache'* ]]   # C2, C3

    printf '\n*** Case 2: In build cache, up to date\n\n'
    run ch-image pull alpine:3.17
    echo "$output"
    [[ $status -eq 0 ]]
    [[ $output = *'pulling image:    alpine:3.17'* ]]
    [[ $output != *'pulled image: adding to build cache'* ]]  # C1, C4
    [[ $output  = *'pulled image: found in build cache'* ]]   # C2, C3

    printf '\n*** Case 3: In build cache, not UTD, UTD commit present\n\n'
    printf 'FROM alpine:3.17\n' | ch-image build -t foo -
    printf 'FROM foo\nRUN echo foo\n' | ch-image build -t alpine:3.17 -
    blessed_out=$(cat << 'EOF'
*  (alpine+3.17) RUN echo foo
*  (foo) PULL alpine:3.17
*  (HEAD -> root) ROOT
EOF
)
    run ch-image build-cache --tree
    echo "$output"
    [[ $status -eq 0 ]]
    diff -u <(echo "$blessed_out") <(echo "$output" | treeonly)
    sleep 1
    run ch-image pull alpine:3.17
    echo "$output"
    [[ $status -eq 0 ]]
    [[ $output = *'pulling image:    alpine:3.17'* ]]
    [[ $output != *'pulled image: adding to build cache'* ]]  # C1, C4
    [[ $output  = *'pulled image: found in build cache'* ]]   # C2, C3
    blessed_out=$(cat << 'EOF'
*  RUN echo foo
*  (foo, alpine+3.17) PULL alpine:3.17
*  (HEAD -> root) ROOT
EOF
)
    run ch-image build-cache --tree
    echo "$output"
    [[ $status -eq 0 ]]
    diff -u <(echo "$blessed_out") <(echo "$output" | treeonly)

    printf '\n*** Case 4: In build cache, not UTD, UTD commit absent\n\n'
    sleep 1
    printf 'FROM alpine:3.17\n' | ch-image build -t alpine:3.16 -
    blessed_out=$(cat << 'EOF'
*  RUN echo foo
*  (foo, alpine+3.17, alpine+3.16) PULL alpine:3.17
*  (HEAD -> root) ROOT
EOF
)
    run ch-image build-cache --tree
    echo "$output"
    [[ $status -eq 0 ]]
    diff -u <(echo "$blessed_out") <(echo "$output" | treeonly)
    run ch-image pull alpine:3.16
    echo "$output"
    [[ $status -eq 0 ]]
    [[ $output = *'pulling image:    alpine:3.16'* ]]
    [[ $output  = *'pulled image: adding to build cache'* ]]  # C1, C4
    [[ $output != *'pulled image: found in build cache'* ]]   # C2, C3
    blessed_out=$(cat << 'EOF'
*  (alpine+3.16) PULL alpine:3.16
| *  RUN echo foo
| *  (foo, alpine+3.17) PULL alpine:3.17
|/
*  (HEAD -> root) ROOT
EOF
)
    run ch-image build-cache --tree
    echo "$output"
    [[ $status -eq 0 ]]
    diff -u <(echo "$blessed_out") <(echo "$output" | treeonly)
}

@test "${tag}: multistage COPY" {
    # Multi-stage build with no instructions in the first stage.
    df_no=$(cat <<'EOF'
FROM alpine:3.17
FROM alpine:3.16
COPY --from=0 /etc/os-release /
EOF
           )
    # Multi-stage build with instruction in the first stage.
    df_yes=$(cat <<'EOF'
FROM alpine:3.17
RUN echo foo
FROM alpine:3.16
COPY --from=0 /etc/os-release /
EOF
            )

    ch-image build-cache --reset
    run ch-image build -t tmpimg -f <(echo "$df_no") .  # cold
    echo "$output"
    [[ $status -eq 0 ]]
    [[ $output = *'. COPY'* ]]
    run ch-image build -t tmpimg -f <(echo "$df_no") .  # hot
    echo "$output"
    [[ $status -eq 0 ]]
    [[ $output = *'* COPY'* ]]

    ch-image build-cache --reset
    run ch-image build -t tmpimg -f <(echo "$df_yes") .  # cold
    echo "$output"
    [[ $status -eq 0 ]]
    [[ $output = *'. COPY'* ]]
    run ch-image build -t tmpimg -f <(echo "$df_yes") .  # hot
    echo "$output"
    [[ $status -eq 0 ]]
    [[ $output = *'* COPY'* ]]
}


@test "${tag}: pull to specified destination" {
    ch-image reset

    # pull special image to weird destination
    ch-image pull scratch foo

    # pull normal image to weird destination
    sleep 1
    ch-image pull alpine:3.17 bar

    # everything in order?
    blessed_tree=$(cat << 'EOF'
*  (bar, alpine+3.17) PULL alpine:3.17
| *  (scratch, foo) PULL scratch
|/
*  (HEAD -> root) ROOT
EOF
)
    run ch-image build-cache --tree
    echo "$output"
    [[ $status -eq 0 ]]
    diff -u <(echo "$blessed_tree") <(echo "$output" | treeonly)
    ls -x "$CH_IMAGE_STORAGE"/img
    [[ $(ls -x "$CH_IMAGE_STORAGE"/img) == "bar  foo" ]]

    # pull same normal image normally
    sleep 1
    ch-image pull alpine:3.17

    # everything still in order?
    run ch-image build-cache --tree
    echo "$output"
    [[ $status -eq 0 ]]
    diff -u <(echo "$blessed_tree") <(echo "$output" | treeonly)
    ls -x "$CH_IMAGE_STORAGE"/img
    [[ $(ls -x "$CH_IMAGE_STORAGE"/img) == "alpine+3.17  bar  foo" ]]
}


@test "${tag}: empty dir persistence" {
    ch-image build-cache --reset
    ch-image delete tmpimg || true

    ch-image build -t tmpimg - <<'EOF'
FROM alpine:3.17
RUN mkdir /foo && mkdir /foo/bar
EOF
    sleep 1
    ch-image build -t tmpimg - <<'EOF'
FROM alpine:3.17
RUN true        # miss
RUN mkdir /foo  # should not collide with leftover /foo from above
EOF
}


@test "${tag}: garbage vs. reset" {
    scope full
    rm -Rf --one-file-system "$CH_IMAGE_STORAGE"

    # Init build cache.
    ch-image list
    cd "$CH_IMAGE_STORAGE"/bucache

    # Turn off auto-gc so it’s not triggered during the build itself.
    git config gc.auto 0

    # Build an image that’s going to be annoying to garbage collect, but not
    # too annoying, so the test isn’t too long. Keep in mind this is probably
    # happening on a tmpfs.
    ch-image build -t tmpimg - <<'EOF'
FROM alpine:3.17
<<<<<<< HEAD
RUN for i in $(seq 0 1536); do \
       dd if=/dev/urandom of=/$i bs=1024K count=1 status=none; \
=======
RUN for i in $(seq 0 1024); do \
       dd if=/dev/urandom of=/$i bs=4096K count=1 status=none; \
>>>>>>> f6be3537
    done
EOF

    # Turn auto-gc back on, and configure it to run basically always.
    git config gc.auto 1
    #git config gc.autoDetach false  # for testing
    cat config

    # Garbage collect. Use raw Git commands so we can control exactly what is
    # going on.
    git gc --auto

    # Reset the cache while garbage collection is still running.
    cd ..
    run ch-image build-cache --reset
    echo "$output"
    [[ $status -eq 0 ]]
    [[ $output = *'stopping build cache garbage collection'* ]]
}


@test "${tag}: all hits, no image" {
    df=$(cat <<'EOF'
FROM alpine:3.17
RUN echo foo
EOF
        )

    ch-image build-cache --reset
    ch-image build -t tmpimg -f <(echo "$df") .
    ch-image delete tmpimg
    [[ ! -e $CH_IMAGE_STORAGE/img/tmpimg ]]
    run ch-image build -v -t tmpimg -f <(echo "$df") .
    echo "$output"
    [[ $status -eq 0 ]]
    [[ $output = *'* FROM'* ]]
    [[ $output = *'* RUN'* ]]
    [[ $output = *"no image found: $CH_IMAGE_STORAGE/img/tmpimg"* ]]
    [[ $output = *'created worktree'* ]]
}


@test "${tag}: difficult files" {
    ch-image build-cache --reset

    statwalk () {
        # Remove (1) mtime and atime for symlinks, where it cannot be set, and
        # (2) directory sizes, which vary by filesystem and maybe other stuff.
        ( cd "$CH_IMAGE_STORAGE"/img/tmpimg/test
            find . -printf '%n %M %4s m=%TFT%TT a=%AFT%AT %p (%l)\n' \
          | sed -E 's/^(1 l.+)([am]=[0-9T:.-]+ ){2}(.+)$/\1m=::: a=::: \3/' \
          | sed -E 's/^([1-9] d[rwxs-]{9}) [0-9 ]{4}/\1 0000/' \
          | LC_ALL=C sort -k6 )
    }

    # Set umask so permissions match our reference data.
    umask 0027

    # Build it. Every instruction does a quick restore, so this validates that
    # works, aside from mtime and atime which are expected to vary.
    ch-image build -t tmpimg -f ./bucache/difficult.df .
    stat "$CH_IMAGE_STORAGE"/img/tmpimg/test/fifo_
    stat1=$(statwalk)
    diff -u - <(echo "$stat1" | sed -E 's/([am])=[0-9T:.-]+/\1=:::/g') <<'EOF'
7 drwxr-x--- 0000 m=::: a=::: . ()
2 drwsrwxrwx 0000 m=::: a=::: ./dir_all ()
1 -rwsrwxrwx    0 m=::: a=::: ./dir_all/file_all ()
2 drwxr-x--- 0000 m=::: a=::: ./dir_empty ()
3 drwxr-x--- 0000 m=::: a=::: ./dir_empty_empty ()
2 drwxr-x--- 0000 m=::: a=::: ./dir_empty_empty/dir_empty ()
2 drwx------ 0000 m=::: a=::: ./dir_min ()
1 -r--------    0 m=::: a=::: ./dir_min/file_min ()
1 prw-r-----    0 m=::: a=::: ./fifo_ ()
3 drwxr-x--- 0000 m=::: a=::: ./gitrepo ()
7 drwxr-x--- 0000 m=::: a=::: ./gitrepo/.git ()
1 -rw-r-----   23 m=::: a=::: ./gitrepo/.git/HEAD ()
2 drwxr-x--- 0000 m=::: a=::: ./gitrepo/.git/branches ()
1 -rw-r-----   92 m=::: a=::: ./gitrepo/.git/config ()
1 -rw-r-----   73 m=::: a=::: ./gitrepo/.git/description ()
2 drwxr-x--- 0000 m=::: a=::: ./gitrepo/.git/hooks ()
1 -rwxr-x---  478 m=::: a=::: ./gitrepo/.git/hooks/applypatch-msg.sample ()
1 -rwxr-x---  896 m=::: a=::: ./gitrepo/.git/hooks/commit-msg.sample ()
1 -rwxr-x---  189 m=::: a=::: ./gitrepo/.git/hooks/post-update.sample ()
1 -rwxr-x---  424 m=::: a=::: ./gitrepo/.git/hooks/pre-applypatch.sample ()
1 -rwxr-x--- 1643 m=::: a=::: ./gitrepo/.git/hooks/pre-commit.sample ()
1 -rwxr-x---  416 m=::: a=::: ./gitrepo/.git/hooks/pre-merge-commit.sample ()
1 -rwxr-x--- 1374 m=::: a=::: ./gitrepo/.git/hooks/pre-push.sample ()
1 -rwxr-x--- 4898 m=::: a=::: ./gitrepo/.git/hooks/pre-rebase.sample ()
1 -rwxr-x---  544 m=::: a=::: ./gitrepo/.git/hooks/pre-receive.sample ()
1 -rwxr-x--- 1492 m=::: a=::: ./gitrepo/.git/hooks/prepare-commit-msg.sample ()
1 -rwxr-x--- 2783 m=::: a=::: ./gitrepo/.git/hooks/push-to-checkout.sample ()
1 -rwxr-x--- 3650 m=::: a=::: ./gitrepo/.git/hooks/update.sample ()
2 drwxr-x--- 0000 m=::: a=::: ./gitrepo/.git/info ()
1 -rw-r-----  240 m=::: a=::: ./gitrepo/.git/info/exclude ()
4 drwxr-x--- 0000 m=::: a=::: ./gitrepo/.git/objects ()
2 drwxr-x--- 0000 m=::: a=::: ./gitrepo/.git/objects/info ()
2 drwxr-x--- 0000 m=::: a=::: ./gitrepo/.git/objects/pack ()
4 drwxr-x--- 0000 m=::: a=::: ./gitrepo/.git/refs ()
2 drwxr-x--- 0000 m=::: a=::: ./gitrepo/.git/refs/heads ()
2 drwxr-x--- 0000 m=::: a=::: ./gitrepo/.git/refs/tags ()
2 -rw-r-----    0 m=::: a=::: ./hard_src ()
2 -rw-r-----    0 m=::: a=::: ./hard_target ()
1 lrwxrwxrwx   11 m=::: a=::: ./soft_src (soft_target)
1 -rw-r-----    0 m=::: a=::: ./soft_target ()
EOF

    # Build again; tests full restore because we delete the image. Compare
    # against the (already validated) results of the first build, this time
    # including timestamps.
    ch-image delete tmpimg
    [[ ! -e $CH_IMAGE_STORAGE/img/tmpimg ]]
    run ch-image build -t tmpimg -f ./bucache/difficult.df .
    echo "$output"
    [[ $status -eq 0 ]]
    [[ $output = *'* RUN echo last'* ]]
    statwalk | diff -u <(echo "$stat1") -
}


@test "${tag}: ignore patterns" {
       git check-ignore -q __ch-test_ignore__ \
    || pedantic_fail 'global ignore not configured'

    ch-image build-cache --reset

    df=$(cat <<'EOF'
FROM alpine:3.17
RUN touch __ch-test_ignore__
EOF
        )
    echo "$df" | ch-image build -t tmpimg -
    ch-image delete tmpimg
    echo "$df" | ch-image build -t tmpimg -
    ls -lh "$CH_IMAGE_STORAGE"/img/tmpimg/__ch-test_ignore__
}


@test "${tag}: delete" {
    ch-image build-cache --reset

    printf 'FROM alpine:3.17\nRUN echo 1a\n' | ch-image build -t 1a -
    printf 'FROM alpine:3.17\nRUN echo 1b\n' | ch-image build -t 1b -
    printf 'FROM alpine:3.17\nRUN echo 2a\n' | ch-image build -t 2a -

    blessed_tree=$(ch-image build-cache --tree | treeonly)
    echo "$blessed_tree"

    # starting point
    diff -u <(printf "1a\n1b\n2a\nalpine:3.17\n") <(ch-image list)

    # no glob
    ch-image delete 2a
    diff -u <(printf "1a\n1b\nalpine:3.17\n") <(ch-image list)

    # matches none (non-empty)
    run ch-image delete 'foo*'
    echo "$output"
    [[ $status -eq 1 ]]
    [[ $output = *'no image matching glob, can’t delete: foo*'* ]]

    # matches some
    ch-image delete '1*'
    diff -u <(printf "alpine:3.17\n") <(ch-image list)

    # matches all
    ch-image delete '*'
    diff -u <(printf "") <(ch-image list)

    # matches none (empty)
    run ch-image delete '*'
    echo "$output"
    [[ $status -eq 1 ]]
    [[ $output = *'no image matching glob, can’t delete: *'* ]]

    # build cache unchanged
    diff -u <(echo "$blessed_tree") <(ch-image build-cache --tree | treeonly)
}


@test "${tag}: large files" {
    # We use files of size 3, 4, 5 MiB to avoid /lib/libcrypto.so.1.1, which
    # is about 2.5 MIB and which we don’t have control over.
    df=$(cat <<'EOF'
FROM alpine:3.17
RUN dd if=/dev/urandom of=/bigfile3 bs=1M count=3 \
 && dd if=/dev/urandom of=/bigfile4 bs=1M count=4 \
 && dd if=/dev/urandom of=/bigfile5 bs=1M count=5 \
 && touch -t 198005120000.00 /bigfile? \
 && chmod 644 /bigfile?
RUN ls -l /bigfile? /lib/libcrypto*
EOF
        )

    echo
    echo '*** no large files'
    ch-image build-cache --reset
    echo "$df" | ch-image build --cache-large=0 -t tmpimg -
    run ls "$CH_IMAGE_STORAGE"/bularge
    echo "$output"
    [[ $status -eq 0 ]]
    [[ -z $output ]]

    echo
    echo '*** threshold = 4'
    ch-image build-cache --reset
    echo "$df" | ch-image build --cache-large=5 -t tmpimg -
    run ls "$CH_IMAGE_STORAGE"/bularge
    echo "$output"
    [[ $status -eq 0 ]]
    diff -u - <(echo "$output") <<'EOF'
b2dbc2a2bb35d6d0d5590aedc122cab6%bigfile5
EOF

    echo
    echo '*** threshold = 3, rebuild'
    echo "$df" | ch-image build --rebuild --cache-large=4 -t tmpimg -
    run ls "$CH_IMAGE_STORAGE"/bularge
    echo "$output"
    [[ $status -eq 0 ]]
    # should re-use existing bigfile5
    diff -u - <(echo "$output") <<'EOF'
6f7a3513121d79c42283f6f758439c3a%bigfile4
b2dbc2a2bb35d6d0d5590aedc122cab6%bigfile5
EOF

    echo
    echo '*** threshold = 3, reset'
    ch-image build-cache --reset
    echo "$df" | ch-image build --rebuild --cache-large=4 -t tmpimg -
    run ls "$CH_IMAGE_STORAGE"/bularge
    echo "$output"
    [[ $status -eq 0 ]]
    diff -u - <(echo "$output") <<'EOF'
6f7a3513121d79c42283f6f758439c3a%bigfile4
b2dbc2a2bb35d6d0d5590aedc122cab6%bigfile5
EOF
}


@test "${tag}: hard links with Git-incompatible name" {  # issue #1569
    ch-image build-cache --reset
    ch-image build -t tmpimg - <<'EOF'
FROM alpine:3.17
RUN mkdir -p a/b
RUN mkdir -p a/c
RUN touch a/b/.gitignore
RUN ln a/b/.gitignore a/c/.gitignore
RUN stat -c'%n %h %d/%i' a/?/.gitignore
EOF
}


@test "${tag}: Git commands at image root" {  # issue 1285
    ch-image build-cache --reset
    # Use mount(8) to create a private /tmp; otherwise the bucache repo under
    # $BATS_TMPDIR *does* exist because /tmp is shared with the host.
    ch-image build -t tmpimg - <<'EOF'
FROM alpine:3.17
RUN apk add git
RUN cat /proc/mounts
RUN mount -t tmpfs -o size=4m none /tmp \
 && git config --system http.sslVerify false
EOF
}<|MERGE_RESOLUTION|>--- conflicted
+++ resolved
@@ -1113,13 +1113,8 @@
     # happening on a tmpfs.
     ch-image build -t tmpimg - <<'EOF'
 FROM alpine:3.17
-<<<<<<< HEAD
-RUN for i in $(seq 0 1536); do \
-       dd if=/dev/urandom of=/$i bs=1024K count=1 status=none; \
-=======
 RUN for i in $(seq 0 1024); do \
        dd if=/dev/urandom of=/$i bs=4096K count=1 status=none; \
->>>>>>> f6be3537
     done
 EOF
 
