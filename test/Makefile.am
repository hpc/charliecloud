--- conflicted
+++ resolved
@@ -64,10 +64,7 @@
 nobase_test_DATA = $(testfiles)
 nobase_test_SCRIPTS = $(testfiles_exec)
 nobase_nodist_test_SCRIPTS = $(sobuilts)
-<<<<<<< HEAD
 CLEANFILES = $(sobuilts) docs-sane make-perms-test
-=======
-CLEANFILES = $(sobuilts)
 # See comment about symlinks in examples/Makefile.am.
 all-local:
 	ln -fs /tmp fixtures/symlink-to-tmp
@@ -79,7 +76,6 @@
 uninstall-hook:
 	rm -f $(testdir)/fixtures/symlink-to-tmp
 	rmdir $(testdir)/fixtures || true
->>>>>>> 114dc1b6
 endif
 EXTRA_DIST += $(testfiles) $(testfiles_exec) docs-sane.py.in make-perms-test.py.in
 EXTRA_SCRIPTS = $(sobuilts)
