--- conflicted
+++ resolved
@@ -71,15 +71,10 @@
 sotest/sotest
 
 CLEANFILES = $(sobuilts) \
-<<<<<<< HEAD
              docs-sane \
              doctest build/30_doctest-auto.bats \
              force-auto force-auto.bats \
              make-perms-test
-=======
-             docs-sane force-auto make-perms-test \
-             force-auto.bats
->>>>>>> 6dba8f0d
 
 if ENABLE_TEST
 nobase_test_DATA = $(testfiles)
@@ -88,12 +83,9 @@
 if ENABLE_CH_IMAGE  # this means we have Python
 nobase_test_DATA += force-auto.bats
 force-auto.bats: force-auto
-<<<<<<< HEAD
 	./$< > $@
 nobase_test_DATA += build/30_doctest-auto.bats
 build/30_doctest-auto.bats: doctest-auto
-=======
->>>>>>> 6dba8f0d
 	./$< > $@
 endif
 # See comment about symlinks in examples/Makefile.am.
