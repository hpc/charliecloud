testdir = $(pkglibexecdir)/test
topbindir = $(top_builddir)/bin

# These test files require no special handling.
testfiles = \
Dockerfile.00_tiny \
Dockerfile.argenv \
Dockerfile.build2dir \
build/10_sanity.bats \
build/50_ch-tug.bats \
build/50_dockerfile.bats \
build/50_misc.bats \
build/99_cleanup.bats \
common.bash \
make-auto.d/build.bats.in \
make-auto.d/build_custom.bats.in \
make-auto.d/builder_to_archive.bats.in \
make-auto.d/unpack.bats.in \
run/build-rpms.bats \
run/ch-fromhost.bats \
run/ch-run_escalated.bats \
run/ch-run_isolation.bats \
run/ch-run_join.bats \
run/ch-run_misc.bats \
run/ch-run_uidgid.bats \
run/ch-tar2dir.bats \
run_first.bats \
sotest/files_inferrable.txt \
sotest/libsotest.c \
sotest/sotest.c

# Test files that should be executable.
testfiles_exec = \
Build.centos7xz \
Build.ch-build2dir \
Build.ch-pull2dir \
Build.ch-pull2tar \
Build.docker_pull \
Build.missing \
docs-sane \
make-perms-test

# Stuff that doesn't need to be installed.
EXTRA_DIST = \
fixtures/README \
travis.bash \
travis-before.bash \
travis-install.bash \
travis.yml

# Program and shared library used for testing shared library injection. It's
# built according to the rules below. In principle, we could use libtool for
# that, but I'm disinclined to add that in since it's one test program and
# does not require any libtool portability.
sobuilts = \
sotest/bin/sotest \
sotest/lib/libsotest.so.1.0 \
sotest/libsotest.so \
sotest/libsotest.so.1 \
sotest/libsotest.so.1.0 \
sotest/sotest

# FIXME:
# The automake documentation suggests that TEST and AM_TESTS_ENVIRONMENT can
# be defined to run a script and set environment variables. For example:
#
# TESTS = $(top_builddir)/bin/ch-test
# AM_TESTS_ENVIRONMENT = \
#	$(TESTS); \
#	CH_TEST_IMGDIR=/tmp/ch-test.tmp.${USER}/img; export CH_TEST_IMGDIR; \
#	CH_TEST_TARDIR=/tmp/ch-test.tmp.${USER}/tar; export CH_TEST_TARDIR; \
#
# However, ch-test seemed to just run with defaults, i.e., CH_TEST_* was never
# set. Thus we just use ch-test in the installcheck-local rule.

if ENABLE_TEST
nobase_test_DATA = $(testfiles)
nobase_test_SCRIPTS = $(testfiles_exec)
nobase_nodist_test_SCRIPTS = $(sobuilts)
CLEANFILES = $(sobuilts) docs-sane make-perms-test
# See comment about symlinks in examples/Makefile.am.
all-local:
	ln -fs /tmp fixtures/symlink-to-tmp
clean-local:
	rm -f fixtures/symlink-to-tmp
install-data-hook:
<<<<<<< HEAD
	mkdir $(testdir)/fixtures
	ln -fs /tmp $(testdir)/fixtures/symlink-to-tmp
# FIXME: if a test fails bats simply reports that the test fails, i.e., bats
# doesn't return a nonzero unless something funky happened. We need to
# make the installcheck error if a test fails.
installcheck-local:
	$(topbindir)/ch-test build -b none \
		--pack-dir=/tmp/ch-test.tmp.${USER}/tar \
        --img-dir=/tmp/ch-test.tmp.${USER}/img; \
	$(topbindir)/ch-test run -b none \
		--pack-dir=/tmp/ch-test.tmp.${USER}/tar \
        --img-dir=/tmp/ch-test.tmp.${USER}/img
=======
	mkdir $(DESTDIR)$(testdir)/fixtures
	ln -fs /tmp $(DESTDIR)$(testdir)/fixtures/symlink-to-tmp
>>>>>>> 36750fff
uninstall-hook:
	rm -f $(DESTDIR)$(testdir)/fixtures/symlink-to-tmp
	rmdir $(DESTDIR)$(testdir)/fixtures || true
endif
EXTRA_DIST += $(testfiles) $(testfiles_exec) docs-sane.py.in make-perms-test.py.in
EXTRA_SCRIPTS = $(sobuilts)

## Python scripts - need text processing
docs-sane make-perms-test: %: %.py.in
	sed -E 's|%PYTHON_SHEBANG%|@PYTHON_SHEBANG@|' < $< > $@
	chmod +rwx $@  # respects umask

sotest/sotest: sotest/sotest.c sotest/libsotest.so.1.0 sotest/libsotest.so sotest/libsotest.so.1
	$(CC) -o $@ $(CFLAGS) $(CPPFLAGS) $(LDFLAGS) -L./sotest -lsotest $^
sotest/libsotest.so.1.0: sotest/libsotest.c
	$(CC) -o $@ $(CFLAGS) $(CPPFLAGS) $(LDFLAGS) -shared -fPIC -Wl,-soname,libsotest.so.1 -lc $^

sotest/libsotest.so: sotest/libsotest.so.1.0
	ln -f -s ./libsotest.so.1.0 $@
sotest/libsotest.so.1: sotest/libsotest.so.1.0
	ln -f -s ./libsotest.so.1.0 $@

sotest/bin/sotest: sotest/sotest
	mkdir -p sotest/bin
	cp -a $^ $@
sotest/lib/libsotest.so.1.0: sotest/libsotest.so.1.0
	mkdir -p sotest/lib
	cp -a $^ $@<|MERGE_RESOLUTION|>--- conflicted
+++ resolved
@@ -84,9 +84,9 @@
 clean-local:
 	rm -f fixtures/symlink-to-tmp
 install-data-hook:
-<<<<<<< HEAD
-	mkdir $(testdir)/fixtures
-	ln -fs /tmp $(testdir)/fixtures/symlink-to-tmp
+	mkdir $(DESTDIR)$(testdir)/fixtures
+	ln -fs /tmp $(DESTDIR)$(testdir)/fixtures/symlink-to-tmp
+
 # FIXME: if a test fails bats simply reports that the test fails, i.e., bats
 # doesn't return a nonzero unless something funky happened. We need to
 # make the installcheck error if a test fails.
@@ -97,10 +97,7 @@
 	$(topbindir)/ch-test run -b none \
 		--pack-dir=/tmp/ch-test.tmp.${USER}/tar \
         --img-dir=/tmp/ch-test.tmp.${USER}/img
-=======
-	mkdir $(DESTDIR)$(testdir)/fixtures
-	ln -fs /tmp $(DESTDIR)$(testdir)/fixtures/symlink-to-tmp
->>>>>>> 36750fff
+
 uninstall-hook:
 	rm -f $(DESTDIR)$(testdir)/fixtures/symlink-to-tmp
 	rmdir $(DESTDIR)$(testdir)/fixtures || true
