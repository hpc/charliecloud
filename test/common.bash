--- conflicted
+++ resolved
@@ -145,10 +145,10 @@
     image="$1"
     case $image in
         *.sqfs)
-            unsquashfs -l "$image" | grep 'squashfs-root/environment'
+            unsquashfs -l "$image" | grep 'squashfs-root/ch/environment'
             ;;
         *)
-            tar -tf "$image" | grep -E '^environment$'
+            tar -tf "$image" | grep -E '^(\./)?ch/environment$'
             ;;
     esac
 }
@@ -205,17 +205,10 @@
 # [1]: https://unix.stackexchange.com/a/136527
 ch_imgdir=$(readlink -ef "$CH_TEST_IMGDIR")
 ch_tardir=$(readlink -ef "$CH_TEST_TARDIR")
-<<<<<<< HEAD
-if ( mount | grep -Fq "$ch_imgdir" ); then
-    printf 'Something is mounted at or under %s.\n\n' "$ch_imgdir" >&2
-    exit 1
-fi
+ch_mounts="${ch_imgdir}/mounts"
 if [[ $CH_BUILDER = ch-grow ]]; then
     export CH_GROW_STORAGE=$ch_tardir/_ch-grow
 fi
-=======
-ch_mounts="${ch_imgdir}/mounts"
->>>>>>> ebf7c34e
 
 # Image information.
 ch_tag=${CH_TEST_TAG:-NO_TAG_SET}  # set by Makefile; many tests don't need it
