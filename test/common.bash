--- conflicted
+++ resolved
@@ -29,39 +29,11 @@
     fi
 }
 
-<<<<<<< HEAD
-img_tag_p () {
-    printf 'image tag %s ... ' "$1"
-    hash_=$(img ls -q "$1" | sort -u)
-    if [[ $hash_ ]]; then
-        echo "$hash_"
-        return 0
-    else
-        echo 'not found'
-        return 1
-    fi
-}
-
-
 docker_ok () {
     docker_tag_p "$1"
     docker_tag_p "${1}:latest"
     docker_tag_p "${1}:$(ch-run --version |& tr '~+' '--')"
 }
-=======
-
-#docker_ok () {
-#    docker_tag_p "$1"
-#    docker_tag_p "${1}:latest"
-#    docker_tag_p "${1}:$(ch-run --version |& tr '~+' '--')"
-#}
-
-#img_ok () {
-#    img_tag_p "$1"
-#    img_tag_p "${1}:latest"
-#    img_tag_p "${1}:$(ch-run --version |& tr '~+' '--')"
-#}
->>>>>>> 7599e89b
 
 img_ok () {
     img_tag_p "$1"
