load common

@test 'create tarball directory if needed' {
    scope quick
    mkdir -p "$ch_tardir"
}

@test 'documentation seems sane' {
    scope standard
    command -v sphinx-build > /dev/null 2>&1 || skip 'Sphinx is not installed'
    test -d ../doc-src || skip 'documentation source code absent'
    (cd ../doc-src && make -j "$(getconf _NPROCESSORS_ONLN)")
    ./docs-sane
}

@test 'version number seems sane' {
    echo "version: ${ch_version}"
    [[ $(echo "$ch_version" | wc -l) -eq 1 ]]  # one line
    [[ $ch_version =~ ^0\.[0-9]+\.[0-9]+ ]]  # starts with a number triplet
    # matches VERSION.full if available
    if [[ -e $ch_bin/../VERSION.full ]]; then
        diff -u <(echo "$ch_version") "${ch_bin}/../VERSION.full"
    fi
}

@test 'executables seem sane' {
    scope quick
    # Assume that everything in $ch_bin is ours if it starts with "ch-" and
    # either (1) is executable or (2) ends in ".c". Demand satisfaction from
    # each. The latter is to catch cases when we haven't compiled everything;
    # if we have, the test makes duplicate demands, but that's low cost.
    while IFS= read -r -d '' i; do
        i=${i%.c}
        echo
        echo "$i"
        # --version
        run "$i" --version
        echo "$output"
        [[ $status -eq 0 ]]
        diff -u <(echo "${output}") <(echo "$ch_version")
        # --help: returns 0, says "Usage:" somewhere.
        run "$i" --help
        echo "$output"
        [[ $status -eq 0 ]]
<<<<<<< HEAD
        [[ $output =~ sage: ]]
=======
        [[ $output = *'sage:'* ]]
>>>>>>> 64e0554b
        # not setuid or setgid
        ls -l "$i"
        [[ ! -u $i ]]
        [[ ! -g $i ]]
    done < <( find "$ch_bin" -name 'ch-*' -a \( -executable -o -name '*.c' \) \
                   -print0 )

}

@test 'ch-build --builder-info' {
    scope standard
    ch-build --builder-info
}

@test 'lint shell scripts' {
    scope standard
    ( command -v shellcheck >/dev/null 2>&1 ) || skip "no shellcheck found"
    # user executables
    for i in "$ch_bin"/ch-*; do
        echo "shellcheck: ${i}"
        [[ ! $(file "$i") = *'shell script'* ]] && continue
        shellcheck -e SC1090,SC2002,SC2154 "$i"
    done
    # libraries for user executables
    for i in "$ch_libexec"/*.sh; do
        echo "shellcheck: ${i}"
        shellcheck -s sh -e SC1090,SC2002 "$i"
    done
    # BATS scripts
    #
    # The sed horror encapsulated here is because BATS requires that the curly
    # open brace after @test be on the same line, while ShellCheck requires
    # that it not be (otherwise parse error). Thus, line numbers are wrong.
    while IFS= read -r -d '' i; do
        echo "shellcheck: ${i}"
          sed -r $'s/(@test .+) \{/\\1\\\n{/g' "$i" \
        | shellcheck -s bash -e SC1090,SC2002,SC2154,SC2164 -
    done < <( find . ../examples -name bats -prune -o -name '*.bats' -print0 )
    # libraries for BATS scripts
    shellcheck -s bash -e SC2002,SC2034 ./common.bash
    # misc shell scripts
    if [[ -e ../packaging ]]; then
        misc=". ../examples ../packaging"
    else
        misc=". ../examples"
    fi
    shellcheck -e SC2002,SC2034 chtest/Build
    # shellcheck disable=SC2086
    while IFS= read -r -d '' i; do
        echo "shellcheck: ${i}"
        shellcheck -e SC2002 "$i"
    done < <( find $misc -name bats -prune -o -name '*.sh' -print0 )
}

@test 'proxy variables' {
    scope quick
    # Proxy variables are a mess on UNIX. There are a lot them, and different
    # programs use them inconsistently. This test is based on the assumption
    # that if one of the proxy variables are set, then they all should be, in
    # order to prepare for diverse internet access at build time.
    #
    # Coordinate this test with bin/ch-build.
    #
    # Note: ALL_PROXY and all_proxy aren't currently included, because they
    # cause image builds to fail until Docker 1.13
    # (https://github.com/docker/docker/pull/27412).
    v=' no_proxy http_proxy https_proxy'
    v+=$(echo "$v" | tr '[:lower:]' '[:upper:]')
    empty_ct=0
    for i in $v; do
        if [[ -n ${!i} ]]; then
            echo "${i} is non-empty"
            for j in $v; do
                echo "  $j=${!j}"
                if [[ -z ${!j} ]]; then
                    (( ++empty_ct ))
                fi
            done
            break
        fi
    done
    [[ $empty_ct -eq 0 ]]
}

@test 'sotest executable works' {
    scope quick
    export LD_LIBRARY_PATH=./sotest
    ldd sotest/sotest
    sotest/sotest
}<|MERGE_RESOLUTION|>--- conflicted
+++ resolved
@@ -42,11 +42,7 @@
         run "$i" --help
         echo "$output"
         [[ $status -eq 0 ]]
-<<<<<<< HEAD
-        [[ $output =~ sage: ]]
-=======
         [[ $output = *'sage:'* ]]
->>>>>>> 64e0554b
         # not setuid or setgid
         ls -l "$i"
         [[ ! -u $i ]]
