load common

@test 'create tarball directory if needed' {
    scope quick
    mkdir -p "$ch_tardir"
}

@test 'documentations build' {
    scope standard
    command -v sphinx-build > /dev/null 2>&1 || skip 'Sphinx is not installed'
    test -d ../doc-src || skip 'documentation source code absent'
    cd ../doc-src && make -j "$(getconf _NPROCESSORS_ONLN)"
}

@test 'version number seems sane' {
    echo "version: ${ch_version}"
    [[ $(echo "$ch_version" | wc -l) -eq 1 ]]  # one line
    [[ $ch_version =~ ^0\.[0-9]+\.[0-9]+ ]]  # starts with a number triplet
    # matches VERSION.full if available
    if [[ -e $ch_bin/../VERSION.full ]]; then
        diff -u <(echo "$ch_version") "${ch_bin}/../VERSION.full"
    fi
}

@test 'executables seem sane' {
    scope quick
    # Assume that everything in $ch_bin is ours if it starts with "ch-" and
    # either (1) is executable or (2) ends in ".c". Demand satisfaction from
    # each. The latter is to catch cases when we haven't compiled everything;
    # if we have, the test makes duplicate demands, but that's low cost.
    while IFS= read -r -d '' i; do
        i=${i%.c}
        echo
        echo "$i"
        # --version
        run "$i" --version
        echo "$output"
        [[ $status -eq 0 ]]
        diff -u <(echo "${output}") <(echo "$ch_version")
        # --help: returns 0, says "Usage:" somewhere.
        run "$i" --help
        echo "$output"
        [[ $status -eq 0 ]]
        [[ $output =~ Usage: ]]
        # not setuid or setgid
        ls -l "$i"
        [[ ! -u $i ]]
        [[ ! -g $i ]]
    done < <( find "$ch_bin" -name 'ch-*' -a \( -executable -o -name '*.c' \) \
                   -print0 )

}

@test 'lint shell scripts' {
    scope standard
    ( command -v shellcheck >/dev/null 2>&1 ) || skip "no shellcheck found"
    # user executables
    for i in "$ch_bin"/ch-*; do
        echo "shellcheck: ${i}"
        [[ ! $(file "$i") = *'shell script'* ]] && continue
        shellcheck -e SC1090,SC2002,SC2154 "$i"
    done
    # libraries for user executables
    for i in "$ch_libexec"/*.sh; do
        echo "shellcheck: ${i}"
        shellcheck -s sh -e SC1090,SC2002 "$i"
    done
    # BATS scripts
    #
    # The sed horror encapsulated here is because BATS requires that the curly
    # open brace after @test be on the same line, while ShellCheck requires
    # that it not be (otherwise parse error). Thus, line numbers are wrong.
    while IFS= read -r -d '' i; do
        echo "shellcheck: ${i}"
          sed -r $'s/(@test .+) \{/\\1\\\n{/g' "$i" \
        | shellcheck -s bash -e SC1090,SC2002,SC2154,SC2164 -
    done < <( find . ../examples -name bats -prune -o -name '*.bats' -print0 )
    # libraries for BATS scripts
    shellcheck -s bash -e SC2002,SC2034 ./common.bash
    # misc shell scripts
    if [[ -e ../packaging ]]; then
        misc=". ../examples ../packaging"
    else
        misc=". ../examples"
    fi
    shellcheck -e SC2002,SC2034 chtest/Build
    # shellcheck disable=SC2086
    while IFS= read -r -d '' i; do
        echo "shellcheck: ${i}"
        shellcheck -e SC2002 "$i"
    done < <( find $misc -name bats -prune -o -name '*.sh' -print0 )
}

@test 'proxy variables' {
    scope quick
    # Proxy variables are a mess on UNIX. There are a lot them, and different
    # programs use them inconsistently. This test is based on the assumption
    # that if one of the proxy variables are set, then they all should be, in
    # order to prepare for diverse internet access at build time.
    #
    # Coordinate this test with bin/ch-build.
    #
    # Note: ALL_PROXY and all_proxy aren't currently included, because they
    # cause image builds to fail until Docker 1.13
    # (https://github.com/docker/docker/pull/27412).
    v=' no_proxy http_proxy https_proxy'
    v+=$(echo "$v" | tr '[:lower:]' '[:upper:]')
    empty_ct=0
    for i in $v; do
        if [[ -n ${!i} ]]; then
            echo "${i} is non-empty"
            for j in $v; do
                echo "  $j=${!j}"
                if [[ -z ${!j} ]]; then
                    (( ++empty_ct ))
                fi
            done
            break
        fi
    done
    [[ $empty_ct -eq 0 ]]
}

@test 'ch-build2dir' {
    scope standard
    # This test unpacks into $ch_tardir so we don't put anything in $ch_imgdir
    # at build time. It removes the image on completion.
    need_docker
<<<<<<< HEAD
    outdir="${BATS_TMPDIR}"
    tar="${outdir}/alpine39.tar.gz"
    img="${outdir}/alpine39"
    [[ ! -e $img ]] || rm -rf --one-file-system "$img"
    ch-build2dir -t alpine39 --file=Dockerfile.alpine39 . "$outdir"
=======
    tar="${ch_tardir}/alpine39.tar.gz"
    img="${ch_tardir}/test"
    [[ ! -e $img ]]
    ch-build2dir .. "$ch_tardir" --file=Dockerfile.alpine39
>>>>>>> 30e0e932
    sudo docker tag test "test:${ch_version_docker}"
    docker_ok test
    image_ok "$img"
    # Remove since we don't want it hanging around later.
    rm -Rf --one-file-system "$tar" "$img"
}

@test 'ch-pull2tar' {
    scope standard
    # This test pulls an image from Dockerhub and packs it into a tarball at
    # $ch_tardir. It removes the tarball upon completetion to keep the number
    # of Alpine tarballs to a minimum.
    need_docker
    tag='alpine:3.9'
    tar="${ch_tardir}/${tag}.tar.gz"
    ch-pull2tar "$tag" "$ch_tardir"
    [[ $status -eq 0 ]]
    [[ -e $tar ]]
    rm "${ch_tardir}/${tag}.tar.gz"
    [[ ! -e $tar ]]
}

@test 'ch-pull2dir' {
    scope standard
    # This test unpacks an image tarball pulled from Docker Hub into
    # $ch_tardir to keep $ch_imgdir clean at build time. It removes the image
    # upon completion.
    need_docker
    tag='alpine:3.9'
    img="${ch_tardir}/${tag}"
    ch-pull2dir "$tag" "$ch_tardir"
    [[ status -eq 0 ]]
    [[ -d $img ]]
    rm -Rf --one-file-system "$img"
    [[ ! -d $img ]]
}

@test 'sotest executable works' {
    scope quick
    export LD_LIBRARY_PATH=./sotest
    ldd sotest/sotest
    sotest/sotest
}<|MERGE_RESOLUTION|>--- conflicted
+++ resolved
@@ -126,18 +126,11 @@
     # This test unpacks into $ch_tardir so we don't put anything in $ch_imgdir
     # at build time. It removes the image on completion.
     need_docker
-<<<<<<< HEAD
     outdir="${BATS_TMPDIR}"
     tar="${outdir}/alpine39.tar.gz"
     img="${outdir}/alpine39"
     [[ ! -e $img ]] || rm -rf --one-file-system "$img"
     ch-build2dir -t alpine39 --file=Dockerfile.alpine39 . "$outdir"
-=======
-    tar="${ch_tardir}/alpine39.tar.gz"
-    img="${ch_tardir}/test"
-    [[ ! -e $img ]]
-    ch-build2dir .. "$ch_tardir" --file=Dockerfile.alpine39
->>>>>>> 30e0e932
     sudo docker tag test "test:${ch_version_docker}"
     docker_ok test
     image_ok "$img"
