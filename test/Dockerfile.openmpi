# ch-test-scope: full
FROM debian9

# A key goal of this Dockerfile is to demonstrate best practices for building
# OpenMPI for use inside a container.
#
# This OpenMPI aspires to work close to optimally on clusters with any of the
# following interconnects:
#
#    - Ethernet (TCP/IP)
#    - InfiniBand (IB)
#    - Omni-Path (OPA)
#    - RDMA over Converged Ethernet (RoCE) interconnects
#
# with no environment variables, command line arguments, or additional
# configuration files. Thus, we try to implement decisions at build time.
#
# This is a work in progress, and we're very interested in feedback.
#
# OpenMPI has numerous ways to communicate messages [1]. The ones relevant to
# this build and the interconnects they support are:
#
#   Module        Eth   IB    OPA   RoCE    note  decision
#   ------------  ----  ----  ----  ----    ----  --------
#
#   ob1 : tcp      Y*    X     X     X      a     include
#   ob1 : openib   N     Y     Y     Y      b,c   exclude
#   cm  : psm2     N     N     Y*    N            include
#       : ucx      Y?    Y*    N     Y?     b,d   include
#
#   Y : supported
#   Y*: best choice for that interconnect
#   X : supported but sub-optimal
#
#   a : No RDMA, so performance will suffer.
#   b : Uses libibverbs.
#   c : Will be removed in OpenMPI 4.
#   d : Uses Mellanox libraries if available in preference to libibverbs.
#
# You can check what's available with:
#
#   $ ch-run /var/tmp/openmpi -- ompi_info | egrep '(btl|mtl|pml)'
#
# The other build decisions are:
#
#   1. PMI/PMIx: Include these so that we can use srun or any other PMI[x]
#      provider, with no matching OpenMPI needed on the host.
#
#   2. --disable-pty-support to avoid "pipe function call failed when
#      setting up I/O forwarding subsystem".
#
#   3. --enable-mca-no-build=plm-slurm to support launching processes using
#      the host's srun (i.e., the container OpenMPI needs to talk to the host
#      Slurm's PMI) but prevent OpenMPI from invoking srun itself from within
#      the container, where srun is not installed (the error messages from
#      this are inscrutable).
#
# [1]: https://github.com/open-mpi/ompi/blob/master/README

# OS packages needed to build this stuff.
RUN apt-get install -y --no-install-suggests \
    autoconf \
    file \
    flex \
    g++ \
    gcc \
    gfortran \
    git \
    hwloc-nox \
    less \
    libdb5.3-dev \
    libhwloc-dev \
    libnl-3-200 \
    libnl-route-3-200 \
    libnl-route-3-dev \
    libnuma1 \
    libpmi2-0-dev \
    make \
    wget \
    udev

WORKDIR /usr/local/src

# Use the Buster versions of libpsm2 (not present in Stretch) and libibverbs
# (too old in Stretch). Download manually because I'm too lazy to set up
# package pinning.
#
# Note that libpsm2 is x86-64 only:
#   https://packages.debian.org/buster/libpsm2-2
#   https://lists.debian.org/debian-hpc/2017/12/msg00015.html
<<<<<<< HEAD
ENV DEB_URL http://snapshot.debian.org/archive/debian/20181231T220010Z/pool/main
ENV PSM2_VERSION 11.2.68-4
RUN    [ "$(dpkg --print-architecture)" = "amd64" ] \
    || wget -nv ${DEB_URL}/libp/libpsm2/libpsm2-2_${PSM2_VERSION}_amd64.deb \
                ${DEB_URL}/libp/libpsm2/libpsm2-dev_${PSM2_VERSION}_amd64.deb
=======
ENV DEB_URL http://snapshot.debian.org/archive/debian/20181126T030749Z/pool/main
ENV PSM2_VERSION 11.2.68-3
RUN wget -nv ${DEB_URL}/libp/libpsm2/libpsm2-2_${PSM2_VERSION}_amd64.deb
RUN wget -nv ${DEB_URL}/libp/libpsm2/libpsm2-dev_${PSM2_VERSION}_amd64.deb
>>>>>>> 985fc5e4

# As of 5/2/2019, this is not the newest libibverbs. However, it is the
# newest that doesn't crash on our test systems.
ENV IBVERBS_VERSION 20.0-1
RUN for i in ibacm \
             ibverbs-providers \
             ibverbs-utils \
             libibumad-dev \
             libibumad3 \
             libibverbs-dev \
             libibverbs1 \
             librdmacm-dev \
             librdmacm1 \
             rdma-core \
             rdmacm-utils ; \
    do \
        wget -nv ${DEB_URL}/r/rdma-core/${i}_${IBVERBS_VERSION}_$(dpkg --print-architecture).deb ; \
    done

# UCX. There is stuff to build Debian packages, but it seems not too polished.
ENV UCX_VERSION 1.3.1
RUN git clone --branch v${UCX_VERSION} --depth 1 \
              https://github.com/openucx/ucx.git
RUN    cd ucx \
    && ./autogen.sh \
    && ./contrib/configure-release --prefix=/usr/local \
    && make -j$(getconf _NPROCESSORS_ONLN) install

# Install the .debs we collected.
RUN dpkg --install *.deb

# OpenMPI.
#
# Patch OpenMPI to disable UCX plugin on systems with Intel or Cray HSNs. UCX
# has inferior performance than PSM2/uGNI but higher priority.
ENV MPI_URL https://www.open-mpi.org/software/ompi/v3.1/downloads
ENV MPI_VERSION 3.1.4
RUN wget -nv ${MPI_URL}/openmpi-${MPI_VERSION}.tar.gz
RUN tar xf openmpi-${MPI_VERSION}.tar.gz
COPY dont-init-ucx-on-intel-cray.patch ./openmpi-${MPI_VERSION}
RUN cd openmpi-${MPI_VERSION} && git apply dont-init-ucx-on-intel-cray.patch
RUN    cd openmpi-${MPI_VERSION} \
    && CFLAGS=-O3 \
       CXXFLAGS=-O3 \
       ./configure --prefix=/usr/local \
                   --sysconfdir=/mnt/0 \
		   --with-slurm \
                   --with-pmi \
                   --with-pmix \
                   --with-ucx \
                   --disable-pty-support \
                   --enable-mca-no-build=btl-openib,plm-slurm \
    && make -j$(getconf _NPROCESSORS_ONLN) install
RUN ldconfig
RUN rm -Rf openmpi-${MPI_VERSION}*

# OpenMPI expects this program to exist, even if it's not used. Default is
# "ssh : rsh", but that's not installed.
RUN echo 'plm_rsh_agent = false' >> /mnt/0/openmpi-mca-params.conf<|MERGE_RESOLUTION|>--- conflicted
+++ resolved
@@ -88,18 +88,11 @@
 # Note that libpsm2 is x86-64 only:
 #   https://packages.debian.org/buster/libpsm2-2
 #   https://lists.debian.org/debian-hpc/2017/12/msg00015.html
-<<<<<<< HEAD
-ENV DEB_URL http://snapshot.debian.org/archive/debian/20181231T220010Z/pool/main
-ENV PSM2_VERSION 11.2.68-4
+ENV DEB_URL http://snapshot.debian.org/archive/debian/20181126T030749Z/pool/main
+ENV PSM2_VERSION 11.2.68-3
 RUN    [ "$(dpkg --print-architecture)" = "amd64" ] \
     || wget -nv ${DEB_URL}/libp/libpsm2/libpsm2-2_${PSM2_VERSION}_amd64.deb \
                 ${DEB_URL}/libp/libpsm2/libpsm2-dev_${PSM2_VERSION}_amd64.deb
-=======
-ENV DEB_URL http://snapshot.debian.org/archive/debian/20181126T030749Z/pool/main
-ENV PSM2_VERSION 11.2.68-3
-RUN wget -nv ${DEB_URL}/libp/libpsm2/libpsm2-2_${PSM2_VERSION}_amd64.deb
-RUN wget -nv ${DEB_URL}/libp/libpsm2/libpsm2-dev_${PSM2_VERSION}_amd64.deb
->>>>>>> 985fc5e4
 
 # As of 5/2/2019, this is not the newest libibverbs. However, it is the
 # newest that doesn't crash on our test systems.
