--- conflicted
+++ resolved
@@ -140,7 +140,6 @@
 	install -pm 644 -t $(DOCDIR) LICENSE README.rst
 #	html files if they were built
 	if [ -f doc/index.html ]; then \
-<<<<<<< HEAD
 	    cp -r doc $(DOC)/html; \
 	    rm -f $(DOC)/html/.nojekyll; \
 	    for i in $$(find $(DOC)/html -type d); do \
@@ -149,66 +148,6 @@
 	    for i in $$(find $(DOC)/html -type f); do \
 	        chmod 644 $$i; \
 	    done; \
-=======
-		cp -r doc $(DOCDIR)/html; \
-		rm -f $(DOCDIR)/html/.nojekyll; \
-		for i in $$(find $(DOCDIR)/html -type d); do \
-			chmod 755 $$i; \
-		done; \
-		for i in $$(find $(DOCDIR)/html -type f); do \
-			chmod 644 $$i; \
-		done; \
-	fi
-#       examples
-	for i in examples/syscalls \
-	         examples/serial/* examples/mpi/* examples/other/*; do \
-	    install -d $(LIBEXEC_INST)/$$i; \
-	    install -pm 644 -t $(LIBEXEC_INST)/$$i $$i/*; \
-	done
-	chmod 755 $(LIBEXEC_INST)/examples/serial/hello/hello.sh \
-	          $(LIBEXEC_INST)/examples/syscalls/pivot_root \
-	          $(LIBEXEC_INST)/examples/syscalls/userns \
-	          $(LIBEXEC_INST)/examples/*/*/*.sh
-	find $(LIBEXEC_INST)/examples -name Build -exec chmod 755 {} \;
-#       tests
-	install -d $(TEST) $(TEST)/run
-	install -pm 644 -t $(TEST) test/*.bats test/common.bash test/Makefile
-	install -pm 644 -t $(TEST)/run test/run/*.bats
-	install -pm 755 -t $(TEST) test/Build.*
-	install -pm 644 -t $(TEST) test/Dockerfile.* test/Docker_Pull.*
-	install -pm 644 -t $(TEST) test/*.patch
-	install -pm 755 -t $(TEST) test/docs-sane \
-                                   test/make-auto \
-                                   test/make-perms-test
-	install -d $(TEST)/chtest
-	install -pm 644 -t $(TEST)/chtest test/chtest/*
-	chmod 755 $(TEST)/chtest/Build \
-	          $(TEST)/chtest/*.py \
-	          $(TEST)/chtest/printns
-	ln -sf ../../../bin $(TEST)/bin
-#       shared library tests
-	install -d $(TEST)/sotest $(TEST)/sotest/bin $(TEST)/sotest/lib
-	install -pm 755 -t $(TEST)/sotest test/sotest/libsotest.so.1.0 \
-	                                  test/sotest/sotest
-	install -pm 644 -t $(TEST)/sotest test/sotest/files_inferrable.txt \
-	                                  test/sotest/libsotest.c \
-	                                  test/sotest/sotest.c
-	ln -sf ./libsotest.so.1.0 $(TEST)/sotest/libsotest.so
-	ln -sf ./libsotest.so.1.0 $(TEST)/sotest/libsotest.so.1
-	install -pm 755 -t $(TEST)/sotest/bin test/sotest/bin/sotest
-	install -pm 755 -t $(TEST)/sotest/lib test/sotest/lib/libsotest.so.1.0
-#       Bats (if embedded)
-	if [ -d test/bats/bin ]; then \
-	    install -d $(TEST)/bats && \
-	    install -pm 644 -t $(TEST)/bats test/bats/CONDUCT.md \
-	                                    test/bats/LICENSE \
-	                                    test/bats/README.md && \
-	    install -d $(TEST)/bats/libexec && \
-	    install -pm 755 -t $(TEST)/bats/libexec test/bats/libexec/* && \
-	    install -d $(TEST)/bats/bin && \
-	    ln -sf ../libexec/bats $(TEST)/bats/bin/bats && \
-	    ln -sf bats/bin/bats $(TEST)/bats; \
->>>>>>> af79ec8e
 	fi
 #	install test suite and examples if the right python is found
 	[ -z $(PYTHON) ] || cd test && $(MAKE) install $(PREFIX)
