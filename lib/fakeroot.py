--- conflicted
+++ resolved
@@ -209,8 +209,10 @@
    #      | egrep '^(fakeroot|fakeroot-ng|pseudo)$'
 
    "debSB":
-   { "name": "Debian 9 (Stretch) or 10 (Buster)",
-     "match": ("/etc/debian_version", r"^(9|10)\."),
+   { "name":   ("Debian based ditribution from following list:\n"
+                "Debian 9 (Stretch) or 10 (Buster)\n"
+                "Ubuntu 16 (Xenial), 18 (Bionic), or 20 (Focal)"),
+     "match":  ("/etc/os-release", r"(stretch|buster|xenial|bionic|focal)"),
      "init": [ ("apt-config dump | fgrep -q 'APT::Sandbox::User \"root\"'"
                 " || ! fgrep -q _apt /etc/passwd",
                 "echo 'APT::Sandbox::User \"root\";'"
@@ -257,39 +259,6 @@
    return f
 
 
-<<<<<<< HEAD
-   { "match":  ("/etc/os-release", r"(stretch|buster|xenial|bionic|focal)"),
-     "config": { "name": ("Debian based ditribution from following list:\n"
-                          "Debian 9 (Stretch) or 10 (Buster)\n"
-                          "Ubuntu 16 (Xenial), 18 (Bionic), or 20 (Focal)"),
-                 "first":
-["echo 'APT::Sandbox::User \"root\";' > /etc/apt/apt.conf.d/no-sandbox",
- "apt-get update",  # base image ships with no package indexes
- "apt-get install -y pseudo"],
-                 "cmds_each": ["apt", "apt-get", "dpkg"],
-                 "each": ["fakeroot"] } }
-]
-
-
-## Functions ##
-
-def config(img):
-   ch.DEBUG("fakeroot: checking configs: %s" % img)
-   for c in DEFAULT_CONFIGS:
-      (path, rx) = c["match"]
-      path_full = "%s/%s" % (img, path)
-      ch.DEBUG("fakeroot: checking %s: grep '%s' %s"
-               % (c["config"]["name"], rx, path))
-      if (os.path.isfile(path_full) and ch.grep_p(path_full, rx)):
-         ch.DEBUG("fakeroot: using config %s" % c["config"]["name"])
-         return c["config"]
-   ch.DEBUG("fakeroot: no config found")
-   return None
-
-def inject_each(img, args):
-   c = config(img)
-   if (c is None):
-=======
 ## Classes ##
 
 class Config_Aint_Matched(Exception):
@@ -308,7 +277,6 @@
       pass
 
    def inject_run(self, args):
->>>>>>> 27f09d9a
       return args
 
 class Fakeroot():
