import errno
import fcntl
import hashlib
import json
import os
import pathlib
import re
import pprint
import shutil
import stat
import tarfile

import charliecloud as ch


## Constants ##

# Storage directory format version. We refuse to operate on storage
# directories with non-matching versions. Increment this number when the
# format changes non-trivially.
#
# To see the directory formats in released versions:
#
#   $ git grep -E '^STORAGE_VERSION =' $(git tag | sort -V)
STORAGE_VERSION = 7


## Globals ##

# True if we lock storage directory to prevent concurrent access; false for no
# locking (which is very YOLO and may break the storage directory).
storage_lock = True


## Classes ##

class Path(pathlib.PosixPath):
   """Stock Path objects have the very weird property that appending an
      *absolute* path to an existing path ignores the left operand, leaving
      only the absolute right operand:

        >>> import pathlib
        >>> a = pathlib.Path("/foo/bar")
        >>> a.joinpath("baz")
        PosixPath('/foo/bar/baz')
        >>> a.joinpath("/baz")
        PosixPath('/baz')

      This is contrary to long-standing UNIX/POSIX, where extra slashes in a
      path are ignored, e.g. the path "foo//bar" is equivalent to "foo/bar".
      It seems to be inherited from os.path.join().

      Even with the relatively limited use of Path objects so far, this has
      caused quite a few bugs. IMO it’s too difficult and error-prone to
      manually manage whether paths are absolute or relative. Thus, this
      subclass introduces a new operator "//" which does the right thing,
      i.e., if the right operand is absolute, that fact is ignored. E.g.:

        >>> a = Path("/foo/bar")
        >>> a.joinpath_posix("baz")
        Path('/foo/bar/baz')
        >>> a.joinpath_posix("/baz")
        Path('/foo/bar/baz')
        >>> a // "/baz"
        Path('/foo/bar/baz')
        >>> "/baz" // a
        Path('/baz/foo/bar')

      We introduce a new operator because it seemed like too subtle a change
      to the existing operator "/" (which we disable to avoid getting burned
      here in Charliecloud). An alternative was "+" like strings, but that led
      to silently wrong results when the paths *were* strings (components
      concatenated with no slash)."""

   # Name of the gzip(1) to use; set on first call of file_gzip().
   gzip = None

   def __floordiv__(self, right):
      return self.joinpath_posix(right)

   def __len__(self):
      return self.parts.__len__()

   def __rfloordiv__(self, left):
      left = Path(left)
      return left.joinpath_posix(self)

   def __rtruediv__(self, left):
      return NotImplemented

   def __truediv__(self, right):
      return NotImplemented

   @property
   def first(self):
      """Return my first component, or if I have no components (i.e.,
         Path(".")), return None."""
      try:
         return self.parts[0]
      except IndexError:
         return None

   @property
   def git_escaped(self):
      "Return a copy of me escaped for Git storage."
      assert (self.git_incompatible_p)
      return self.with_name(self.name.replace(".git", ".weirdal_"))

   @property
   def git_incompatible_p(self):
      "Return True if I can’t be stored in Git because of my name."
      return self.name.startswith(".git")

   @classmethod
   def gzip_set(cls):
      """Set gzip class attribute on first call to file_gzip().

         Note: We originally thought this could be accomplished WITHOUT
         calling a class method (by setting the attribute, e.g. “self.gzip =
         'foo'”), but it turned out that this would only set the attribute for
         the single instance. To set self.gzip for all instances, we need the
         class method."""
      if (cls.gzip is None):
         if (shutil.which("pigz") is not None):
            cls.gzip = "pigz"
         elif (shutil.which("gzip") is not None):
            cls.gzip = "gzip"
         else:
            ch.FATAL("can’t find path to gzip or pigz")

   def add_suffix(self, suff):
      """Returns the path object restulting from appending the specified
         suffix to the end of the path name. E.g. Path(foo).add_suffix(".txt")
         returns Path("foo.txt)."""
      return Path(str(self) + suff)

   def chdir(self):
      "Change CWD to path and return previous CWD. Exit on error."
      old = ch.ossafe(os.getcwd, "can’t get cwd(2)")
      ch.ossafe(os.chdir, "can’t chdir: %s" % self.name, self)
      return Path(old)

   def chmod_min(self, st=None):
      """Set my permissions to at least 0o700 for directories and 0o400
         otherwise. If given, st is a stat object for self, to avoid another
         stat(2) call if unneeded. Return the new file mode (complete, not
         just permission bits).

         For symlinks, do nothing, because we don’t want to follow symlinks
         and follow_symlinks=False (or os.lchmod) is not supported on some
         (all?) Linux. (Also, symlink permissions are ignored on Linux, so it
         doesn’t matter anyway.)"""
      if (st is None):
         st = self.stat_(False)
      if (stat.S_ISLNK(st.st_mode)):
         return st.st_mode
      perms_old = stat.S_IMODE(st.st_mode)
      perms_new = perms_old | (0o700 if stat.S_ISDIR(st.st_mode) else 0o400)
      if (perms_new != perms_old):
         ch.VERBOSE("fixing permissions: %s: %03o -> %03o"
                 % (self, perms_old, perms_new))
         ch.ossafe(os.chmod, "can’t chmod: %s" % self, self, perms_new)
      return (st.st_mode | perms_new)

   def copytree(self, *args, **kwargs):
      "Wrapper for shutil.copytree() that exits on the first error."
      shutil.copytree(str(self), copy_function=ch.copy2, *args, **kwargs)

   def disk_bytes(self):
      """Return the number of disk bytes consumed by path. Note this is
         probably different from the file size."""
      return self.stat().st_blocks * 512

   def du(self):
      """Return a tuple (number of files, total bytes on disk) for everything
         under path. Warning: double-counts files with multiple hard links."""
      file_ct = 1
      byte_ct = self.disk_bytes()
      for (dir_, subdirs, files) in os.walk(self):
         file_ct += len(subdirs) + len(files)
         byte_ct += sum(Path(dir_ + "/" + i).disk_bytes()
                        for i in subdirs + files)
      return (file_ct, byte_ct)

   def exists_(self, links=False):
      "Return True if I exist, False otherwise. Iff links, follow symlinks."
      try:
         # Don’t wrap self.exists() because that always follows symlinks. Use
         # os.stat() b/c it has follow_symlinks in 3.6, unlike self.stat().
         os.stat(self, follow_symlinks=links)
      except FileNotFoundError:
         return False
      except OSError as x:
         ch.FATAL("can’t stat: %s: %s" % (self, x.strerror))
      return True

   def file_ensure_exists(self):
      """If the final element of path exists (without dereferencing if it’s a
         symlink), do nothing; otherwise, create it as an empty regular file."""
      if (not os.path.lexists(self)): # no substitute for lexists() in pathlib.
         fp = self.open_("w")
         ch.close_(fp)

   def file_gzip(self, args=[]):
      """Run pigz(1) if it’s available, otherwise gzip(1), on file at path and
         return the file’s new name. Pass args to the gzip executable. This
         lets us gzip files (a) in parallel if pigz(1) is installed and
         (b) without reading them into memory."""
      path_c = self.add_suffix(".gz")
      # On first call, remember first available of pigz and gzip using class
      # attribute 'gzip'.
      Path.gzip_set()
      # Remove destination if it already exists, because “gzip --force” does
      # several other things too. Also, pigz(1) sometimes confusingly reports
      # “Inappropriate ioctl for device” if destination already exists.
      if (path_c.exists()):
         path_c.unlink()
      # Compress.
      ch.cmd([self.gzip] + args + [str(self)])
      # Zero out GZIP header timestamp, bytes 4–7 zero-indexed inclusive [1],
      # to ensure layer hash is consistent. See issue #1080.
      # [1]: https://datatracker.ietf.org/doc/html/rfc1952 §2.3.1
      fp = path_c.open_("r+b")
      ch.ossafe(fp.seek, "can’t seek: %s" % fp, 4)
      ch.ossafe(fp.write, "can’t write: %s" % fp, b'\x00\x00\x00\x00')
      ch.close_(fp)
      return path_c

   def file_hash(self):
      """Return the hash of data in file at path, as a hex string with no
         algorithm tag. File is read in chunks and can be larger than memory."""
      fp = self.open_("rb")
      h = hashlib.sha256()
      while True:
         data = ch.ossafe(fp.read, "can’t read: %s" % self.name, 2**18)
         if (len(data) == 0):
            break  # EOF
         h.update(data)
      ch.close_(fp)
      return h.hexdigest()

   def file_read_all(self, text=True):
      """Return the contents of file at path, or exit with error. If text, read
         in “rt” mode with UTF-8 encoding; otherwise, read in mode “rb”."""
      if (text):
         mode = "rt"
         encoding = "UTF-8"
      else:
         mode = "rb"
         encoding = None
      fp = self.open_(mode, encoding=encoding)
      data = ch.ossafe(fp.read, "can’t read: %s" % self.name)
      ch.close_(fp)
      return data

   def file_size(self, follow_symlinks=False):
      "Return the size of file at path in bytes."
      st = ch.ossafe(os.stat, "can’t stat: %s" % self.name,
                  self, follow_symlinks=follow_symlinks)
      return st.st_size

   def file_write(self, content):
      if (isinstance(content, str)):
         content = content.encode("UTF-8")
      fp = self.open_("wb")
      ch.ossafe(fp.write, "can’t write: %s" % self.name, content)
      ch.close_(fp)

   def grep_p(self, rx):
      """Return True if file at path contains a line matching regular
         expression rx, False if it does not."""
      rx = re.compile(rx)
      try:
         with open(self, "rt") as fp:
            for line in fp:
               if (rx.search(line) is not None):
                  return True
         return False
      except OSError as x:
         ch.FATAL("can’t read %s: %s" % (self.name, x.strerror))

   def hardlink(self, target):
      try:
         os.link(target, self)  # no super().hardlink_to() until 3.10
      except OSError as x:
         ch.FATAL("can’t hard link: %s -> %s: %s" % (self, target, x.strerror))

   def is_relative_to(self, *other):
      try:
         return super().is_relative_to(*other)
      except AttributeError:
         # pathlib.Path.is_relative_to() was introduced in 3.9. If not
         # available, use the standard library’s trivial definition in terms
         # of relative_to().
         try:
            self.relative_to(*other)
            return True
         except ValueError:
            return False

   def joinpath_posix(self, other):
      # This method is a hot spot, so the hairiness is due to optimizations.
      # It runs about 30% faster than the naïve verson below.
      if (isinstance(other, Path)):
         other_parts = other._parts
         if (len(other_parts) > 0 and other_parts[0] == "/"):
            other_parts = other_parts[1:]
      elif (isinstance(other, str)):
         other_parts = other.split("/")
         if (len(other_parts) > 0 and len(other_parts[0]) == 0):
            other_parts = other_parts[1:]
      else:
         ch.INFO(type(other))
         assert False, "unknown type"
      return self._from_parsed_parts(self._drv, self._root,
                                     self._parts + other_parts)
      # Naïve implementation for reference.
      #other = Path(other)
      #if (other.is_absolute()):
      #   other = other.relative_to("/")
      #   assert (not other.is_absolute())
      #return self.joinpath(other)

   def json_from_file(self, msg):
      ch.DEBUG("loading JSON: %s: %s" % (msg, self))
      text = self.file_read_all()
      ch.TRACE("text:\n%s" % text)
      try:
         data = json.loads(text)
         ch.DEBUG("result:\n%s" % pprint.pformat(data, indent=2))
      except json.JSONDecodeError as x:
         ch.FATAL("can’t parse JSON: %s:%d: %s" % (self.name, x.lineno, x.msg))
      return data

   def listdir(self):
      """Return set of entries in directory path, as strings, without self (.)
         and parent (..). We considered changing this to use os.scandir() for
         #992, but decided that the advantages it offered didn’t warrant the
         effort required to make the change."""
      return set(ch.ossafe(os.listdir, "can’t list: %s" % self.name, self))

   def mkdir_(self):
      ch.TRACE("ensuring directory: %s" % self)
      try:
         super().mkdir(exist_ok=True)
      except FileExistsError as x:
         ch.FATAL("can’t mkdir: exists and not a directory: %s" % x.filename)
      except OSError as x:
         ch.FATAL("can’t mkdir: %s: %s: %s" % (self.name, x.filename,
                                               x.strerror))

   def mkdirs(self, exist_ok=True):
      ch.TRACE("ensuring directories: %s" % self.name)
      try:
         os.makedirs(self, exist_ok=exist_ok)
      except OSError as x:
         ch.FATAL("can’t mkdir: %s: %s: %s" % (self.name, x.filename,
                                               x.strerror))

   def open_(self, mode, *args, **kwargs):
      return ch.ossafe(super().open,
                       "can’t open for %s: %s" % (mode, self.name),
                       mode, *args, **kwargs)

   def rename_(self, name_new):
      if (Path(name_new).exists()):
         ch.FATAL("can’t rename: destination exists: %s" % name_new)
      ch.ossafe(super().rename,
                "can’t rename: %s -> %s" % (self.name, name_new),
                name_new)

   def rmdir_(self):
      ch.ossafe(super().rmdir, "can’t rmdir: %s" % self.name)

   def rmtree(self):
      if (self.is_dir()):
         ch.TRACE("deleting directory: %s" % self.name)
         try:
            shutil.rmtree(self)
         except OSError as x:
            ch.FATAL("can’t recursively delete directory %s: %s: %s"
                     % (self.name, x.filename, x.strerror))
      else:
         assert False, "unimplemented"

   def stat_(self, links):
      """An error-checking version of stat(). Note that we cannot simply
         change the definition of stat() to be ossafe, as the exists() method
         in pathlib relies on an OSError check.

         See: https://github.com/python/cpython/blob/3.10/Lib/pathlib.py#L1291

         NOTE: We also cannot just call super().stat here because the
         follow_symlinks kwarg is absent in pathlib for Python 3.6, which we
         want to retain compatibility with."""
      return ch.ossafe(os.stat, "can’t stat: %s" % self, self,
                    follow_symlinks=links)

   def strip(self, left=0, right=0):
      """Return a copy of myself with n leading components removed. E.g.:

           >>> a = Path("/a/b/c")
           >>> a.strip(left=1)
           Path("a/b/c")
           >>> a.strip(right=1)
           Path("/a/b")
           >>> a.strip(left=1, right=1)
           Path("a/b")

         It is an error if I don’t have at least left + right components,
         i.e., you can strip a path down to nothing but not further."""
      assert (len(self.parts) >= left + right)
      return Path(*self.parts[left:len(self.parts)-right])

   def symlink(self, target, clobber=False):
      if (clobber and self.is_file()):
         self.unlink_()
      try:
         super().symlink_to(target)
      except FileExistsError:
         if (not self.is_symlink()):
            ch.FATAL("can’t symlink: source exists and isn’t a symlink: %s"
                     % self.name)
         if (self.readlink() != target):
            ch.FATAL("can’t symlink: %s exists; want target %s but existing is %s"
                     % (self.name, target, self.readlink()))
      except OSError as x:
         ch.FATAL("can’t symlink: %s -> %s: %s" % (self.name, target,
                                                   x.strerror))

   def unlink_(self, missing_ok=False):
      # FIXME: Once we require Python 3.8, we can just pass through missing_ok.
      if (missing_ok and not self.exists_()):
         return
      ch.ossafe(super().unlink, "can’t unlink: %s" % self.name)


class Storage:

   """Source of truth for all paths within the storage directory. Do not
      compute any such paths elsewhere!"""

   __slots__ = ("lockfile_fp",
                "root")

   def __init__(self, storage_cli):
      self.root = storage_cli
      if (self.root is None):
         self.root = self.root_env()
      if (self.root is None):
         self.root = self.root_default()
      if (not self.root.is_absolute()):
         self.root = os.getcwd() // self.root

   @property
   def bucache_needs_ignore_upgrade(self):
      return self.build_cache // "ch_upgrade-ignore"

   @property
   def build_cache(self):
      return self.root // "bucache"

   @property
   def build_large(self):
      return self.root // "bularge"

   @property
   def download_cache(self):
      return self.root // "dlcache"

   @property
   def image_tmp(self):
      return self.root // "imgtmp"

   @property
   def lockfile(self):
      return self.root // "lock"

   @property
   def mount_point(self):
      return self.root // "mnt"

   @property
   def unpack_base(self):
      return self.root // "img"

   @property
   def upload_cache(self):
      return self.root // "ulcache"

   @property
   def valid_p(self):
      """Return True if storage present and seems valid, even if old, False
         otherwise. This answers “is the storage directory real”, not “can
         this storage directory be used”; it should return True for more or
         less any Charliecloud storage directory we might feasibly come
         across, even if it can’t be upgraded. See also #1147."""
      return (os.path.isdir(self.unpack_base) and
              os.path.isdir(self.download_cache))

   @property
   def version_file(self):
      return self.root // "version"

   @staticmethod
   def root_default():
      # FIXME: Perhaps we should use getpass.getch.user() instead of the $USER
      # environment variable? It seems a lot more robust. But, (1) we’d have
      # to match it in some scripts and (2) it makes the documentation less
      # clear becase we have to explain the fallback behavior.
      return Path("/var/tmp/%s.ch" % ch.user())

   @staticmethod
   def root_env():
      if (not "CH_IMAGE_STORAGE" in os.environ):
         return None
      path = Path(os.environ["CH_IMAGE_STORAGE"])
      if (not path.is_absolute()):
         ch.FATAL("$CH_IMAGE_STORAGE: not absolute path: %s" % path)
      return path

   def build_large_path(self, name):
      return self.build_large // name

<<<<<<< HEAD
   def cleanup(self):
      "Called during initialization after we know the storage dir is valid."
      # Delete partial downloads.
      part_ct = 0
      for path in self.download_cache.glob("part_*"):
         ch.VERBOSE("deleting: %s" % path)
         path.unlink_()
         part_ct += 1
      if (part_ct > 0):
         ch.WARNING("deleted %d partially downloaded files" % part_ct)
=======
   def fatman_for_download(self, image_ref):
      return self.download_cache // ("%s.fat.json" % image_ref.for_path)
>>>>>>> 392abefc

   def init(self):
      """Ensure the storage directory exists, contains all the appropriate
         top-level directories & metadata, and is the appropriate version."""
      # WARNING: This function contains multiple calls to self.lock(). The
      # point is to lock as soon as we know the storage directory exists, and
      # definitely before writing anything, to reduce the race conditions that
      # surely exist. Ensure new code paths also call self.lock().
      if (not os.path.isdir(self.root)):
         op = "initializing"
         v_found = None
      else:
         op = "upgrading"  # not used unless upgrading
         if (not self.valid_p):
            if (os.path.exists(self.root) and not self.root.listdir()):
               hint = "let Charliecloud create %s; see FAQ" % self.root.name
            else:
               hint = None
            ch.FATAL("storage directory seems invalid: %s" % self.root, hint)
         v_found = self.version_read()
      if (v_found == STORAGE_VERSION):
         ch.VERBOSE("found storage dir v%d: %s" % (STORAGE_VERSION, self.root))
         self.lock()
      elif (v_found in {None, 3, 4, 5, 6}):  # initialize/upgrade
         ch.INFO("%s storage directory: v%d %s"
                 % (op, STORAGE_VERSION, self.root))
         self.root.mkdir_()
         self.lock()
         # These directories appeared in various storage versions, but since
         # the thing to do on upgrade is the same as initialize, we don’t
         # track the details.
         self.download_cache.mkdir_()
         self.build_cache.mkdir_()
         self.build_large.mkdir_()
         self.unpack_base.mkdir_()
         self.upload_cache.mkdir_()
         if (v_found is not None):  # upgrade
            if (v_found < 6):
               # Git metadata moved from /.git to /ch/.git, and /.gitignore
               # went out-of-band (to info/exclude in the repository).
               for img in self.unpack_base.iterdir():
                  old = img // ".git"
                  new = img // "ch/git"
                  if (old.exists_()):
                     new.parent.mkdir_()
                     old.rename_(new)
                     gi = img // ".gitignore"
                     if (gi.exists_()):
                        gi.unlink()
               # Must also remove .gitignore from all commits. This requires
               # Git operations, which we can’t do here because the build
               # cache may be disabled. Do it in Enabled_Cache.configure().
               if (len(self.build_cache.listdir()) > 0):
                  self.bucache_needs_ignore_upgrade.file_ensure_exists()
            if (v_found == 6):
               # Charliecloud 0.32 had a bug where symlinks to fat manifests
               # that were really skinny were erroneously absolute, making the
               # storage directory immovable (PR #1657). Remove all symlinks
               # in dlcache; they’ll be re-created later.
               for entry in self.download_cache.iterdir():
                  if (entry.is_symlink()):
                     ch.DEBUG("deleting bad v6 symlink: %s" % entry)
                     entry.unlink_()
         self.version_file.file_write("%d\n" % STORAGE_VERSION)
      else:                         # can’t upgrade
         ch.FATAL("incompatible storage directory v%d: %s"
                  % (v_found, self.root),
                  'you can delete and re-initialize with "ch-image reset"')
      self.validate_strict()
      self.cleanup()

   def lock(self):
      """Lock the storage directory. Charliecloud does not at present support
         concurrent use of ch-image(1) against the same storage directory."""
      # File locking on Linux is a disaster [1, 2]. Currently, we use POSIX
      # fcntl(2) locking, which has major pitfalls but should be fine for our
      # use case. It apparently works on NFS [3] and does not require
      # cleanup/stealing like a lock file would.
      #
      # [1]: https://apenwarr.ca/log/20101213
      # [2]: http://0pointer.de/blog/projects/locking.html
      # [3]: https://stackoverflow.com/a/22411531
      if (not storage_lock):
         return
      self.lockfile_fp = self.lockfile.open_("w")
      try:
         fcntl.lockf(self.lockfile_fp, fcntl.LOCK_EX | fcntl.LOCK_NB)
      except OSError as x:
         if (x.errno in { errno.EACCES, errno.EAGAIN }):
            ch.FATAL("storage directory is already in use",
                     "concurrent instances of ch-image cannot share the same storage directory")
         else:
            ch.FATAL("can’t lock storage directory: %s" % x.strerror)

   def manifest_for_download(self, image_ref, digest):
      if (digest is None):
         digest = "skinny"
      return (   self.download_cache
              // ("%s%%%s.manifest.json" % (image_ref.for_path, digest)))

   def reset(self):
      if (self.valid_p):
         self.root.rmtree()
         self.init()  # largely for debugging
      else:
         ch.FATAL("%s not a builder storage" % (self.root));

   def unpack(self, image_ref):
      return self.unpack_base // image_ref.for_path

   def validate_strict(self):
      """Validate storage directory structure; if something is wrong, exit
         with an error message. This is a strict validation; the version must
         be current, the structure of the directory must be current, and
         nothing unexpected may be present. However, it is not comprehensive.
         The main purpose is to check for bad upgrades and other programming
         errors, not meddling."""
      ch.DEBUG("validating storage directory: %s" % self.root)
      msg_prefix = "invalid storage directory"
      # Check that all expected files exist, and no others. Note that we don’t
      # verify file *type*, assuming that kind of error is rare.
      entries = self.root.listdir()
      for entry in { i.name for i in (self.build_cache,
                                      self.build_large,
                                      self.download_cache,
                                      self.unpack_base,
                                      self.upload_cache,
                                      self.version_file) }:
         try:
            entries.remove(entry)
         except KeyError:
            ch.FATAL("%s: missing file or directory: %s" % (msg_prefix, entry))
      # Ignore some files that may or may not exist.
      entries -= { i.name for i in (self.lockfile, self.mount_point) }
      # Delete some files that exist only if we crashed.
      for i in (self.image_tmp, ):
         if (i.name in entries):
            ch.WARNING("deleting leftover temporary file/dir: %s" % i.name)
            i.rmtree()
            entries.remove(i.name)
      # If anything is left, yell about it.
      if (len(entries) > 0):
         ch.FATAL("%s: extraneous file(s): %s"
               % (msg_prefix, " ".join(sorted(entries))))
      # check version
      v_found = self.version_read()
      if (v_found != STORAGE_VERSION):
         ch.FATAL("%s: version mismatch: %d expected, %d found"
               % (msg_prefix, STORAGE_VERSION, v_found))
      # check that no image directories have “:” in filename
      assert isinstance(self.unpack_base, Path) # remove if test suite passes
      imgs = self.unpack_base.listdir()
      imgs_bad = set()
      for img in imgs:
         if (":" in img):  # bad char check b/c problem here is bad upgrade
            ch.FATAL("%s: storage directory broken: bad image dir name: %s"
                     % (msg_prefix, img), ch.BUG_REPORT_PLZ)

   def version_read(self):
      if (os.path.isfile(self.version_file)):
          # WARNING: version_file might not be Path
         text = self.version_file.file_read_all()
         try:
            return int(text)
         except ValueError:
            ch.FATAL('malformed storage version: "%s"' % text)
      else:
         return 1


class TarFile(tarfile.TarFile):

   # This subclass augments tarfile.TarFile to add safety code. While the
   # tarfile module docs [1] say “do not use this class [TarFile] directly”,
   # they also say “[t]he tarfile.open() function is actually a shortcut” to
   # class method TarFile.open(), and the source code recommends subclassing
   # TarFile [2].
   #
   # It’s here because the standard library class has problems with symlinks
   # and replacing one file type with another; see issues #819 and #825 as
   # well as multiple unfixed Python bugs [e.g. 3,4,5]. We work around this
   # with manual deletions.
   #
   # [1]: https://docs.python.org/3/library/tarfile.html
   # [2]: https://github.com/python/cpython/blob/2bcd0fe7a5d1a3c3dd99e7e067239a514a780402/Lib/tarfile.py#L2159
   # [3]: https://bugs.python.org/issue35483
   # [4]: https://bugs.python.org/issue19974
   # [5]: https://bugs.python.org/issue23228

   # Need new method name because add() is called recursively and we don’t
   # want those internal calls to get our special sauce.
   def add_(self, name, **kwargs):
      def filter_(ti):
         assert (ti.name == "." or ti.name[:2] == "./")
         if (ti.name in ("./ch/git", "./ch/git.pickle")):
            ch.DEBUG("omitting from push: %s" % ti.name)
            return None
         self.fix_member_uidgid(ti)
         return ti
      kwargs["filter"] = filter_
      super().add(name, **kwargs)

   def clobber(self, targetpath, regulars=False, symlinks=False, dirs=False):
      assert (regulars or symlinks or dirs)
      try:
         st = os.lstat(targetpath)
      except FileNotFoundError:
         # We could move this except clause after all the stat.S_IS* calls,
         # but that risks catching FileNotFoundError that came from somewhere
         # other than lstat().
         st = None
      except OSError as x:
         ch.FATAL("can’t lstat: %s" % targetpath, targetpath)
      if (st is not None):
         if (stat.S_ISREG(st.st_mode)):
            if (regulars):
               Path(targetpath).unlink_()
         elif (stat.S_ISLNK(st.st_mode)):
            if (symlinks):
               Path(targetpath).unlink_()
         elif (stat.S_ISDIR(st.st_mode)):
            if (dirs):
               Path(targetpath).rmtree()
         else:
            ch.FATAL("invalid file type 0%o in previous layer; see inode(7): %s"
                     % (stat.S_IFMT(st.st_mode), targetpath))

   @staticmethod
   def fix_link_target(ti, tb):
      """Deal with link (symbolic or hard) weirdness or breakage. If it can be
         fixed, fix it; if not, abort the program."""
      src = Path(ti.name)
      tgt = Path(ti.linkname)
      fix_ct = 0
      # Empty target not allowed; have to check string b/c "" -> Path(".").
      if (len(ti.linkname) == 0):
         ch.FATAL("rejecting link with empty target: %s: %s" % (tb, ti.name))
      # Fix absolute link targets.
      if (tgt.is_absolute()):
         if (ti.issym()):
            # Change symlinks to relative for correct interpretation inside or
            # outside the container.
            kind = "symlink"
            new = (  Path(*(("..",) * (len(src.parts) - 1)))
                   // Path(*(tgt.parts[1:])))
         elif (ti.islnk()):
            # Hard links refer to tar member paths; just strip leading slash.
            kind = "hard link"
            new = tgt.relative_to("/")
         else:
            assert False, "not a link"
         ch.DEBUG("absolute %s: %s -> %s: changing target to: %s"
               % (kind, src, tgt, new))
         tgt = new
         fix_ct = 1
      # Reject links that climb out of image (FIXME: repair instead).
      if (".." in os.path.normpath(src // tgt).split("/")):
         ch.FATAL("rejecting too many up-levels: %s: %s -> %s" % (tb, src, tgt))
      # Done.
      ti.linkname = str(tgt)
      return fix_ct

   @staticmethod
   def fix_member_uidgid(ti):
      assert (ti.name[0] != "/")  # absolute paths unsafe but shouldn’t happen
      if (not (ti.isfile() or ti.isdir() or ti.issym() or ti.islnk())):
         ch.FATAL("invalid file type: %s" % ti.name)
      ti.uid = 0
      ti.uname = "root"
      ti.gid = 0
      ti.gname = "root"
      if (ti.mode & stat.S_ISUID):
         ch.VERBOSE("stripping unsafe setuid bit: %s" % ti.name)
         ti.mode &= ~stat.S_ISUID
      if (ti.mode & stat.S_ISGID):
         ch.VERBOSE("stripping unsafe setgid bit: %s" % ti.name)
         ti.mode &= ~stat.S_ISGID

   def makedir(self, tarinfo, targetpath):
      # Note: This gets called a lot, e.g. once for each component in the path
      # of the member being extracted.
      ch.TRACE("makedir: %s" % targetpath)
      self.clobber(targetpath, regulars=True, symlinks=True)
      super().makedir(tarinfo, targetpath)

   def makefile(self, tarinfo, targetpath):
      ch.TRACE("makefile: %s" % targetpath)
      self.clobber(targetpath, symlinks=True, dirs=True)
      super().makefile(tarinfo, targetpath)

   def makelink(self, tarinfo, targetpath):
      ch.TRACE("makelink: %s -> %s" % (targetpath, tarinfo.linkname))
      self.clobber(targetpath, regulars=True, symlinks=True, dirs=True)
      super().makelink(tarinfo, targetpath)<|MERGE_RESOLUTION|>--- conflicted
+++ resolved
@@ -522,7 +522,6 @@
    def build_large_path(self, name):
       return self.build_large // name
 
-<<<<<<< HEAD
    def cleanup(self):
       "Called during initialization after we know the storage dir is valid."
       # Delete partial downloads.
@@ -533,10 +532,9 @@
          part_ct += 1
       if (part_ct > 0):
          ch.WARNING("deleted %d partially downloaded files" % part_ct)
-=======
+
    def fatman_for_download(self, image_ref):
       return self.download_cache // ("%s.fat.json" % image_ref.for_path)
->>>>>>> 392abefc
 
    def init(self):
       """Ensure the storage directory exists, contains all the appropriate
