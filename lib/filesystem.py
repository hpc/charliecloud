--- conflicted
+++ resolved
@@ -456,7 +456,6 @@
       return ch.ossafe(os.stat, "can’t stat: %s" % self, self,
                     follow_symlinks=links)
 
-<<<<<<< HEAD
    def stat_bytes(self, links=False):
       "Return self.stat_() encoded as an opaque bytearray."
       st = self.stat_(links)
@@ -475,7 +474,7 @@
                md += (dir_ // f).stat_bytes()
             dirs.sort()
       return md
-=======
+
    def strip(self, left=0, right=0):
       """Return a copy of myself with n leading components removed. E.g.:
 
@@ -491,7 +490,6 @@
          i.e., you can strip a path down to nothing but not further."""
       assert (len(self.parts) >= left + right)
       return Path(*self.parts[left:len(self.parts)-right])
->>>>>>> db58648d
 
    def symlink(self, target, clobber=False):
       if (clobber and self.is_file()):
