import errno
import fcntl
import getpass
import hashlib
import json
import os
import pathlib
import re
import pprint
import shutil
import stat
import tarfile
import version

import charliecloud as ch


## Constants ##

# Storage directory format version. We refuse to operate on storage
# directories with non-matching versions. Increment this number when the
# format changes non-trivially.
#
# To see the directory formats in released versions:
#
#   $ git grep -F 'STORAGE_VERSION =' $(git tag | sort -V)
STORAGE_VERSION = 6


## Globals ##

# True if we lock storage directory to prevent concurrent access; false for no
# locking (which is very YOLO and may break the storage directory).
storage_lock = True


## Classes ##

class Path(pathlib.PosixPath):
   """Stock Path objects have the very weird property that appending an
      *absolute* path to an existing path ignores the left operand, leaving
      only the absolute right operand:

        >>> import pathlib
        >>> a = pathlib.Path("/foo/bar")
        >>> a.joinpath("baz")
        PosixPath('/foo/bar/baz')
        >>> a.joinpath("/baz")
        PosixPath('/baz')

      This is contrary to long-standing UNIX/POSIX, where extra slashes in a
      path are ignored, e.g. the path "foo//bar" is equivalent to "foo/bar".
      It seems to be inherited from os.path.join().

      Even with the relatively limited use of Path objects so far, this has
      caused quite a few bugs. IMO it’s too difficult and error-prone to
      manually manage whether paths are absolute or relative. Thus, this
      subclass introduces a new operator "//" which does the right thing,
      i.e., if the right operand is absolute, that fact is ignored. E.g.:

        >>> a = Path("/foo/bar")
        >>> a.joinpath_posix("baz")
        Path('/foo/bar/baz')
        >>> a.joinpath_posix("/baz")
        Path('/foo/bar/baz')
        >>> a // "/baz"
        Path('/foo/bar/baz')
        >>> "/baz" // a
        Path('/baz/foo/bar')

      We introduce a new operator because it seemed like too subtle a change
      to the existing operator "/" (which we disable to avoid getting burned
      here in Charliecloud). An alternative was "+" like strings, but that led
      to silently wrong results when the paths *were* strings (components
      concatenated with no slash)."""

   # Name of the gzip(1) to use; set on first call of file_gzip().
   gzip = None

   def __floordiv__(self, right):
      return self.joinpath_posix(right)

   def __len__(self):
      return self.parts.__len__()

   def __rfloordiv__(self, left):
      left = Path(left)
      return left.joinpath_posix(self)

   def __rtruediv__(self, left):
      return NotImplemented

   def __truediv__(self, right):
      return NotImplemented

   @property
   def first(self):
      """Return my first component, or if I have no components (i.e.,
         Path(".")), return None."""
      try:
         return self.parts[0]
      except IndexError:
         return None

   @property
   def git_escaped(self):
      "Return a copy of me escaped for Git storage."
      assert (self.git_incompatible_p)
      return self.with_name(self.name.replace(".git", ".weirdal_"))

   @property
   def git_incompatible_p(self):
      "Return True if I can’t be stored in Git because of my name."
      return self.name.startswith(".git")

   @classmethod
   def gzip_set(cls):
      """Set gzip class attribute on first call to file_gzip().

         Note: We originally thought this could be accomplished WITHOUT
         calling a class method (by setting the attribute, e.g. “self.gzip =
         'foo'”), but it turned out that this would only set the attribute for
         the single instance. To set self.gzip for all instances, we need the
         class method."""
      if (cls.gzip is None):
         if (shutil.which("pigz") is not None):
            cls.gzip = "pigz"
         elif (shutil.which("gzip") is not None):
            cls.gzip = "gzip"
         else:
            ch.FATAL("can’t find path to gzip or pigz")

   def add_suffix(self, suff):
      """Returns the path object restulting from appending the specified
         suffix to the end of the path name. E.g. Path(foo).add_suffix(".txt")
         returns Path("foo.txt)."""
      return Path(str(self) + suff)

   def chdir(self):
      "Change CWD to path and return previous CWD. Exit on error."
      old = ch.ossafe(os.getcwd, "can’t get cwd(2)")
      ch.ossafe(os.chdir, "can’t chdir: %s" % self.name, self)
      return Path(old)

   def chmod_min(self, st=None):
      """Set my permissions to at least 0o700 for directories and 0o400
         otherwise. If given, st is a stat object for self, to avoid another
         stat(2) call if unneeded. Return the new file mode (complete, not
         just permission bits).

         For symlinks, do nothing, because we don’t want to follow symlinks
         and follow_symlinks=False (or os.lchmod) is not supported on some
         (all?) Linux. (Also, symlink permissions are ignored on Linux, so it
         doesn’t matter anyway.)"""
      if (st is None):
         st = self.stat_(False)
      if (stat.S_ISLNK(st.st_mode)):
         return st.st_mode
      perms_old = stat.S_IMODE(st.st_mode)
      perms_new = perms_old | (0o700 if stat.S_ISDIR(st.st_mode) else 0o400)
      if (perms_new != perms_old):
         ch.VERBOSE("fixing permissions: %s: %03o -> %03o"
                 % (self, perms_old, perms_new))
         ch.ossafe(os.chmod, "can’t chmod: %s" % self, self, perms_new)
      return (st.st_mode | perms_new)

   def copytree(self, *args, **kwargs):
      "Wrapper for shutil.copytree() that exits on the first error."
      shutil.copytree(str(self), copy_function=ch.copy2, *args, **kwargs)

   def disk_bytes(self):
      """Return the number of disk bytes consumed by path. Note this is
         probably different from the file size."""
      return self.stat().st_blocks * 512

   def du(self):
      """Return a tuple (number of files, total bytes on disk) for everything
         under path. Warning: double-counts files with multiple hard links."""
      file_ct = 1
      byte_ct = self.disk_bytes()
      for (dir_, subdirs, files) in os.walk(self):
         file_ct += len(subdirs) + len(files)
         byte_ct += sum(Path(dir_ + "/" + i).disk_bytes()
                        for i in subdirs + files)
      return (file_ct, byte_ct)

   def exists_(self, links=False):
      "Return True if I exist, False otherwise. Iff links, follow symlinks."
      try:
         # Don’t wrap self.exists() because that always follows symlinks. Use
         # os.stat() b/c it has follow_symlinks in 3.6, unlike self.stat().
         os.stat(self, follow_symlinks=links)
      except FileNotFoundError:
         return False
      except OSError as x:
         ch.FATAL("can’t stat: %s: %s" % (self, x.strerror))
      return True

   def file_ensure_exists(self):
      """If the final element of path exists (without dereferencing if it’s a
         symlink), do nothing; otherwise, create it as an empty regular file."""
      if (not os.path.lexists(self)): # no substitute for lexists() in pathlib.
         fp = self.open_("w")
         ch.close_(fp)

   def file_gzip(self, args=[]):
      """Run pigz(1) if it’s available, otherwise gzip(1), on file at path and
         return the file’s new name. Pass args to the gzip executable. This
         lets us gzip files (a) in parallel if pigz(1) is installed and
         (b) without reading them into memory."""
      path_c = self.add_suffix(".gz")
      # On first call, remember first available of pigz and gzip using class
      # attribute 'gzip'.
      Path.gzip_set()
      # Remove destination if it already exists, because “gzip --force” does
      # several other things too. Also, pigz(1) sometimes confusingly reports
      # “Inappropriate ioctl for device” if destination already exists.
      if (path_c.exists()):
         path_c.unlink()
      # Compress.
      ch.cmd([self.gzip] + args + [str(self)])
      # Zero out GZIP header timestamp, bytes 4–7 zero-indexed inclusive [1],
      # to ensure layer hash is consistent. See issue #1080.
      # [1]: https://datatracker.ietf.org/doc/html/rfc1952 §2.3.1
      fp = path_c.open_("r+b")
      ch.ossafe(fp.seek, "can’t seek: %s" % fp, 4)
      ch.ossafe(fp.write, "can’t write: %s" % fp, b'\x00\x00\x00\x00')
      ch.close_(fp)
      return path_c

   def file_hash(self):
      """Return the hash of data in file at path, as a hex string with no
         algorithm tag. File is read in chunks and can be larger than memory."""
      fp = self.open_("rb")
      h = hashlib.sha256()
      while True:
         data = ch.ossafe(fp.read, "can’t read: %s" % self.name, 2**18)
         if (len(data) == 0):
            break  # EOF
         h.update(data)
      ch.close_(fp)
      return h.hexdigest()

   def file_read_all(self, text=True):
      """Return the contents of file at path, or exit with error. If text, read
         in “rt” mode with UTF-8 encoding; otherwise, read in mode “rb”."""
      if (text):
         mode = "rt"
         encoding = "UTF-8"
      else:
         mode = "rb"
         encoding = None
      fp = self.open_(mode, encoding=encoding)
      data = ch.ossafe(fp.read, "can’t read: %s" % self.name)
      ch.close_(fp)
      return data

   def file_size(self, follow_symlinks=False):
      "Return the size of file at path in bytes."
      st = ch.ossafe(os.stat, "can’t stat: %s" % self.name,
                  self, follow_symlinks=follow_symlinks)
      return st.st_size

   def file_write(self, content):
      if (isinstance(content, str)):
         content = content.encode("UTF-8")
      fp = self.open_("wb")
      ch.ossafe(fp.write, "can’t write: %s" % self.name, content)
      ch.close_(fp)

   def grep_p(self, rx):
      """Return True if file at path contains a line matching regular
         expression rx, False if it does not."""
      rx = re.compile(rx)
      try:
         with open(self, "rt") as fp:
            for line in fp:
               if (rx.search(line) is not None):
                  return True
         return False
      except OSError as x:
         ch.FATAL("can’t read %s: %s" % (self.name, x.strerror))

   def hardlink(self, target):
      try:
         os.link(target, self)  # no super().hardlink_to() until 3.10
      except OSError as x:
         ch.FATAL("can’t hard link: %s -> %s: %s" % (self, target, x.strerror))

   def is_relative_to(self, *other):
      try:
         return super().is_relative_to(*other)
      except AttributeError:
         # pathlib.Path.is_relative_to() was introduced in 3.9. If not
         # available, use the standard library’s trivial definition in terms
         # of relative_to().
         try:
            self.relative_to(*other)
            return True
         except ValueError:
            return False

   def joinpath_posix(self, other):
      # This method is a hot spot, so the hairiness is due to optimizations.
      # It runs about 30% faster than the naïve verson below.
      if (isinstance(other, Path)):
         other_parts = other._parts
         if (len(other_parts) > 0 and other_parts[0] == "/"):
            other_parts = other_parts[1:]
      elif (isinstance(other, str)):
         other_parts = other.split("/")
         if (len(other_parts) > 0 and len(other_parts[0]) == 0):
            other_parts = other_parts[1:]
      else:
         ch.INFO(type(other))
         assert False, "unknown type"
      return self._from_parsed_parts(self._drv, self._root,
                                     self._parts + other_parts)
      # Naïve implementation for reference.
      #other = Path(other)
      #if (other.is_absolute()):
      #   other = other.relative_to("/")
      #   assert (not other.is_absolute())
      #return self.joinpath(other)

   def json_from_file(self, msg):
      ch.DEBUG("loading JSON: %s: %s" % (msg, self))
      text = self.file_read_all()
      ch.TRACE("text:\n%s" % text)
      try:
         data = json.loads(text)
         ch.DEBUG("result:\n%s" % pprint.pformat(data, indent=2))
      except json.JSONDecodeError as x:
         ch.FATAL("can’t parse JSON: %s:%d: %s" % (self.name, x.lineno, x.msg))
      return data

   def listdir(self):
      """Return set of entries in directory path, as strings, without self (.)
         and parent (..). We considered changing this to use os.scandir() for
         #992, but decided that the advantages it offered didn’t warrant the
         effort required to make the change."""
      return set(ch.ossafe(os.listdir, "can’t list: %s" % self.name, self))

   def strip(self, left=0, right=0):
      """Return a copy of myself with n leading components removed. E.g.:

           >>> a = Path("/a/b/c")
           >>> a.strip(left=1)
           Path("a/b/c")
           >>> a.strip(right=1)
           Path("/a/b")
           >>> a.strip(left=1, right=1)
           Path("a/b")

         It is an error if I don’t have at least left + right components,
         i.e., you can strip a path down to nothing but not further."""
      assert (len(self.parts) >= left + right)
      return Path(*self.parts[left:len(self.parts)-right])

   def mkdir_(self):
      ch.TRACE("ensuring directory: %s" % self)
      try:
         super().mkdir(exist_ok=True)
      except FileExistsError as x:
         ch.FATAL("can’t mkdir: exists and not a directory: %s" % x.filename)
      except OSError as x:
         ch.FATAL("can’t mkdir: %s: %s: %s" % (self.name, x.filename,
                                               x.strerror))

   def mkdirs(self, exist_ok=True):
      ch.TRACE("ensuring directories: %s" % self.name)
      try:
         os.makedirs(self, exist_ok=exist_ok)
      except OSError as x:
         ch.FATAL("can’t mkdir: %s: %s: %s" % (self.name, x.filename,
                                               x.strerror))

   def open_(self, mode, *args, **kwargs):
      return ch.ossafe(super().open,
                       "can’t open for %s: %s" % (mode, self.name),
                       mode, *args, **kwargs)

   def rename_(self, name_new):
      if (Path(name_new).exists()):
         ch.FATAL("can’t rename: destination exists: %s" % name_new)
      ch.ossafe(super().rename,
                "can’t rename: %s -> %s" % (self.name, name_new),
                name_new)

   def rmdir_(self):
      ch.ossafe(super().rmdir, "can’t rmdir: %s" % self.name)

   def rmtree(self):
      if (self.is_dir()):
         ch.TRACE("deleting directory: %s" % self.name)
         try:
            shutil.rmtree(self)
         except OSError as x:
            ch.FATAL("can’t recursively delete directory %s: %s: %s"
                     % (self.name, x.filename, x.strerror))
      else:
         assert False, "unimplemented"

   def stat_(self, links):
      """An error-checking version of stat(). Note that we cannot simply
         change the definition of stat() to be ossafe, as the exists() method
         in pathlib relies on an OSError check.

         See: https://github.com/python/cpython/blob/3.10/Lib/pathlib.py#L1291

         NOTE: We also cannot just call super().stat here because the
         follow_symlinks kwarg is absent in pathlib for Python 3.6, which we
         want to retain compatibility with."""
      return ch.ossafe(os.stat, "can’t stat: %s" % self, self,
                    follow_symlinks=links)

   def symlink(self, target, clobber=False):
      if (clobber and self.is_file()):
         self.unlink_()
      try:
         super().symlink_to(target)
      except FileExistsError:
         if (not self.is_symlink()):
            ch.FATAL("can’t symlink: source exists and isn’t a symlink: %s"
                     % self.name)
         if (self.readlink() != target):
            ch.FATAL("can’t symlink: %s exists; want target %s but existing is %s"
                     % (self.name, target, self.readlink()))
      except OSError as x:
         ch.FATAL("can’t symlink: %s -> %s: %s" % (self.name, target,
                                                   x.strerror))

   def unlink_(self, missing_ok=False):
      # FIXME: Once we require Python 3.8, we can just pass through missing_ok.
      if (missing_ok and not self.exists_()):
         return
      ch.ossafe(super().unlink, "can’t unlink: %s" % self.name)


class Storage:

   """Source of truth for all paths within the storage directory. Do not
      compute any such paths elsewhere!"""

   __slots__ = ("lockfile_fp",
                "root")

   def __init__(self, storage_cli):
      self.root = storage_cli
      if (self.root is None):
         self.root = self.root_env()
      if (self.root is None):
         self.root = self.root_default()
      if (not self.root.is_absolute()):
         self.root = os.getcwd() // self.root

   @property
   def build_cache(self):
      return self.root // "bucache"

   @property
   def build_large(self):
      return self.root // "bularge"

   @property
   def download_cache(self):
      return self.root // "dlcache"

   @property
   def image_tmp(self):
      return self.root // "imgtmp"

   @property
   def lockfile(self):
      return self.root // "lock"

   @property
   def mount_point(self):
      return self.root // "mnt"

   @property
   def unpack_base(self):
      return self.root // "img"

   @property
   def upload_cache(self):
      return self.root // "ulcache"

   @property
   def valid_p(self):
      """Return True if storage present and seems valid, even if old, False
         otherwise. This answers “is the storage directory real”, not “can
         this storage directory be used”; it should return True for more or
         less any Charliecloud storage directory we might feasibly come
         across, even if it can’t be upgraded. See also #1147."""
      return (os.path.isdir(self.unpack_base) and
              os.path.isdir(self.download_cache))

   @property
   def version_file(self):
      return self.root // "version"

   @staticmethod
   def root_default():
      # FIXME: Perhaps we should use getpass.getch.user() instead of the $USER
      # environment variable? It seems a lot more robust. But, (1) we’d have
      # to match it in some scripts and (2) it makes the documentation less
      # clear becase we have to explain the fallback behavior.
      return Path("/var/tmp/%s.ch" % ch.user())

   @staticmethod
   def root_env():
      if ("CH_GROW_STORAGE" in os.environ):
         # Avoid surprises if user still has $CH_GROW_STORAGE set (see #906).
         ch.FATAL("$CH_GROW_STORAGE no longer supported; use $CH_IMAGE_STORAGE")
      if (not "CH_IMAGE_STORAGE" in os.environ):
         return None
      path = Path(os.environ["CH_IMAGE_STORAGE"])
      if (not path.is_absolute()):
         ch.FATAL("$CH_IMAGE_STORAGE: not absolute path: %s" % path)
      return path

   def build_large_path(self, name):
      return self.build_large // name

   def init(self):
      """Ensure the storage directory exists, contains all the appropriate
         top-level directories & metadata, and is the appropriate version."""
      # WARNING: This function contains multiple calls to self.lock(). The
      # point is to lock as soon as we know the storage directory exists, and
      # definitely before writing anything, to reduce the race conditions that
      # surely exist. Ensure new code paths also call self.lock().
      if (not os.path.isdir(self.root)):
         op = "initializing"
         v_found = None
      else:
         op = "upgrading"  # not used unless upgrading
         if (not self.valid_p):
            if (os.path.exists(self.root) and not self.root.listdir()):
               hint = "let Charliecloud create %s; see FAQ" % self.root.name
            else:
               hint = None
            ch.FATAL("storage directory seems invalid: %s" % self.root, hint=hint)
         v_found = self.version_read()
      if (v_found == STORAGE_VERSION):
         ch.VERBOSE("found storage dir v%d: %s" % (STORAGE_VERSION, self.root))
         self.lock()
<<<<<<< HEAD
      elif (v_found in {None, 2, 3, 4}):  # initialize/upgrade
=======
      elif (v_found in {None, 1, 2, 3, 4, 5}):  # initialize/upgrade
>>>>>>> eab22bdc
         ch.INFO("%s storage directory: v%d %s"
                 % (op, STORAGE_VERSION, self.root))
         self.root.mkdir_()
         self.lock()
         # These directories appeared in various storage versions, but since
         # the thing to do on upgrade is the same as initialize, we don’t
         # track the details.
         self.download_cache.mkdir_()
         self.build_cache.mkdir_()
         self.build_large.mkdir_()
         self.unpack_base.mkdir_()
         self.upload_cache.mkdir_()
         if (v_found is not None):  # upgrade
            if (v_found < 3):
               # Escape colon in image names as plus starting in v3.
               for old in self.unpack_base.iterdir():
                  new = old.parent // str(old.name).replace(":", "+")
                  if (old != new):
                     if (new.exists()):
                        ch.FATAL("can’t upgrade: already exists: %s" % new)
                     old.rename(new)
            if (v_found < 6):
               # Git metadata moved from /.git to /ch/.git in v6.
               for img in self.unpack_base.iterdir():
                  old = img // ".git"
                  new = img // "ch/git"
                  if (old.exists_()):
                     new.parent.mkdir_()
                     old.rename_(new)
         self.version_file.file_write("%d\n" % STORAGE_VERSION)
      else:                         # can’t upgrade
         ch.FATAL("incompatible storage directory v%d: %s"
                  % (v_found, self.root),
                  'you can delete and re-initialize with "ch-image reset"')
      self.validate_strict()

   def lock(self):
      """Lock the storage directory. Charliecloud does not at present support
         concurrent use of ch-image(1) against the same storage directory."""
      # File locking on Linux is a disaster [1, 2]. Currently, we use POSIX
      # fcntl(2) locking, which has major pitfalls but should be fine for our
      # use case. It apparently works on NFS [3] and does not require
      # cleanup/stealing like a lock file would.
      #
      # [1]: https://apenwarr.ca/log/20101213
      # [2]: http://0pointer.de/blog/projects/locking.html
      # [3]: https://stackoverflow.com/a/22411531
      if (not storage_lock):
         return
      self.lockfile_fp = self.lockfile.open_("w")
      try:
         fcntl.lockf(self.lockfile_fp, fcntl.LOCK_EX | fcntl.LOCK_NB)
      except OSError as x:
         if (x.errno in { errno.EACCES, errno.EAGAIN }):
            ch.FATAL("storage directory is already in use",
                     "concurrent instances of ch-image cannot share the same storage directory")
         else:
            ch.FATAL("can’t lock storage directory: %s" % x.strerror)

   def manifest_for_download(self, image_ref, digest):
      if (digest is None):
         digest = "skinny"
      return (   self.download_cache
              // ("%s%%%s.manifest.json" % (image_ref.for_path, digest)))

   def fatman_for_download(self, image_ref):
      return self.download_cache // ("%s.fat.json" % image_ref.for_path)

   def reset(self):
      if (self.valid_p):
         self.root.rmtree()
         self.init()  # largely for debugging
      else:
         ch.FATAL("%s not a builder storage" % (self.root));

   def unpack(self, image_ref):
      return self.unpack_base // image_ref.for_path

   def validate_strict(self):
      """Validate storage directory structure; if something is wrong, exit
         with an error message. This is a strict validation; the version must
         be current, the structure of the directory must be current, and
         nothing unexpected may be present. However, it is not comprehensive.
         The main purpose is to check for bad upgrades and other programming
         errors, not meddling."""
      ch.DEBUG("validating storage directory: %s" % self.root)
      msg_prefix = "invalid storage directory"
      # Check that all expected files exist, and no others. Note that we don’t
      # verify file *type*, assuming that kind of error is rare.
      entries = self.root.listdir()
      for entry in { i.name for i in (self.build_cache,
                                      self.build_large,
                                      self.download_cache,
                                      self.unpack_base,
                                      self.upload_cache,
                                      self.version_file) }:
         try:
            entries.remove(entry)
         except KeyError:
            ch.FATAL("%s: missing file or directory: %s" % (msg_prefix, entry))
      entries -= { i.name for i in (self.lockfile, self.mount_point) }
      if (len(entries) > 0):
         ch.FATAL("%s: extraneous file(s): %s"
               % (msg_prefix, " ".join(sorted(entries))))
      # check version
      v_found = self.version_read()
      if (v_found != STORAGE_VERSION):
         ch.FATAL("%s: version mismatch: %d expected, %d found"
               % (msg_prefix, STORAGE_VERSION, v_found))
      # check that no image directories have “:” in filename
      assert isinstance(self.unpack_base, Path) # remove if test suite passes
      imgs = self.unpack_base.listdir()
      imgs_bad = set()
      for img in imgs:
         if (":" in img):  # bad char check b/c problem here is bad upgrade
            ch.FATAL("%s: storage directory broken: bad image dir name: %s"
                     % (msg_prefix, img), ch.BUG_REPORT_PLZ)

   def version_read(self):
      if (os.path.isfile(self.version_file)):
          # WARNING: version_file might not be Path
         text = self.version_file.file_read_all()
         try:
            return int(text)
         except ValueError:
            ch.FATAL('malformed storage version: "%s"' % text)
      else:
         return 1


class TarFile(tarfile.TarFile):

   # This subclass augments tarfile.TarFile to add safety code. While the
   # tarfile module docs [1] say “do not use this class [TarFile] directly”,
   # they also say “[t]he tarfile.open() function is actually a shortcut” to
   # class method TarFile.open(), and the source code recommends subclassing
   # TarFile [2].
   #
   # It’s here because the standard library class has problems with symlinks
   # and replacing one file type with another; see issues #819 and #825 as
   # well as multiple unfixed Python bugs [e.g. 3,4,5]. We work around this
   # with manual deletions.
   #
   # [1]: https://docs.python.org/3/library/tarfile.html
   # [2]: https://github.com/python/cpython/blob/2bcd0fe7a5d1a3c3dd99e7e067239a514a780402/Lib/tarfile.py#L2159
   # [3]: https://bugs.python.org/issue35483
   # [4]: https://bugs.python.org/issue19974
   # [5]: https://bugs.python.org/issue23228

   # Need new method name because add() is called recursively and we don’t
   # want those internal calls to get our special sauce.
   def add_(self, name, **kwargs):
      def filter_(ti):
         assert (ti.name == "." or ti.name[:2] == "./")
         if (ti.name in ("./ch/git", "./ch/git.pickle")):
            ch.DEBUG("omitting from push: %s" % ti.name)
            return None
         self.fix_member_uidgid(ti)
         return ti
      kwargs["filter"] = filter_
      super().add(name, **kwargs)

   def clobber(self, targetpath, regulars=False, symlinks=False, dirs=False):
      assert (regulars or symlinks or dirs)
      try:
         st = os.lstat(targetpath)
      except FileNotFoundError:
         # We could move this except clause after all the stat.S_IS* calls,
         # but that risks catching FileNotFoundError that came from somewhere
         # other than lstat().
         st = None
      except OSError as x:
         ch.FATAL("can’t lstat: %s" % targetpath, targetpath)
      if (st is not None):
         if (stat.S_ISREG(st.st_mode)):
            if (regulars):
               Path(targetpath).unlink_()
         elif (stat.S_ISLNK(st.st_mode)):
            if (symlinks):
               Path(targetpath).unlink_()
         elif (stat.S_ISDIR(st.st_mode)):
            if (dirs):
               Path(targetpath).rmtree()
         else:
            ch.FATAL("invalid file type 0%o in previous layer; see inode(7): %s"
                     % (stat.S_IFMT(st.st_mode), targetpath))

   @staticmethod
   def fix_link_target(ti, tb):
      """Deal with link (symbolic or hard) weirdness or breakage. If it can be
         fixed, fix it; if not, abort the program."""
      src = Path(ti.name)
      tgt = Path(ti.linkname)
      fix_ct = 0
      # Empty target not allowed; have to check string b/c "" -> Path(".").
      if (len(ti.linkname) == 0):
         ch.FATAL("rejecting link with empty target: %s: %s" % (tb, ti.name))
      # Fix absolute link targets.
      if (tgt.is_absolute()):
         if (ti.issym()):
            # Change symlinks to relative for correct interpretation inside or
            # outside the container.
            kind = "symlink"
            new = (  Path(*(("..",) * (len(src.parts) - 1)))
                   // Path(*(tgt.parts[1:])))
         elif (ti.islnk()):
            # Hard links refer to tar member paths; just strip leading slash.
            kind = "hard link"
            new = tgt.relative_to("/")
         else:
            assert False, "not a link"
         ch.DEBUG("absolute %s: %s -> %s: changing target to: %s"
               % (kind, src, tgt, new))
         tgt = new
         fix_ct = 1
      # Reject links that climb out of image (FIXME: repair instead).
      if (".." in os.path.normpath(src // tgt).split("/")):
         ch.FATAL("rejecting too many up-levels: %s: %s -> %s" % (tb, src, tgt))
      # Done.
      ti.linkname = str(tgt)
      return fix_ct

   @staticmethod
   def fix_member_uidgid(ti):
      assert (ti.name[0] != "/")  # absolute paths unsafe but shouldn’t happen
      if (not (ti.isfile() or ti.isdir() or ti.issym() or ti.islnk())):
         ch.FATAL("invalid file type: %s" % ti.name)
      ti.uid = 0
      ti.uname = "root"
      ti.gid = 0
      ti.gname = "root"
      if (ti.mode & stat.S_ISUID):
         ch.VERBOSE("stripping unsafe setuid bit: %s" % ti.name)
         ti.mode &= ~stat.S_ISUID
      if (ti.mode & stat.S_ISGID):
         ch.VERBOSE("stripping unsafe setgid bit: %s" % ti.name)
         ti.mode &= ~stat.S_ISGID

   def makedir(self, tarinfo, targetpath):
      # Note: This gets called a lot, e.g. once for each component in the path
      # of the member being extracted.
      ch.TRACE("makedir: %s" % targetpath)
      self.clobber(targetpath, regulars=True, symlinks=True)
      super().makedir(tarinfo, targetpath)

   def makefile(self, tarinfo, targetpath):
      ch.TRACE("makefile: %s" % targetpath)
      self.clobber(targetpath, symlinks=True, dirs=True)
      super().makefile(tarinfo, targetpath)

   def makelink(self, tarinfo, targetpath):
      ch.TRACE("makelink: %s -> %s" % (targetpath, tarinfo.linkname))
      self.clobber(targetpath, regulars=True, symlinks=True, dirs=True)
      super().makelink(tarinfo, targetpath)<|MERGE_RESOLUTION|>--- conflicted
+++ resolved
@@ -545,11 +545,7 @@
       if (v_found == STORAGE_VERSION):
          ch.VERBOSE("found storage dir v%d: %s" % (STORAGE_VERSION, self.root))
          self.lock()
-<<<<<<< HEAD
-      elif (v_found in {None, 2, 3, 4}):  # initialize/upgrade
-=======
-      elif (v_found in {None, 1, 2, 3, 4, 5}):  # initialize/upgrade
->>>>>>> eab22bdc
+      elif (v_found in {None, 2, 3, 4, 5}):  # initialize/upgrade
          ch.INFO("%s storage directory: v%d %s"
                  % (op, STORAGE_VERSION, self.root))
          self.root.mkdir_()
