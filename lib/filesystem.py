--- conflicted
+++ resolved
@@ -568,53 +568,6 @@
                   'you can delete and re-initialize with "ch-image reset"')
       self.validate_strict()
 
-<<<<<<< HEAD
-=======
-   def init_move_old(self):
-      """If appropriate, move storage directory from old default path to new.
-         See issues #1160 and #1243."""
-      old = Storage(Path("/var/tmp") // ch.user() // "ch-image")
-      moves = ( "dlcache", "img", "ulcache", "version" )
-      if (self.root != self.root_default()):
-         return  # do nothing silently unless using default storage dir
-      if (not os.path.exists(old.root)):
-         return  # do nothing silently unless old default storage dir exists
-      if (not old.valid_p):
-         ch.WARNING("storage dir: invalid at old default, ignoring: %s"
-                    % old.root)
-         return
-      ch.INFO("storage dir: valid at old default: %s" % old.root)
-      if (not os.path.exists(self.root)):
-         self.root.mkdir_()
-      elif (self.valid_p):
-         ch.WARNING("storage dir: also valid at new default: %s" % self.root,
-                 hint="consider deleting the old one")
-         return
-      elif (not os.path.isdir(self.root)):
-         return  # new isn’t a directory; init/upgrade code will error later
-      elif (any(os.path.exists(self.root // i) for i in moves)):
-         return  # new is broken; init/upgrade should error later
-      # Now we know (1) the old storage exists and is valid and (2) the new
-      # storage exists, is a directory, and contains none of the files we’d
-      # move. However, it *may* contain subdirectories other parts of
-      # Charliecloud care about, e.g. “mnt” for ch-run.
-      ch.INFO("storage dir: moving to new default path: %s" % self.root)
-      for i in moves:
-         src = old.root // i
-         dst = self.root // i
-         if (os.path.exists(src)):
-            ch.DEBUG("moving: %s -> %s" % (src, dst))
-            try:
-               shutil.move(src, dst)
-            except OSError as x:
-               ch.FATAL("can’t move: %s -> %s: %s"
-                     % (x.filename, x.filename2, x.strerror))
-      old.root.rmdir_()
-      if (not old.root.parent.listdir()):
-         ch.WARNING("parent of old storage dir now empty: %s" % old.root.parent,
-                 hint="consider deleting it")
-
->>>>>>> b792527d
    def lock(self):
       """Lock the storage directory. Charliecloud does not at present support
          concurrent use of ch-image(1) against the same storage directory."""
