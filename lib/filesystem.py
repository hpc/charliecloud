--- conflicted
+++ resolved
@@ -138,12 +138,6 @@
       return self.name.startswith(".git")
 
    @property
-<<<<<<< HEAD
-   def parent(self):
-      ret = super().parent
-      ret.trailing_slash_p = False  # trailing slash in removed part
-      return ret
-=======
    def is_root(self):
       return (str(self) == "/")
 
@@ -167,7 +161,12 @@
       # Got all the way up to root without finding a transition, so we’re on
       # the root filesystem.
       return Path("/")
->>>>>>> 5000f030
+
+   @property
+   def parent(self):
+      ret = super().parent
+      ret.trailing_slash_p = False  # trailing slash in removed part
+      return ret
 
    @classmethod
    def gzip_set(cls):
