import errno
import fcntl
import getpass
import hashlib
import json
import os
import pathlib
import re
import pprint
import shutil
import stat
import tarfile
import version

import charliecloud as ch


## Constants ##

# Storage directory format version. We refuse to operate on storage
# directories with non-matching versions. Increment this number when the
# format changes non-trivially.
#
# To see the directory formats in released versions:
#
#   $ git grep -F 'STORAGE_VERSION =' $(git tag | sort -V)
STORAGE_VERSION = 6


## Globals ##

# True if we lock storage directory to prevent concurrent access; false for no
# locking (which is very YOLO and may break the storage directory).
storage_lock = True


## Classes ##

class Path(pathlib.PosixPath):
   """Stock Path objects have the very weird property that appending an
      *absolute* path to an existing path ignores the left operand, leaving
      only the absolute right operand:

        >>> import pathlib
        >>> a = pathlib.Path("/foo/bar")
        >>> a.joinpath("baz")
        PosixPath('/foo/bar/baz')
        >>> a.joinpath("/baz")
        PosixPath('/baz')

      This is contrary to long-standing UNIX/POSIX, where extra slashes in a
      path are ignored, e.g. the path "foo//bar" is equivalent to "foo/bar".
      It seems to be inherited from os.path.join().

      Even with the relatively limited use of Path objects so far, this has
      caused quite a few bugs. IMO it’s too difficult and error-prone to
      manually manage whether paths are absolute or relative. Thus, this
      subclass introduces a new operator "//" which does the right thing,
      i.e., if the right operand is absolute, that fact is ignored. E.g.:

        >>> a = Path("/foo/bar")
        >>> a.joinpath_posix("baz")
        Path('/foo/bar/baz')
        >>> a.joinpath_posix("/baz")
        Path('/foo/bar/baz')
        >>> a // "/baz"
        Path('/foo/bar/baz')
        >>> "/baz" // a
        Path('/baz/foo/bar')

      We introduce a new operator because it seemed like too subtle a change
      to the existing operator "/" (which we disable to avoid getting burned
      here in Charliecloud). An alternative was "+" like strings, but that led
      to silently wrong results when the paths *were* strings (components
      concatenated with no slash)."""

   # Name of the gzip(1) to use; set on first call of file_gzip().
   gzip = None

   def __floordiv__(self, right):
      return self.joinpath_posix(right)

   def __len__(self):
      return self.parts.__len__()

   def __rfloordiv__(self, left):
      left = Path(left)
      return left.joinpath_posix(self)

   def __rtruediv__(self, left):
      return NotImplemented

   def __truediv__(self, right):
      return NotImplemented

   @property
   def first(self):
      """Return my first component, or if I have no components (i.e.,
         Path(".")), return None."""
      try:
         return self.parts[0]
      except IndexError:
         return None

   @property
   def git_escaped(self):
      "Return a copy of me escaped for Git storage."
      assert (self.git_incompatible_p)
      return self.with_name(self.name.replace(".git", ".weirdal_"))

   @property
   def git_incompatible_p(self):
      "Return True if I can’t be stored in Git because of my name."
      return self.name.startswith(".git")

   @classmethod
   def gzip_set(cls):
      """Set gzip class attribute on first call to file_gzip().

         Note: We originally thought this could be accomplished WITHOUT
         calling a class method (by setting the attribute, e.g. “self.gzip =
         'foo'”), but it turned out that this would only set the attribute for
         the single instance. To set self.gzip for all instances, we need the
         class method."""
      if (cls.gzip is None):
         if (shutil.which("pigz") is not None):
            cls.gzip = "pigz"
         elif (shutil.which("gzip") is not None):
            cls.gzip = "gzip"
         else:
            ch.FATAL("can’t find path to gzip or pigz")

   def add_suffix(self, suff):
      """Returns the path object restulting from appending the specified
         suffix to the end of the path name. E.g. Path(foo).add_suffix(".txt")
         returns Path("foo.txt)."""
      return Path(str(self) + suff)

   def chdir(self):
      "Change CWD to path and return previous CWD. Exit on error."
      old = ch.ossafe(os.getcwd, "can’t get cwd(2)")
      ch.ossafe(os.chdir, "can’t chdir: %s" % self.name, self)
      return Path(old)

   def chmod_min(self, st=None):
      """Set my permissions to at least 0o700 for directories and 0o400
         otherwise. If given, st is a stat object for self, to avoid another
         stat(2) call if unneeded. Return the new file mode (complete, not
         just permission bits).

         For symlinks, do nothing, because we don’t want to follow symlinks
         and follow_symlinks=False (or os.lchmod) is not supported on some
         (all?) Linux. (Also, symlink permissions are ignored on Linux, so it
         doesn’t matter anyway.)"""
      if (st is None):
         st = self.stat_(False)
      if (stat.S_ISLNK(st.st_mode)):
         return st.st_mode
      perms_old = stat.S_IMODE(st.st_mode)
      perms_new = perms_old | (0o700 if stat.S_ISDIR(st.st_mode) else 0o400)
      if (perms_new != perms_old):
         ch.VERBOSE("fixing permissions: %s: %03o -> %03o"
                 % (self, perms_old, perms_new))
         ch.ossafe(os.chmod, "can’t chmod: %s" % self, self, perms_new)
      return (st.st_mode | perms_new)

   def copytree(self, *args, **kwargs):
      "Wrapper for shutil.copytree() that exits on the first error."
      shutil.copytree(str(self), copy_function=ch.copy2, *args, **kwargs)

   def disk_bytes(self):
      """Return the number of disk bytes consumed by path. Note this is
         probably different from the file size."""
      return self.stat().st_blocks * 512

   def du(self):
      """Return a tuple (number of files, total bytes on disk) for everything
         under path. Warning: double-counts files with multiple hard links."""
      file_ct = 1
      byte_ct = self.disk_bytes()
      for (dir_, subdirs, files) in os.walk(self):
         file_ct += len(subdirs) + len(files)
         byte_ct += sum(Path(dir_ + "/" + i).disk_bytes()
                        for i in subdirs + files)
      return (file_ct, byte_ct)

   def exists_(self, links=False):
      "Return True if I exist, False otherwise. Iff links, follow symlinks."
      try:
         # Don’t wrap self.exists() because that always follows symlinks. Use
         # os.stat() b/c it has follow_symlinks in 3.6, unlike self.stat().
         os.stat(self, follow_symlinks=links)
      except FileNotFoundError:
         return False
      except OSError as x:
         ch.FATAL("can’t stat: %s: %s" % (self, x.strerror))
      return True

   def file_ensure_exists(self):
      """If the final element of path exists (without dereferencing if it’s a
         symlink), do nothing; otherwise, create it as an empty regular file."""
      if (not os.path.lexists(self)): # no substitute for lexists() in pathlib.
         fp = self.open_("w")
         ch.close_(fp)

   def file_gzip(self, args=[]):
      """Run pigz(1) if it’s available, otherwise gzip(1), on file at path and
         return the file’s new name. Pass args to the gzip executable. This
         lets us gzip files (a) in parallel if pigz(1) is installed and
         (b) without reading them into memory."""
      path_c = self.add_suffix(".gz")
      # On first call, remember first available of pigz and gzip using class
      # attribute 'gzip'.
      Path.gzip_set()
      # Remove destination if it already exists, because “gzip --force” does
      # several other things too. Also, pigz(1) sometimes confusingly reports
      # “Inappropriate ioctl for device” if destination already exists.
      if (path_c.exists()):
         path_c.unlink()
      # Compress.
      ch.cmd([self.gzip] + args + [str(self)])
      # Zero out GZIP header timestamp, bytes 4–7 zero-indexed inclusive [1],
      # to ensure layer hash is consistent. See issue #1080.
      # [1]: https://datatracker.ietf.org/doc/html/rfc1952 §2.3.1
      fp = path_c.open_("r+b")
      ch.ossafe(fp.seek, "can’t seek: %s" % fp, 4)
      ch.ossafe(fp.write, "can’t write: %s" % fp, b'\x00\x00\x00\x00')
      ch.close_(fp)
      return path_c

   def file_hash(self):
      """Return the hash of data in file at path, as a hex string with no
         algorithm tag. File is read in chunks and can be larger than memory."""
      fp = self.open_("rb")
      h = hashlib.sha256()
      while True:
         data = ch.ossafe(fp.read, "can’t read: %s" % self.name, 2**18)
         if (len(data) == 0):
            break  # EOF
         h.update(data)
      ch.close_(fp)
      return h.hexdigest()

   def file_read_all(self, text=True):
      """Return the contents of file at path, or exit with error. If text, read
         in “rt” mode with UTF-8 encoding; otherwise, read in mode “rb”."""
      if (text):
         mode = "rt"
         encoding = "UTF-8"
      else:
         mode = "rb"
         encoding = None
      fp = self.open_(mode, encoding=encoding)
      data = ch.ossafe(fp.read, "can’t read: %s" % self.name)
      ch.close_(fp)
      return data

   def file_size(self, follow_symlinks=False):
      "Return the size of file at path in bytes."
      st = ch.ossafe(os.stat, "can’t stat: %s" % self.name,
                  self, follow_symlinks=follow_symlinks)
      return st.st_size

   def file_write(self, content):
      if (isinstance(content, str)):
         content = content.encode("UTF-8")
      fp = self.open_("wb")
      ch.ossafe(fp.write, "can’t write: %s" % self.name, content)
      ch.close_(fp)

   def grep_p(self, rx):
      """Return True if file at path contains a line matching regular
         expression rx, False if it does not."""
      rx = re.compile(rx)
      try:
         with open(self, "rt") as fp:
            for line in fp:
               if (rx.search(line) is not None):
                  return True
         return False
      except OSError as x:
         ch.FATAL("can’t read %s: %s" % (self.name, x.strerror))

   def hardlink(self, target):
      try:
         os.link(target, self)  # no super().hardlink_to() until 3.10
      except OSError as x:
         ch.FATAL("can’t hard link: %s -> %s: %s" % (self, target, x.strerror))

   def is_relative_to(self, *other):
      try:
         return super().is_relative_to(*other)
      except AttributeError:
         # pathlib.Path.is_relative_to() was introduced in 3.9. If not
         # available, use the standard library’s trivial definition in terms
         # of relative_to().
         try:
            self.relative_to(*other)
            return True
         except ValueError:
            return False

   def joinpath_posix(self, other):
      # This method is a hot spot, so the hairiness is due to optimizations.
      # It runs about 30% faster than the naïve verson below.
      if (isinstance(other, Path)):
         other_parts = other._parts
         if (len(other_parts) > 0 and other_parts[0] == "/"):
            other_parts = other_parts[1:]
      elif (isinstance(other, str)):
         other_parts = other.split("/")
         if (len(other_parts) > 0 and len(other_parts[0]) == 0):
            other_parts = other_parts[1:]
      else:
         ch.INFO(type(other))
         assert False, "unknown type"
      return self._from_parsed_parts(self._drv, self._root,
                                     self._parts + other_parts)
      # Naïve implementation for reference.
      #other = Path(other)
      #if (other.is_absolute()):
      #   other = other.relative_to("/")
      #   assert (not other.is_absolute())
      #return self.joinpath(other)

   def json_from_file(self, msg):
      ch.DEBUG("loading JSON: %s: %s" % (msg, self))
      text = self.file_read_all()
      ch.TRACE("text:\n%s" % text)
      try:
         data = json.loads(text)
         ch.DEBUG("result:\n%s" % pprint.pformat(data, indent=2))
      except json.JSONDecodeError as x:
         ch.FATAL("can’t parse JSON: %s:%d: %s" % (self.name, x.lineno, x.msg))
      return data

   def listdir(self):
      """Return set of entries in directory path, as strings, without self (.)
         and parent (..). We considered changing this to use os.scandir() for
         #992, but decided that the advantages it offered didn’t warrant the
         effort required to make the change."""
      return set(ch.ossafe(os.listdir, "can’t list: %s" % self.name, self))

   def strip(self, left=0, right=0):
      """Return a copy of myself with n leading components removed. E.g.:

           >>> a = Path("/a/b/c")
           >>> a.strip(left=1)
           Path("a/b/c")
           >>> a.strip(right=1)
           Path("/a/b")
           >>> a.strip(left=1, right=1)
           Path("a/b")

         It is an error if I don’t have at least left + right components,
         i.e., you can strip a path down to nothing but not further."""
      assert (len(self.parts) >= left + right)
      return Path(*self.parts[left:len(self.parts)-right])

   def mkdir_(self):
      ch.TRACE("ensuring directory: %s" % self)
      try:
         super().mkdir(exist_ok=True)
      except FileExistsError as x:
         ch.FATAL("can’t mkdir: exists and not a directory: %s" % x.filename)
      except OSError as x:
         ch.FATAL("can’t mkdir: %s: %s: %s" % (self.name, x.filename,
                                               x.strerror))

   def mkdirs(self, exist_ok=True):
      ch.TRACE("ensuring directories: %s" % self.name)
      try:
         os.makedirs(self, exist_ok=exist_ok)
      except OSError as x:
         ch.FATAL("can’t mkdir: %s: %s: %s" % (self.name, x.filename,
                                               x.strerror))

   def open_(self, mode, *args, **kwargs):
      return ch.ossafe(super().open,
                       "can’t open for %s: %s" % (mode, self.name),
                       mode, *args, **kwargs)

   def rename_(self, name_new):
      if (Path(name_new).exists()):
         ch.FATAL("can’t rename: destination exists: %s" % name_new)
      ch.ossafe(super().rename,
                "can’t rename: %s -> %s" % (self.name, name_new),
                name_new)

   def rmdir_(self):
      ch.ossafe(super().rmdir, "can’t rmdir: %s" % self.name)

   def rmtree(self):
      if (self.is_dir()):
         ch.TRACE("deleting directory: %s" % self.name)
         try:
            shutil.rmtree(self)
         except OSError as x:
            ch.FATAL("can’t recursively delete directory %s: %s: %s"
                     % (self.name, x.filename, x.strerror))
      else:
         assert False, "unimplemented"

   def stat_(self, links):
      """An error-checking version of stat(). Note that we cannot simply
         change the definition of stat() to be ossafe, as the exists() method
         in pathlib relies on an OSError check.

         See: https://github.com/python/cpython/blob/3.10/Lib/pathlib.py#L1291

         NOTE: We also cannot just call super().stat here because the
         follow_symlinks kwarg is absent in pathlib for Python 3.6, which we
         want to retain compatibility with."""
      return ch.ossafe(os.stat, "can’t stat: %s" % self, self,
                    follow_symlinks=links)

   def symlink(self, target, clobber=False):
      if (clobber and self.is_file()):
         self.unlink_()
      try:
         super().symlink_to(target)
      except FileExistsError:
         if (not self.is_symlink()):
            ch.FATAL("can’t symlink: source exists and isn’t a symlink: %s"
                     % self.name)
         if (self.readlink() != target):
            ch.FATAL("can’t symlink: %s exists; want target %s but existing is %s"
                     % (self.name, target, self.readlink()))
      except OSError as x:
         ch.FATAL("can’t symlink: %s -> %s: %s" % (self.name, target,
                                                   x.strerror))

<<<<<<< HEAD
   def unlink_(self, *args, **kwargs):
=======
   def unlink_(self, missing_ok=False):
      # FIXME: Once we require Python 3.8, we can just pass through missing_ok.
      if (missing_ok and not self.exists_()):
         return
>>>>>>> eab22bdc
      ch.ossafe(super().unlink, "can’t unlink: %s" % self.name)


class Storage:

   """Source of truth for all paths within the storage directory. Do not
      compute any such paths elsewhere!"""

   __slots__ = ("lockfile_fp",
                "root")

   def __init__(self, storage_cli):
      self.root = storage_cli
      if (self.root is None):
         self.root = self.root_env()
      if (self.root is None):
         self.root = self.root_default()
      if (not self.root.is_absolute()):
         self.root = os.getcwd() // self.root

   @property
   def build_cache(self):
      return self.root // "bucache"

   @property
   def build_large(self):
      return self.root // "bularge"

   @property
   def download_cache(self):
      return self.root // "dlcache"

   @property
   def image_tmp(self):
      return self.root // "imgtmp"

   @property
   def lockfile(self):
      return self.root // "lock"

   @property
   def mount_point(self):
      return self.root // "mnt"

   @property
   def unpack_base(self):
      return self.root // "img"

   @property
   def upload_cache(self):
      return self.root // "ulcache"

   @property
   def valid_p(self):
      """Return True if storage present and seems valid, even if old, False
         otherwise. This answers “is the storage directory real”, not “can
         this storage directory be used”; it should return True for more or
         less any Charliecloud storage directory we might feasibly come
         across, even if it can’t be upgraded. See also #1147."""
      return (os.path.isdir(self.unpack_base) and
              os.path.isdir(self.download_cache))

   @property
   def version_file(self):
      return self.root // "version"

   @staticmethod
   def root_default():
      # FIXME: Perhaps we should use getpass.getch.user() instead of the $USER
      # environment variable? It seems a lot more robust. But, (1) we’d have
      # to match it in some scripts and (2) it makes the documentation less
      # clear becase we have to explain the fallback behavior.
      return Path("/var/tmp/%s.ch" % ch.user())

   @staticmethod
   def root_env():
      if ("CH_GROW_STORAGE" in os.environ):
         # Avoid surprises if user still has $CH_GROW_STORAGE set (see #906).
         ch.FATAL("$CH_GROW_STORAGE no longer supported; use $CH_IMAGE_STORAGE")
      if (not "CH_IMAGE_STORAGE" in os.environ):
         return None
      path = Path(os.environ["CH_IMAGE_STORAGE"])
      if (not path.is_absolute()):
         ch.FATAL("$CH_IMAGE_STORAGE: not absolute path: %s" % path)
      return path

   def build_large_path(self, name):
      return self.build_large // name

   def init(self):
      """Ensure the storage directory exists, contains all the appropriate
         top-level directories & metadata, and is the appropriate version."""
      # WARNING: This function contains multiple calls to self.lock(). The
      # point is to lock as soon as we know the storage directory exists, and
      # definitely before writing anything, to reduce the race conditions that
      # surely exist. Ensure new code paths also call self.lock().
      self.init_move_old()  # see issues #1160 and #1243
      if (not os.path.isdir(self.root)):
         op = "initializing"
         v_found = None
      else:
         op = "upgrading"  # not used unless upgrading
         if (not self.valid_p):
            if (os.path.exists(self.root) and not self.root.listdir()):
               hint = "let Charliecloud create %s; see FAQ" % self.root.name
            else:
               hint = None
            ch.FATAL("storage directory seems invalid: %s" % self.root, hint=hint)
         v_found = self.version_read()
      if (v_found == STORAGE_VERSION):
         ch.VERBOSE("found storage dir v%d: %s" % (STORAGE_VERSION, self.root))
         self.lock()
      elif (v_found in {None, 1, 2, 3, 4, 5}):  # initialize/upgrade
         ch.INFO("%s storage directory: v%d %s"
                 % (op, STORAGE_VERSION, self.root))
         self.root.mkdir_()
         self.lock()
         self.download_cache.mkdir_()
         self.build_cache.mkdir_()
         self.build_large.mkdir_()
         self.unpack_base.mkdir_()
         self.upload_cache.mkdir_()
<<<<<<< HEAD
         for old in self.unpack_base.iterdir():
            new = old.parent // str(old.name).replace(":", "+")
            if (old != new):
               if (new.exists()):
                  ch.FATAL("can’t upgrade: already exists: %s" % new)
               old.rename(new)
=======
         if (v_found is not None):  # upgrade
            if (v_found < 3):
               # Escape colon in image names as plus starting in v3.
               for old in self.unpack_base.iterdir():
                  new = old.parent // str(old.name).replace(":", "+")
                  if (old != new):
                     if (new.exists()):
                        ch.FATAL("can’t upgrade: already exists: %s" % new)
                     old.rename(new)
            if (v_found < 6):
               # Git metadata moved from /.git to /ch/.git in v6.
               for img in self.unpack_base.iterdir():
                  old = img // ".git"
                  new = img // "ch/git"
                  if (old.exists_()):
                     new.parent.mkdir_()
                     old.rename_(new)
>>>>>>> eab22bdc
         self.version_file.file_write("%d\n" % STORAGE_VERSION)
      else:                         # can’t upgrade
         ch.FATAL("incompatible storage directory v%d: %s"
                  % (v_found, self.root),
                  'you can delete and re-initialize with "ch-image reset"')
      self.validate_strict()

   def init_move_old(self):
      """If appropriate, move storage directory from old default path to new.
         See issues #1160 and #1243."""
      old = Storage(Path("/var/tmp") // ch.user() // "ch-image")
      moves = ( "dlcache", "img", "ulcache", "version" )
      if (self.root != self.root_default()):
         return  # do nothing silently unless using default storage dir
      if (not os.path.exists(old.root)):
         return  # do nothing silently unless old default storage dir exists
      if (not old.valid_p):
         ch.WARNING("storage dir: invalid at old default, ignoring: %s"
                    % old.root)
         return
      ch.INFO("storage dir: valid at old default: %s" % old.root)
      if (not os.path.exists(self.root)):
         self.root.mkdir_()
      elif (self.valid_p):
         ch.WARNING("storage dir: also valid at new default: %s" % self.root,
                 hint="consider deleting the old one")
         return
      elif (not os.path.isdir(self.root)):
         return  # new isn’t a directory; init/upgrade code will error later
      elif (any(os.path.exists(self.root // i) for i in moves)):
         return  # new is broken; init/upgrade should error later
      # Now we know (1) the old storage exists and is valid and (2) the new
      # storage exists, is a directory, and contains none of the files we’d
      # move. However, it *may* contain subdirectories other parts of
      # Charliecloud care about, e.g. “mnt” for ch-run.
      ch.INFO("storage dir: moving to new default path: %s" % self.root)
      for i in moves:
         src = old.root // i
         dst = self.root // i
         if (os.path.exists(src)):
            ch.DEBUG("moving: %s -> %s" % (src, dst))
            try:
               shutil.move(src, dst)
            except OSError as x:
               ch.FATAL("can’t move: %s -> %s: %s"
                     % (x.filename, x.filename2, x.strerror))
      old.root.rmdir_()
      if (not old.root.parent.listdir()):
         ch.WARNING("parent of old storage dir now empty: %s" % old.root.parent,
                 hint="consider deleting it")

   def lock(self):
      """Lock the storage directory. Charliecloud does not at present support
         concurrent use of ch-image(1) against the same storage directory."""
      # File locking on Linux is a disaster [1, 2]. Currently, we use POSIX
      # fcntl(2) locking, which has major pitfalls but should be fine for our
      # use case. It apparently works on NFS [3] and does not require
      # cleanup/stealing like a lock file would.
      #
      # [1]: https://apenwarr.ca/log/20101213
      # [2]: http://0pointer.de/blog/projects/locking.html
      # [3]: https://stackoverflow.com/a/22411531
      if (not storage_lock):
         return
      self.lockfile_fp = self.lockfile.open_("w")
      try:
         fcntl.lockf(self.lockfile_fp, fcntl.LOCK_EX | fcntl.LOCK_NB)
      except OSError as x:
         if (x.errno in { errno.EACCES, errno.EAGAIN }):
            ch.FATAL("storage directory is already in use",
                     "concurrent instances of ch-image cannot share the same storage directory")
         else:
            ch.FATAL("can’t lock storage directory: %s" % x.strerror)

   def manifest_for_download(self, image_ref, digest):
      if (digest is None):
         digest = "skinny"
      return (   self.download_cache
              // ("%s%%%s.manifest.json" % (image_ref.for_path, digest)))

   def fatman_for_download(self, image_ref):
      return self.download_cache // ("%s.fat.json" % image_ref.for_path)

   def reset(self):
      if (self.valid_p):
         self.root.rmtree()
         self.init()  # largely for debugging
      else:
         ch.FATAL("%s not a builder storage" % (self.root));

   def unpack(self, image_ref):
      return self.unpack_base // image_ref.for_path

   def validate_strict(self):
      """Validate storage directory structure; if something is wrong, exit
         with an error message. This is a strict validation; the version must
         be current, the structure of the directory must be current, and
         nothing unexpected may be present. However, it is not comprehensive.
         The main purpose is to check for bad upgrades and other programming
         errors, not meddling."""
      ch.DEBUG("validating storage directory: %s" % self.root)
      msg_prefix = "invalid storage directory"
      # Check that all expected files exist, and no others. Note that we don’t
      # verify file *type*, assuming that kind of error is rare.
      entries = self.root.listdir()
      for entry in { i.name for i in (self.build_cache,
                                      self.build_large,
                                      self.download_cache,
                                      self.unpack_base,
                                      self.upload_cache,
                                      self.version_file) }:
         try:
            entries.remove(entry)
         except KeyError:
            ch.FATAL("%s: missing file or directory: %s" % (msg_prefix, entry))
      entries -= { i.name for i in (self.lockfile, self.mount_point) }
      if (len(entries) > 0):
         ch.FATAL("%s: extraneous file(s): %s"
               % (msg_prefix, " ".join(sorted(entries))))
      # check version
      v_found = self.version_read()
      if (v_found != STORAGE_VERSION):
         ch.FATAL("%s: version mismatch: %d expected, %d found"
               % (msg_prefix, STORAGE_VERSION, v_found))
      # check that no image directories have “:” in filename
      assert isinstance(self.unpack_base, Path) # remove if test suite passes
      imgs = self.unpack_base.listdir()
      imgs_bad = set()
      for img in imgs:
         if (":" in img):  # bad char check b/c problem here is bad upgrade
            ch.FATAL("%s: storage directory broken: bad image dir name: %s"
                     % (msg_prefix, img), ch.BUG_REPORT_PLZ)

   def version_read(self):
      if (os.path.isfile(self.version_file)):
          # WARNING: version_file might not be Path
         text = self.version_file.file_read_all()
         try:
            return int(text)
         except ValueError:
            ch.FATAL('malformed storage version: "%s"' % text)
      else:
         return 1


class TarFile(tarfile.TarFile):

   # This subclass augments tarfile.TarFile to add safety code. While the
   # tarfile module docs [1] say “do not use this class [TarFile] directly”,
   # they also say “[t]he tarfile.open() function is actually a shortcut” to
   # class method TarFile.open(), and the source code recommends subclassing
   # TarFile [2].
   #
   # It’s here because the standard library class has problems with symlinks
   # and replacing one file type with another; see issues #819 and #825 as
   # well as multiple unfixed Python bugs [e.g. 3,4,5]. We work around this
   # with manual deletions.
   #
   # [1]: https://docs.python.org/3/library/tarfile.html
   # [2]: https://github.com/python/cpython/blob/2bcd0fe7a5d1a3c3dd99e7e067239a514a780402/Lib/tarfile.py#L2159
   # [3]: https://bugs.python.org/issue35483
   # [4]: https://bugs.python.org/issue19974
   # [5]: https://bugs.python.org/issue23228

   # Need new method name because add() is called recursively and we don’t
   # want those internal calls to get our special sauce.
   def add_(self, name, **kwargs):
      def filter_(ti):
         assert (ti.name == "." or ti.name[:2] == "./")
         if (ti.name in ("./ch/git", "./ch/git.pickle")):
            ch.DEBUG("omitting from push: %s" % ti.name)
            return None
         self.fix_member_uidgid(ti)
         return ti
      kwargs["filter"] = filter_
      super().add(name, **kwargs)

   def clobber(self, targetpath, regulars=False, symlinks=False, dirs=False):
      assert (regulars or symlinks or dirs)
      try:
         st = os.lstat(targetpath)
      except FileNotFoundError:
         # We could move this except clause after all the stat.S_IS* calls,
         # but that risks catching FileNotFoundError that came from somewhere
         # other than lstat().
         st = None
      except OSError as x:
         ch.FATAL("can’t lstat: %s" % targetpath, targetpath)
      if (st is not None):
         if (stat.S_ISREG(st.st_mode)):
            if (regulars):
               Path(targetpath).unlink_()
         elif (stat.S_ISLNK(st.st_mode)):
            if (symlinks):
               Path(targetpath).unlink_()
         elif (stat.S_ISDIR(st.st_mode)):
            if (dirs):
               Path(targetpath).rmtree()
         else:
            ch.FATAL("invalid file type 0%o in previous layer; see inode(7): %s"
                     % (stat.S_IFMT(st.st_mode), targetpath))

   @staticmethod
   def fix_link_target(ti, tb):
      """Deal with link (symbolic or hard) weirdness or breakage. If it can be
         fixed, fix it; if not, abort the program."""
      src = Path(ti.name)
      tgt = Path(ti.linkname)
      fix_ct = 0
      # Empty target not allowed; have to check string b/c "" -> Path(".").
      if (len(ti.linkname) == 0):
         ch.FATAL("rejecting link with empty target: %s: %s" % (tb, ti.name))
      # Fix absolute link targets.
      if (tgt.is_absolute()):
         if (ti.issym()):
            # Change symlinks to relative for correct interpretation inside or
            # outside the container.
            kind = "symlink"
            new = (  Path(*(("..",) * (len(src.parts) - 1)))
                   // Path(*(tgt.parts[1:])))
         elif (ti.islnk()):
            # Hard links refer to tar member paths; just strip leading slash.
            kind = "hard link"
            new = tgt.relative_to("/")
         else:
            assert False, "not a link"
         ch.DEBUG("absolute %s: %s -> %s: changing target to: %s"
               % (kind, src, tgt, new))
         tgt = new
         fix_ct = 1
      # Reject links that climb out of image (FIXME: repair instead).
      if (".." in os.path.normpath(src // tgt).split("/")):
         ch.FATAL("rejecting too many up-levels: %s: %s -> %s" % (tb, src, tgt))
      # Done.
      ti.linkname = str(tgt)
      return fix_ct

   @staticmethod
   def fix_member_uidgid(ti):
      assert (ti.name[0] != "/")  # absolute paths unsafe but shouldn’t happen
      if (not (ti.isfile() or ti.isdir() or ti.issym() or ti.islnk())):
         ch.FATAL("invalid file type: %s" % ti.name)
      ti.uid = 0
      ti.uname = "root"
      ti.gid = 0
      ti.gname = "root"
      if (ti.mode & stat.S_ISUID):
         ch.VERBOSE("stripping unsafe setuid bit: %s" % ti.name)
         ti.mode &= ~stat.S_ISUID
      if (ti.mode & stat.S_ISGID):
         ch.VERBOSE("stripping unsafe setgid bit: %s" % ti.name)
         ti.mode &= ~stat.S_ISGID

   def makedir(self, tarinfo, targetpath):
      # Note: This gets called a lot, e.g. once for each component in the path
      # of the member being extracted.
      ch.TRACE("makedir: %s" % targetpath)
      self.clobber(targetpath, regulars=True, symlinks=True)
      super().makedir(tarinfo, targetpath)

   def makefile(self, tarinfo, targetpath):
      ch.TRACE("makefile: %s" % targetpath)
      self.clobber(targetpath, symlinks=True, dirs=True)
      super().makefile(tarinfo, targetpath)

   def makelink(self, tarinfo, targetpath):
      ch.TRACE("makelink: %s -> %s" % (targetpath, tarinfo.linkname))
      self.clobber(targetpath, regulars=True, symlinks=True, dirs=True)
      super().makelink(tarinfo, targetpath)<|MERGE_RESOLUTION|>--- conflicted
+++ resolved
@@ -430,14 +430,11 @@
          ch.FATAL("can’t symlink: %s -> %s: %s" % (self.name, target,
                                                    x.strerror))
 
-<<<<<<< HEAD
-   def unlink_(self, *args, **kwargs):
-=======
+
    def unlink_(self, missing_ok=False):
       # FIXME: Once we require Python 3.8, we can just pass through missing_ok.
       if (missing_ok and not self.exists_()):
          return
->>>>>>> eab22bdc
       ch.ossafe(super().unlink, "can’t unlink: %s" % self.name)
 
 
@@ -560,14 +557,6 @@
          self.build_large.mkdir_()
          self.unpack_base.mkdir_()
          self.upload_cache.mkdir_()
-<<<<<<< HEAD
-         for old in self.unpack_base.iterdir():
-            new = old.parent // str(old.name).replace(":", "+")
-            if (old != new):
-               if (new.exists()):
-                  ch.FATAL("can’t upgrade: already exists: %s" % new)
-               old.rename(new)
-=======
          if (v_found is not None):  # upgrade
             if (v_found < 3):
                # Escape colon in image names as plus starting in v3.
@@ -585,7 +574,6 @@
                   if (old.exists_()):
                      new.parent.mkdir_()
                      old.rename_(new)
->>>>>>> eab22bdc
          self.version_file.file_write("%d\n" % STORAGE_VERSION)
       else:                         # can’t upgrade
          ch.FATAL("incompatible storage directory v%d: %s"
