--- conflicted
+++ resolved
@@ -341,7 +341,7 @@
       return ret
 
    def hardlink_to(self, target):
-      ch.ossafe(os.link, "can’t hard link: %s -> %s", target, self)
+      ch.ossafe("can’t hard link: %s -> %s", os.link, target, self)
 
    def is_absolute(self):
       return (self.path[0] == "/")
@@ -404,8 +404,8 @@
          ch.FATAL("can’t mkdir: %s: %s" % (x.filename, x.strerror))
 
    def open(self, mode, *args, **kwargs):
-      return ch.ossafe(open, "can’t open for %s: %s" % (mode, self),
-                       self, mode, *args, **kwargs)
+      return ch.ossafe("can’t open for %s: %s" % (mode, self),
+                       open, self, mode, *args, **kwargs)
 
    def relative_to(self, other):
       """e.g. absolute paths:
@@ -446,8 +446,8 @@
 
    def rename(self, path_new):
       path_new = self.__class__(path_new)
-      ch.ossafe(os.rename, "can’t rename: %s -> %s" % (self, path_new),
-                self, path_new)
+      ch.ossafe("can’t rename: %s -> %s" % (self, path_new),
+                os.rename, self, path_new)
       return path_new
 
    def resolve(self):
@@ -461,7 +461,7 @@
       return self.__class__(os.path.realpath(self))
 
    def rmdir(self):
-      ch.ossafe(os.rmdir, "can’t rmdir: %s" % self, self)
+      ch.ossafe("can’t rmdir: %s" % self, os.rmdir, self)
 
    def stat(self, links):
       """e.g.:
@@ -477,8 +477,8 @@
            True
            >>> stat.S_ISLNK(st.st_mode)
            False"""
-      return ch.ossafe(os.stat, "can’t stat: %s" % self, self,
-                       follow_symlinks=links)
+      return ch.ossafe("can’t stat: %s" % self,
+                       os.stat, self, follow_symlinks=links)
 
    def symlink_to(self, target, clobber=False):
       if (clobber and self.is_file()):
@@ -498,7 +498,7 @@
    def unlink(self, missing_ok=False):
       if (missing_ok and not self.exists()):
          return
-      ch.ossafe(os.unlink, "can’t unlink: %s" % self, self)
+      ch.ossafe("can’t unlink: %s" % self, os.unlink, self)
 
    def with_name(self, name_new):
       """e.g.:
@@ -658,15 +658,9 @@
 
    def chdir(self):
       "Change CWD to path and return previous CWD. Exit on error."
-<<<<<<< HEAD
-      old = ch.ossafe(os.getcwd, "can’t getcwd(2)")
-      ch.ossafe(os.chdir, "can’t chdir(2): %s" % self, self)
+      old = ch.ossafe("can’t getcwd(2)", os.getcwd)
+      ch.ossafe("can’t chdir(2): %s" % self, os.chdir, self)
       return self.__class__(old)
-=======
-      old = ch.ossafe("can’t get cwd(2)", os.getcwd)
-      ch.ossafe("can’t chdir: %s" % self.name, os.chdir, self)
-      return Path(old)
->>>>>>> ace227df
 
    def chmod_min(self, st=None):
       """Set my permissions to at least 0o700 for directories and 0o400
@@ -808,15 +802,9 @@
       # Zero out GZIP header timestamp, bytes 4–7 zero-indexed inclusive [1],
       # to ensure layer hash is consistent. See issue #1080.
       # [1]: https://datatracker.ietf.org/doc/html/rfc1952 §2.3.1
-<<<<<<< HEAD
       fp = path_c.open("r+b")
-      ch.ossafe(fp.seek, "can’t seek: %s" % fp, 4)
-      ch.ossafe(fp.write, "can’t write: %s" % fp, b'\x00\x00\x00\x00')
-=======
-      fp = path_c.open_("r+b")
       ch.ossafe("can’t seek: %s" % fp, fp.seek, 4)
       ch.ossafe("can’t write: %s" % fp, fp.write, b'\x00\x00\x00\x00')
->>>>>>> ace227df
       ch.close_(fp)
       return path_c
 
@@ -830,15 +818,9 @@
       fp = self.open("rb")
       h = hashlib.sha256()
       while True:
-<<<<<<< HEAD
-         data = ch.ossafe(fp.read, "can’t read: %s" % self, 2**18)
+         data = ch.ossafe("can’t read: %s" % self, fp.read, 2**18)
          if (len(data) == 0):  # EOF
             break
-=======
-         data = ch.ossafe("can’t read: %s" % self.name, fp.read, 2**18)
-         if (len(data) == 0):
-            break  # EOF
->>>>>>> ace227df
          h.update(data)
       ch.close_(fp)
       return h.hexdigest()
@@ -857,29 +839,17 @@
       else:
          mode = "rb"
          encoding = None
-<<<<<<< HEAD
       fp = self.open(mode, encoding=encoding)
-      data = ch.ossafe(fp.read, "can’t read: %s" % self)
-=======
-      fp = self.open_(mode, encoding=encoding)
-      data = ch.ossafe("can’t read: %s" % self.name, fp.read)
->>>>>>> ace227df
+      data = ch.ossafe("can’t read: %s" % self, fp.read)
       ch.close_(fp)
       return data
 
    def file_size(self, follow_symlinks=False):
-<<<<<<< HEAD
       """Return the size of file at path in bytes.
 
            >>> Path("/dev/null").file_size()
            0"""
       return self.stat(follow_symlinks).st_size
-=======
-      "Return the size of file at path in bytes."
-      st = ch.ossafe("can’t stat: %s" % self.name, os.stat,
-                  self, follow_symlinks=follow_symlinks)
-      return st.st_size
->>>>>>> ace227df
 
    def file_write(self, content):
       """e.g.:
@@ -888,13 +858,8 @@
       """
       if (isinstance(content, str)):
          content = content.encode("UTF-8")
-<<<<<<< HEAD
       fp = self.open("wb")
-      ch.ossafe(fp.write, "can’t write: %s" % self, content)
-=======
-      fp = self.open_("wb")
-      ch.ossafe("can’t write: %s" % self.name, fp.write, content)
->>>>>>> ace227df
+      ch.ossafe("can’t write: %s" % self, fp.write, content)
       ch.close_(fp)
 
    def grep_p(self, rx):
@@ -927,17 +892,12 @@
       """Return set of entries in directory path, as strings, without self (.)
          and parent (..). We considered changing this to use os.scandir() for
          #992, but decided that the advantages it offered didn’t warrant the
-<<<<<<< HEAD
          effort required to make the change.
-=======
-         effort required to make the change."""
-      return set(ch.ossafe("can’t list: %s" % self.name, os.listdir, self))
->>>>>>> ace227df
 
            >>> import os
            >>> Path("/proc/self/task").listdir() == { str(os.getpid()) }
            True"""
-      return set(ch.ossafe(os.listdir, "can’t list: %s" % self, self))
+      return set(ch.ossafe("can’t list: %s" % self, os.listdir, self))
 
    def mkdirs(self, exist_ok=True):
       "Like “mkdir -p”."
@@ -948,7 +908,6 @@
          # x.filename might be an intermediate directory
          ch.FATAL("can’t mkdir: %s: %s: %s" % (self, x.filename, x.strerror))
 
-<<<<<<< HEAD
    def mountpoint(self):
       """Return the mount point of the filesystem containing, or, if symlink,
          the file pointed to. E.g.:
@@ -973,30 +932,6 @@
       # Got all the way up to root without finding a transition, so we’re on
       # the root filesystem.
       return self.__class__("/")
-=======
-   def open_(self, mode, *args, **kwargs):
-      return ch.ossafe("can’t open for %s: %s" % (mode, self.name),
-                       super().open, mode, *args, **kwargs)
-
-   def relative_to(self, other):  # FIXME: does not support component-wise
-      ret = super().relative_to(other)
-      ret.trailing_slash_p = other.trailing_slash_p
-      return ret
-
-   def rename_(self, name_new):
-      if (Path(name_new).exists()):
-         ch.FATAL("can’t rename: destination exists: %s" % name_new)
-      ch.ossafe("can’t rename: %s -> %s" % (self.name, name_new),
-                super().rename, name_new)
-
-   def resolve(self, *args, **kwargs):
-      ret = super().resolve(*args, **kwargs)
-      ret.trailing_slash_p = self.trailing_slash_p
-      return ret
-
-   def rmdir_(self):
-      ch.ossafe("can’t rmdir: %s" % self.name, super().rmdir)
->>>>>>> ace227df
 
    def rmtree(self):
       ch.TRACE("deleting directory: %s" % self)
@@ -1022,30 +957,10 @@
          ch.DEBUG("xattrs disabled, ignoring: %s: %s" % (self, name))
          return
 
-<<<<<<< HEAD
    def stat_bytes(self, links):
       "Return self.stat() encoded as an opaque bytearray."
       st = self.stat(links)
       return (  self.path.encode("UTF-8")
-=======
-   def stat_(self, links):
-      """An error-checking version of stat(). Note that we cannot simply
-         change the definition of stat() to be ossafe, as the exists() method
-         in pathlib relies on an OSError check.
-
-         See: https://github.com/python/cpython/blob/3.10/Lib/pathlib.py#L1291
-
-         NOTE: We also cannot just call super().stat here because the
-         follow_symlinks kwarg is absent in pathlib for Python 3.6, which we
-         want to retain compatibility with."""
-      return ch.ossafe("can’t stat: %s" % self, os.stat, self,
-                       follow_symlinks=links)
-
-   def stat_bytes(self, links=False):
-      "Return self.stat_() encoded as an opaque bytearray."
-      st = self.stat_(links)
-      return (  str(self).encode("UTF-8")
->>>>>>> ace227df
               + struct.pack("=HQQ", st.st_mode, st.st_size, st.st_mtime_ns))
 
    def stat_bytes_recursive(self):
@@ -1095,7 +1010,6 @@
       """Append the given suffix and return the result. Dot (“.”) is not
          special and must be specified explicitly if needed. E.g.:
 
-<<<<<<< HEAD
            >>> Path("a").suffix_add(".txt")
            Path('a.txt')
            >>> Path("a").suffix_add("_txt")
@@ -1105,13 +1019,6 @@
       return self.__class__(  self.untrailed.path
                             + suffix
                             + ("/" if self.trailed_p else ""))
-=======
-   def unlink_(self, missing_ok=False):
-      # FIXME: Once we require Python 3.8, we can just pass through missing_ok.
-      if (missing_ok and not self.exists_()):
-         return
-      ch.ossafe("can’t unlink: %s" % self.name, super().unlink)
->>>>>>> ace227df
 
 
 class Storage:
