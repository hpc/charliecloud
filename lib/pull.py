--- conflicted
+++ resolved
@@ -111,32 +111,19 @@
          if (os.path.exists(self.config_path) and self.use_cache):
             ch.INFO("config: using existing file")
          else:
-<<<<<<< HEAD
-            dl.blob_to_file(self.config_hash, self.config_path,
-                            "config: downloading")
-=======
-            ch.INFO("config: downloading")
-            self.registry.blob_to_file(self.config_hash, self.config_path)
->>>>>>> 77a68ec3
+            self.registry.blob_to_file(self.config_hash, self.config_path,
+                                       "config: downloading")
       # layers
       for (i, lh) in enumerate(self.layer_hashes, start=1):
          path = self.layer_path(lh)
          ch.VERBOSE("layer path: %s" % path)
-<<<<<<< HEAD
          msg = "layer %d/%d: %s" % (i, len(self.layer_hashes), lh[:7])
-         if (os.path.exists(path) and use_cache):
+         if (os.path.exists(path) and self.use_cache):
             ch.INFO("%s: using existing file" % msg)
          else:
-            dl.blob_to_file(lh, path, "%s: downloading" % msg)
-      dl.close()
-=======
-         ch.INFO("layer %d/%d: %s: "% (i, len(self.layer_hashes), lh[:7]),
-                 end="")
-         if (os.path.exists(path) and self.use_cache):
-            ch.INFO("using existing file")
-         else:
-            ch.INFO("downloading")
-            self.registry.blob_to_file(lh, path)
+            self.registry.blob_to_file(lh, path, "%s: downloading" % msg)
+      # done
+      self.registry.close()
 
    def error_decode(self, data):
       """Decode first error message in registry error blob and return a tuple
@@ -162,8 +149,9 @@
       if (os.path.exists(self.fatman_path) and self.use_cache):
          ch.INFO("manifest list: using existing file")
       else:
-         ch.INFO("manifest list: downloading")
-         self.registry.fatman_to_file(self.fatman_path, True)
+         self.registry.fatman_to_file(self.fatman_path,
+                                      "manifest list: downloading",
+                                      continue_404=True)
       if (not os.path.exists(self.fatman_path)):
          # Response was 404 (or equivalent).
          ch.INFO("manifest list: no list found")
@@ -201,7 +189,6 @@
          self.architectures[arch] = ch.digest_trim(digest)
       if (len(self.architectures) == 0):
          ch.WARNING("no valid architectures found")
->>>>>>> 77a68ec3
 
    def layer_path(self, layer_hash):
       "Return the path to tarball for layer layer_hash."
@@ -232,8 +219,9 @@
          if (os.path.exists(self.manifest_path) and self.use_cache):
             ch.INFO("manifest: using existing file")
          else:
-            ch.INFO("manifest: downloading")
-            self.registry.manifest_to_file(self.manifest_path, digest=digest,
+            self.registry.manifest_to_file(self.manifest_path,
+                                           "manifest: downloading",
+                                           digest=digest,
                                            continue_404=continue_404)
          if (not os.path.exists(self.manifest_path)):
             # response was 404 (or equivalent)
@@ -286,29 +274,6 @@
       digest  = None
       variant = None
       try:
-<<<<<<< HEAD
-         # internal manifest library, e.g. for "FROM scratch"
-         manifest = manifests_internal[str(self.image.ref)]
-         ch.INFO("manifest: using internal library")
-      except KeyError:
-         # download the file if needed
-         if (os.path.exists(self.manifest_path) and use_cache):
-            ch.INFO("manifest: using existing file")
-         else:
-            downloader.manifest_to_file(self.manifest_path,
-                                        "manifest: downloading")
-         # read and parse the JSON
-         fp = ch.open_(self.manifest_path, "rt", encoding="UTF-8")
-         text = ch.ossafe(fp.read, "can't read: %s" % self.manifest_path)
-         ch.ossafe(fp.close, "can't close: %s" % self.manifest_path)
-         ch.DEBUG("manifest:\n%s" % text)
-         try:
-            manifest = json.loads(text)
-         except json.JSONDecodeError as x:
-            ch.FATAL("can't parse manifest file: %s:%d: %s"
-                     % (self.manifest_path, x.lineno, x.msg))
-      return manifest
-=======
          arch, variant = ch.arch.split("/", maxsplit=1)
       except ValueError:
          arch = ch.arch
@@ -324,7 +289,6 @@
       if (digest is None):
          ch.FATAL('arch not found for image: %s; try "ch-image list"?' % arch)
       return digest
->>>>>>> 77a68ec3
 
    def pull_to_unpacked(self, last_layer=None):
       "Pull and flatten image."
