import json
import os.path
import sys

import charliecloud as ch

## Constants ##

# Internal library of manifests, e.g. for "FROM scratch" (issue #1013).
manifests_internal = {
   "scratch": {  # magic empty image
      "schemaVersion": 2,
      "config": { "digest": None },
      "layers": []
   }
}


## Main ##

def main(cli):
   ch.dependencies_check()
   # Set things up.
   ref = ch.Image_Ref(cli.image_ref)
   if (cli.parse_only):
      ch.INFO(ref.as_verbose_str)
      sys.exit(0)
   image = ch.Image(ref, cli.image_dir)
   ch.INFO("pulling image:   %s" % ref)
   if (ch.arch is not None and ch.arch != "yolo"):
      ch.INFO("architecture:    %s" % ch.arch)
   if (cli.image_dir is not None):
      ch.INFO( "destination:     %s" % image.unpack_path)
   else:
      ch.VERBOSE("destination:     %s" % image.unpack_path)
   ch.VERBOSE("use cache:       %s" % (not cli.no_cache))
   ch.VERBOSE("download cache:  %s" % ch.storage.download_cache)
   pullet = Image_Puller(image)
   ch.VERBOSE("manifest list:   %s" % pullet.fat_manifest_path)
   ch.VERBOSE("manifest:        %s" % pullet.manifest_path)
   pullet.pull_to_unpacked(use_cache=(not cli.no_cache),
                           last_layer=cli.last_layer)
   ch.done_notify()


## Classes ##

class Image_Puller:

   __slots__ = ("config_hash",
                "image",
                "layer_hashes")

   def __init__(self, image):
      self.config_hash = None
      self.image = image
      self.layer_hashes = None

   @property
   def config_path(self):
      if (self.config_hash is None):
         return None
      else:
         return ch.storage.download_cache // (self.config_hash + ".json")

   @property
<<<<<<< HEAD
   def fat_manifest_path(self):
      "Path to the fat manifest file."
      return ch.storage.fat_manifest_for_download(self.image.ref)

   def manifest_path(self, hash_=None):
      if (hash_ is None):
         return ch.storage.manifest_for_download(self.image.ref)
      else:
         return ch.storage.manifest_for_download(hash_)
=======
   def manifest_path(self):
      "Path to the manifest file."
      if (str(self.image.ref) in manifests_internal):
         return "[internal library]"
      else:
         return ch.storage.manifest_for_download(self.image.ref)
>>>>>>> 43735f6d

   def download(self, use_cache):
      """Download image metadata and layers and put them in the download
         cache. If use_cache is True (the default), anything already in the
         cache is skipped, otherwise download it anyway, overwriting what's in
         the cache."""
      manifest_digest = None
      manifest_hash = None
      # Spec: https://docs.docker.com/registry/spec/manifest-v2-2/
      dl = ch.Registry_HTTP(self.image.ref)
      ch.VERBOSE("downloading image: %s" % dl.ref)
      ch.mkdirs(ch.storage.download_cache)
      # fat manifest
      if (ch.arch != "yolo"):
         if (os.path.exists(self.fat_manifest_path) and use_cache):
            ch.INFO("list of manifests: using existing file")
         else:
            ch.INFO("list of manifests: downloading")
            dl.fat_manifest_to_file(self.fat_manifest_path)
         # do we actually have a manifest list?
         fat_manifest_json = ch.json_from_file(self.fat_manifest_path)
         if ("manifests" in fat_manifest_json.keys()):
            manifest_digest = self.manifest_digest_by_arch()
            manifest_hash = ch.digest_trim(manifest_digest)
            ch.VERBOSE("architecture manifest hash: %s" % manifest_digest)
            ch.DEBUG("canonical manifest path: %s "
                     % self.manifest_path(manifest_hash))
         else:
            ch.VERBOSE("list of manifests: no other manifests")
      manifest_path = self.manifest_path(manifest_hash)
      # manifest
<<<<<<< HEAD
      if (os.path.exists(manifest_path) and use_cache):
         ch.INFO("manifest: using existing file")
      else:
         ch.INFO("manifest: downloading")
         dl.manifest_to_file(manifest_path, manifest_digest)
      self.manifest_load(manifest_path)
=======
      self.manifest_load(self.manifest_read(dl, use_cache))
>>>>>>> 43735f6d
      # config
      ch.VERBOSE("config path: %s" % self.config_path)
      if (self.config_path is not None):
         if (os.path.exists(self.config_path) and use_cache):
            ch.INFO("config: using existing file")
         else:
            ch.INFO("config: downloading")
            dl.blob_to_file(self.config_hash, self.config_path)
      if (ch.arch != "yolo" and self.config_path is not None):
          config_json = ch.json_from_file(self.config_path)
          try:
             if (config_json["architecture"] == ch.arch):
                ch.VERBOSE("config: architecture match")
             else:
                FATAL("arch: %s: does not match architecture in config"
                      % ch.arch)
          except KeyError:
             ch.WARNING("config: missing 'arch' key; cannot confirm host match")

      # layers
      for (i, lh) in enumerate(self.layer_hashes, start=1):
         path = self.layer_path(lh)
         ch.VERBOSE("layer path: %s" % path)
         ch.INFO("layer %d/%d: %s: "% (i, len(self.layer_hashes), lh[:7]),
                 end="")
         if (os.path.exists(path) and use_cache):
            ch.INFO("using existing file")
         else:
            ch.INFO("downloading")
            dl.blob_to_file(lh, path)
      dl.close()

   def layer_path(self, layer_hash):
      "Return the path to tarball for layer layer_hash."
      return ch.storage.download_cache // (layer_hash + ".tar.gz")

<<<<<<< HEAD
   def list_architectures(self, use_cache):
      if (os.path.exists(self.fat_manifest_path) and use_cache):
         ch.INFO("manifest list: using existing file")
      else:
         ch.INFO("manifest list: downloading")
         dl.fat_manifest_to_file(self.fat_manifest_path)
      manifest = ch.json_from_file(self.fat_manifest_path)
      variant = None
      list_ = []
      for k in manifest["manifests"]:
         if (k.get('platform').get('os') != 'linux'):
            continue
         try:
            variant = k.get('platform').get('variant')
         except KeyError:
            True
         if (variant is not None):
            variant = "/" + variant
            list_.append(k.get('platform').get('architecture') + variant)
         else:
            list_.append(k.get('platform').get('architecture'))
      return list_

   def manifest_load(self, manifest_path):
      """Parse the manifest file and set self.config_hash and
         self.layer_hashes."""
      def bad_key(key):
         ch.FATAL("manifest: %s: no key: %s" % (manifest_path, key))
      # read and parse the JSON
      manifest = ch.json_from_file(manifest_path)
=======
   def manifest_load(self, manifest):
      """Parse the manifest file and set self.config_hash and
         self.layer_hashes."""
      def bad_key(key):
         ch.FATAL("manifest: %s: no key: %s" % (self.manifest_path, key))
>>>>>>> 43735f6d
      # validate schema version
      try:
         version = manifest['schemaVersion']
      except KeyError:
         bad_key("schemaVersion")
      if (version not in {1,2}):
         ch.FATAL("unsupported manifest schema version: %s" % repr(version))
      # load config hash
      #
      # FIXME: Manifest version 1 does not list a config blob. It does have
      # things (plural) that look like a config at history/v1Compatibility as
      # an embedded JSON string :P but I haven't dug into it.
      if (version == 1):
         ch.WARNING("no config; manifest schema version 1")
         self.config_hash = None
      else:  # version == 2
         try:
            self.config_hash = manifest["config"]["digest"]
            if (self.config_hash is not None):
               self.config_hash = ch.digest_trim(self.config_hash)
         except KeyError:
            bad_key("config/digest")
      # load layer hashes
      if (version == 1):
         key1 = "fsLayers"
         key2 = "blobSum"
      else:  # version == 2
         key1 = "layers"
         key2 = "digest"
      if (key1 not in manifest):
         bad_key(key1)
      self.layer_hashes = list()
      for i in manifest[key1]:
         if (key2 not in i):
            bad_key("%s/%s" % (key1, key2))
         self.layer_hashes.append(ch.digest_trim(i[key2]))
      if (version == 1):
         self.layer_hashes.reverse()

<<<<<<< HEAD
   def manifest_digest_by_arch(self):
      """Return the manifest reference (digest) of target architecture in the
         fat manifest if the reference exists; otherwise error if specified
         arch is not 'host'."""
      manifest = ch.json_from_file(self.fat_manifest_path)
      arch     = None
      ref      = None
      variant  = None
      try:
         arch, variant = ch.arch.split("/", maxsplit=1)
      except ValueError:
         arch = ch.arch
      try:
         for k in manifest["manifests"]:
            if (k.get('platform').get('os') != 'linux'):
               continue
            if (    k.get('platform').get('architecture') == arch
                and variant is not None
                and k.get('platform').get('variant') == variant):
               ref = k.get('digest')
            elif (    k.get('platform').get('architecture') == arch
                  and variant is None):
               ref = k.get('digest')
               ARCH_FOUND = 'yas queen'
      except KeyError:
         ch.FATAL("arch: %s: bad argument; see list --help" % arch)
      if (ref is None and arch != "host"):
            ch.FATAL("arch: %s: not found in manifest list; see list --help"
                     % arch)
      return ref
=======
   def manifest_read(self, downloader, use_cache):
      "Obtain and parse the manifest JSON file; return dictionary."
      try:
         # internal manifest library, e.g. for "FROM scratch"
         manifest = manifests_internal[str(self.image.ref)]
         ch.INFO("manifest: using internal library")
      except KeyError:
         # download the file if needed
         if (os.path.exists(self.manifest_path) and use_cache):
            ch.INFO("manifest: using existing file")
         else:
            ch.INFO("manifest: downloading")
            downloader.manifest_to_file(self.manifest_path)
         # read and parse the JSON
         fp = ch.open_(self.manifest_path, "rt", encoding="UTF-8")
         text = ch.ossafe(fp.read, "can't read: %s" % self.manifest_path)
         ch.ossafe(fp.close, "can't close: %s" % self.manifest_path)
         ch.DEBUG("manifest:\n%s" % text)
         try:
            manifest = json.loads(text)
         except json.JSONDecodeError as x:
            ch.FATAL("can't parse manifest file: %s:%d: %s"
                     % (self.manifest_path, x.lineno, x.msg))
      return manifest
>>>>>>> 43735f6d

   def pull_to_unpacked(self, use_cache=True, last_layer=None):
      "Pull and flatten image."
      self.download(use_cache)
      layer_paths = [self.layer_path(h) for h in self.layer_hashes]
      self.image.unpack(layer_paths, last_layer)
      self.image.metadata_replace(self.config_path)<|MERGE_RESOLUTION|>--- conflicted
+++ resolved
@@ -64,24 +64,17 @@
          return ch.storage.download_cache // (self.config_hash + ".json")
 
    @property
-<<<<<<< HEAD
    def fat_manifest_path(self):
       "Path to the fat manifest file."
       return ch.storage.fat_manifest_for_download(self.image.ref)
 
    def manifest_path(self, hash_=None):
-      if (hash_ is None):
+      if (str(self.image.ref) in manifests_internal):
+         return "[internal library]"
+      elif (hash_ is None):
          return ch.storage.manifest_for_download(self.image.ref)
       else:
          return ch.storage.manifest_for_download(hash_)
-=======
-   def manifest_path(self):
-      "Path to the manifest file."
-      if (str(self.image.ref) in manifests_internal):
-         return "[internal library]"
-      else:
-         return ch.storage.manifest_for_download(self.image.ref)
->>>>>>> 43735f6d
 
    def download(self, use_cache):
       """Download image metadata and layers and put them in the download
@@ -113,16 +106,7 @@
             ch.VERBOSE("list of manifests: no other manifests")
       manifest_path = self.manifest_path(manifest_hash)
       # manifest
-<<<<<<< HEAD
-      if (os.path.exists(manifest_path) and use_cache):
-         ch.INFO("manifest: using existing file")
-      else:
-         ch.INFO("manifest: downloading")
-         dl.manifest_to_file(manifest_path, manifest_digest)
-      self.manifest_load(manifest_path)
-=======
       self.manifest_load(self.manifest_read(dl, use_cache))
->>>>>>> 43735f6d
       # config
       ch.VERBOSE("config path: %s" % self.config_path)
       if (self.config_path is not None):
@@ -159,7 +143,6 @@
       "Return the path to tarball for layer layer_hash."
       return ch.storage.download_cache // (layer_hash + ".tar.gz")
 
-<<<<<<< HEAD
    def list_architectures(self, use_cache):
       if (os.path.exists(self.fat_manifest_path) and use_cache):
          ch.INFO("manifest list: using existing file")
@@ -183,20 +166,11 @@
             list_.append(k.get('platform').get('architecture'))
       return list_
 
-   def manifest_load(self, manifest_path):
-      """Parse the manifest file and set self.config_hash and
-         self.layer_hashes."""
-      def bad_key(key):
-         ch.FATAL("manifest: %s: no key: %s" % (manifest_path, key))
-      # read and parse the JSON
-      manifest = ch.json_from_file(manifest_path)
-=======
    def manifest_load(self, manifest):
       """Parse the manifest file and set self.config_hash and
          self.layer_hashes."""
       def bad_key(key):
          ch.FATAL("manifest: %s: no key: %s" % (self.manifest_path, key))
->>>>>>> 43735f6d
       # validate schema version
       try:
          version = manifest['schemaVersion']
@@ -236,7 +210,6 @@
       if (version == 1):
          self.layer_hashes.reverse()
 
-<<<<<<< HEAD
    def manifest_digest_by_arch(self):
       """Return the manifest reference (digest) of target architecture in the
          fat manifest if the reference exists; otherwise error if specified
@@ -267,7 +240,7 @@
             ch.FATAL("arch: %s: not found in manifest list; see list --help"
                      % arch)
       return ref
-=======
+
    def manifest_read(self, downloader, use_cache):
       "Obtain and parse the manifest JSON file; return dictionary."
       try:
@@ -292,7 +265,6 @@
             ch.FATAL("can't parse manifest file: %s:%d: %s"
                      % (self.manifest_path, x.lineno, x.msg))
       return manifest
->>>>>>> 43735f6d
 
    def pull_to_unpacked(self, use_cache=True, last_layer=None):
       "Pull and flatten image."
