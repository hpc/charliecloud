--- conflicted
+++ resolved
@@ -97,20 +97,15 @@
          ch.FATAL("does not exist: %s" % ch.storage.root)
       if (not ch.storage.valid_p):
          ch.FATAL("not a storage directory: %s" % ch.storage.root)
-<<<<<<< HEAD
-      for img in sorted(imgdir.listdir()):
-         print(ch.Image_Ref(img.parts[-1]))
-=======
-      images = sorted(ch.listdir(imgdir))
+      images = sorted(imgdir.listdir())
       if (len(images) >= 1):
          img_width = max(len(str(ref)) for ref in images)
          for ref in images:
-            img = ch.Image(ch.Image_Ref(ref))
+            img = ch.Image(ch.Image_Ref(ref.parts[-1]))
             if cli.long:
                print("%-*s | %s" % (img_width, img, img.last_modified.ctime()))
             else:
                print(img)
->>>>>>> aa32d6a3
    else:
       # list specified image
       img = ch.Image(ch.Image_Ref(cli.image_ref))
