--- conflicted
+++ resolved
@@ -45,13 +45,11 @@
    for img in sorted(imgs):
       print(ch.Image_Ref(img))
 
-<<<<<<< HEAD
+def python_path(cli):
+   print(sys.executable)
+
 def reset(cli):
    ch.storage.reset()
-=======
-def python_path(cli):
-   print(sys.executable)
->>>>>>> 4715a0ff
 
 def storage_path(cli):
    print(ch.storage.root)