# Subcommands not exciting enough for their own module.

import argparse
import inspect
import os
import os.path
import sys

import build_cache as bu
import charliecloud as ch
import image as im
import filesystem as fs
import pull
import version


## argparse “actions” ##

class Action_Exit(argparse.Action):

   def __init__(self, *args, **kwargs):
      super().__init__(nargs=0, *args, **kwargs)

class Dependencies(Action_Exit):

   def __call__(self, ap, cli, *args, **kwargs):
      # ch.init() not yet called, so must get verbosity from arguments.
      ch.dependencies_check()
      if (cli.verbose >= 1):
         print("lark path: %s" % os.path.normpath(inspect.getfile(im.lark)))
      sys.exit(0)

class Version(Action_Exit):

   def __call__(self, *args, **kwargs):
      print(version.VERSION)
      sys.exit(0)


## Plain functions ##

# Argument: command line arguments Namespace. Do not need to call sys.exit()
# because caller manages that.

def build_cache(cli):
   if (cli.bucache == ch.Build_Mode.DISABLED):
      ch.FATAL("build-cache subcommand invalid with build cache disabled")
   if (cli.reset):
      bu.cache.reset()
   if (cli.gc):
      bu.cache.garbageinate()
   if (cli.tree):
      bu.cache.tree_print()
   if (cli.dot):
      bu.cache.tree_dot()
   bu.cache.summary_print()

def delete(cli):
   fail_ct = 0
   for ref in cli.image_ref:
      delete_ct = 0
      for img in im.Image.glob(ref):
         img.unpack_delete()
         delete_ct += 1
      for img in im.Image.glob(ref + "_stage[0-9]*"):
         img.unpack_delete()
         delete_ct += 1
      if (delete_ct == 0):
         fail_ct += 1
         ch.ERROR("no matching image, can’t delete: %s" % ref)
   bu.cache.worktrees_fix()
<<<<<<< HEAD
   to_delete = im.Reference.ref_to_pathstr(cli.image_ref)
   bu.cache.branch_delete(to_delete)
   bu.cache.branch_delete(to_delete + "#")
=======
   if (fail_ct > 0):
      ch.FATAL("unable to delete %d invalid image(s)" % fail_ct)
>>>>>>> d9542b84

def gestalt_bucache(cli):
   bu.have_deps()

def gestalt_bucache_dot(cli):
   bu.have_deps()
   bu.have_dot()

def gestalt_python_path(cli):
   print(sys.executable)

def gestalt_storage_path(cli):
   print(ch.storage.root)

def import_(cli):
   if (not os.path.exists(cli.path)):
      ch.FATAL("can’t copy: not found: %s" % cli.path)
   pathstr = im.Reference.ref_to_pathstr(cli.image_ref)
   if (str(bu.cache).startswith("enabled")):
      # Un-tag previously deleted branch, if it exists.
      bu.cache.git(["tag", "-d", "&%s" % pathstr], fail_ok=True)
   dst = im.Image(im.Reference(cli.image_ref))
   ch.INFO("importing:    %s" % cli.path)
   ch.INFO("destination:  %s" % dst)
   dst.unpack_clear()
   if (os.path.isdir(cli.path)):
      dst.copy_unpacked(cli.path)
   else:  # tarball, hopefully
      dst.unpack([cli.path])
   bu.cache.adopt(dst)
   ch.done_notify()

def list_(cli):
   if (cli.undeleteable):
      # list undeleteable images
      imgdir = ch.storage.build_cache // "refs/tags"
   else:
      # list images
      imgdir = ch.storage.unpack_base
   if (cli.image_ref is None):
      # list all images
      if (not os.path.isdir(ch.storage.root)):
         ch.FATAL("does not exist: %s" % ch.storage.root)
      if (not ch.storage.valid_p):
         ch.FATAL("not a storage directory: %s" % ch.storage.root)
      images = sorted(imgdir.listdir())
      if (len(images) >= 1):
         img_width = max(len(ref) for ref in images)
         for ref in images:
            ref = ref.replace("&","") # get rid of deletion delimiter
            img = im.Image(im.Reference(fs.Path(ref).parts[-1]))
            if cli.long:
               print("%-*s | %s" % (img_width, img, img.last_modified.ctime()))
            else:
               print(img)
   else:
      # list specified image
      img = im.Image(im.Reference(cli.image_ref))
      print("details of image:    %s" % img.ref)
      # present locally?
      if (not img.unpack_exist_p):
         stored = "no"
      else:
         img.metadata_load()
         stored = "yes (%s), modified: %s" % (img.metadata["arch"],
                                              img.last_modified.ctime())
      print("in local storage:    %s" % stored)
      # in cache?
      (sid, commit) = bu.cache.find_image(img)
      if (sid is None):
         cached = "no"
      else:
         cached = "yes (state ID %s, commit %s)" % (sid.short, commit[:7])
         if (os.path.exists(img.unpack_path)):
            wdc = bu.cache.worktree_head(img)
            if (wdc is None):
               ch.WARNING("stored image not connected to build cache")
            elif (wdc != commit):
               ch.WARNING("stored image doesn’t match build cache: %s" % wdc)
      print("in build cache:      %s" % cached)
      # present remotely?
      print("full remote ref:     %s" % img.ref.canonical)
      pullet = pull.Image_Puller(img, img.ref)
      try:
         pullet.fatman_load()
         remote = "yes"
         arch_aware = "yes"
         arch_keys = sorted(pullet.architectures.keys())
         try:
            fmt_space = len(max(arch_keys,key=len))
            arch_avail = []
            for key in arch_keys:
               arch_avail.append("%-*s  %s" % (fmt_space, key,
                                               pullet.digests[key][:11]))
         except ValueError:
            # handles case where arch_keys is empty, e.g.
            # mcr.microsoft.com/windows:20H2.
            arch_avail = [None]
      except ch.Image_Unavailable_Error:
         remote = "no (or you are not authorized)"
         arch_aware = "n/a"
         arch_avail = ["n/a"]
      except ch.No_Fatman_Error:
         remote = "yes"
         arch_aware = "no"
         arch_avail = ["unknown"]
      pullet.done()
      print("available remotely:  %s" % remote)
      print("remote arch-aware:   %s" % arch_aware)
      print("host architecture:   %s" % ch.arch_host)
      print("archs available:     %s" % arch_avail[0])
      for arch in arch_avail[1:]:
         print((" " * 21) + arch)

def reset(cli):
   ch.storage.reset()

def undelete(cli):
   if (cli.bucache != ch.Build_Mode.ENABLED):
      ch.FATAL("only available when cache is enabled")
   img = im.Image(im.Reference(cli.image_ref))
   if (img.unpack_exist_p):
      ch.FATAL("image exists; will not overwrite")
   (_, git_hash) = bu.cache.find_image(img)
   if (git_hash is None):
      ch.FATAL("image not in cache")
   bu.cache.checkout_ready(img, git_hash)<|MERGE_RESOLUTION|>--- conflicted
+++ resolved
@@ -69,14 +69,10 @@
          fail_ct += 1
          ch.ERROR("no matching image, can’t delete: %s" % ref)
    bu.cache.worktrees_fix()
-<<<<<<< HEAD
    to_delete = im.Reference.ref_to_pathstr(cli.image_ref)
    bu.cache.branch_delete(to_delete)
-   bu.cache.branch_delete(to_delete + "#")
-=======
    if (fail_ct > 0):
       ch.FATAL("unable to delete %d invalid image(s)" % fail_ct)
->>>>>>> d9542b84
 
 def gestalt_bucache(cli):
    bu.have_deps()
