--- conflicted
+++ resolved
@@ -43,7 +43,6 @@
 def list_(cli):
    ch.dependencies_check()
    imgdir = ch.storage.unpack_base
-<<<<<<< HEAD
    if (cli.image_ref):
       # image
       img = ch.Image(ch.Image_Ref(cli.image_ref))
@@ -79,20 +78,15 @@
       print("host architecture:   %s" % ch.arch_host)
       print("archs available:     %s" % arch_avail)
    else:
-      dirs = ch.ossafe(os.listdir, "can't list directory: %s" % imgdir, imgdir)
-      for d in sorted(dirs):
-         print(ch.Image_Ref(d))
-=======
-   if (not os.path.isdir(ch.storage.root)):
-      ch.INFO("does not exist: %s" % ch.storage.root)
-      return;
-   if (not ch.storage.valid_p()):
-       ch.INFO("not a storage directory: %s" % ch.storage.root)
-       return;
-   imgs = ch.ossafe(os.listdir, "can't list directory: %s" % ch.storage.root, imgdir)
-   for img in sorted(imgs):
-      print(ch.Image_Ref(img))
->>>>>>> 053b9744
+      if (not os.path.isdir(ch.storage.root)):
+         ch.INFO("does not exist: %s" % ch.storage.root)
+         return;
+      if (not ch.storage.valid_p()):
+          ch.INFO("not a storage directory: %s" % ch.storage.root)
+          return;
+      imgs = ch.ossafe(os.listdir, "can't list directory: %s" % ch.storage.root, imgdir)
+      for img in sorted(imgs):
+         print(ch.Image_Ref(img))
 
 def import_(cli):
    ch.dependencies_check()
