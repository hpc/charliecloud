import argparse
import atexit
import collections
import collections.abc
import cProfile
import datetime
import enum
import hashlib
import io
import os
import platform
import pstats
import re
import shlex
import shutil
import signal
import subprocess
import sys
import time
import traceback

import filesystem as fs
import registry as rg

# Compatibility link. Sometimes we load pickled data from when Path was defined
# in this file. This alias lets us still load such pickles. 
Path = fs.Path


## Hairy imports ##

# List of dependency problems.
depfails = []


## Enums ##

# Build cache mode.
class Build_Mode(enum.Enum):
   ENABLED = "enabled"
   DISABLED = "disabled"
   REBUILD = "rebuild"

# Download cache mode.
class Download_Mode(enum.Enum):
   ENABLED = "enabled"
   WRITE_ONLY = "write-only"


## Constants ##

# Architectures. This maps the "machine" field returned by uname(2), also
# available as "uname -m" and platform.machine(), into architecture names that
# image registries use. It is incomplete (see e.g. [1], which is itself
# incomplete) but hopefully includes most architectures encountered in
# practice [e.g. 2]. Registry architecture and variant are separated by a
# slash. Note it is *not* 1-to-1: multiple uname(2) architectures map to the
# same registry architecture.
#
# [1]: https://stackoverflow.com/a/45125525
# [2]: https://github.com/docker-library/bashbrew/blob/v0.1.0/vendor/github.com/docker-library/go-dockerlibrary/architecture/oci-platform.go
ARCH_MAP = { "x86_64":    "amd64",
             "armv5l":    "arm/v5",
             "armv6l":    "arm/v6",
             "aarch32":   "arm/v7",
             "armv7l":    "arm/v7",
             "aarch64":   "arm64/v8",
             "armv8l":    "arm64/v8",
             "i386":      "386",
             "i686":      "386",
             "mips64le":  "mips64le",
             "ppc64le":   "ppc64le",
             "s390x":     "s390x" }  # a.k.a. IBM Z

# Some images have oddly specified architecture. For example, as of
# 2022-06-08, on Docker Hub, opensuse/leap:15.1 offers architectures amd64,
# arm/v7, arm64/v8, and ppc64le, while opensuse/leap:15.2 offers amd64, arm,
# arm64, and ppc64le, i.e., with no variants. This maps architectures to a
# sequence of fallback architectures that we hope are equivalent. See class
# Arch_Dict below.
ARCH_MAP_FALLBACK = { "arm/v7": ("arm",),
                      "arm64/v8": ("arm64",) }

# String to use as hint when we throw an error that suggests a bug.
BUG_REPORT_PLZ = "please report this bug: https://github.com/hpc/charliecloud/issues"

# Maximum filename (path component) length, in *characters*. All Linux
# filesystems of note that I could identify support at least 255 *bytes*. The
# problem is filenames with multi-byte characters: you cannot simply truncate
# byte-wise because you might do so in the middle of a character. So this is a
# somewhat random guess with hopefully enough headroom not to cause problems.
FILENAME_MAX_CHARS = 192

# Chunk size in bytes when streaming HTTP. Progress meter is updated once per
# chunk, which means the display is updated roughly every 20s at 100 Kbit/s
# and every 2s at 1Mbit/s; beyond that, the once-per-second display throttling
# takes over.
HTTP_CHUNK_SIZE = 256 * 1024

# Minimum Python version. NOTE: Keep in sync with configure.ac.
PYTHON_MIN = (3,6)


## Globals ##

# Active architecture (both using registry vocabulary)
arch = None       # requested by user
arch_host = None  # of host

# FIXME: currently set in ch-image :P
CH_BIN = None
CH_RUN = None

# Logging; set using init() below.
verbose = 0          # Verbosity level.
log_festoon = False  # If true, prepend pid and timestamp to chatter.
log_fp = sys.stderr  # File object to print logs to.
trace_fatal = False  # Add abbreviated traceback to fatal error hint.

# True if the download cache is enabled.
dlcache_p = None

# Profiling.
profiling = False
profile = None


## Exceptions ##

class No_Fatman_Error(Exception): pass
class Image_Unavailable_Error(Exception): pass


## Classes ##

class Arch_Dict(collections.UserDict):
   """Dictionary that overloads subscript and “in” to consider
      ARCH_MAP_FALLBACK."""

   def __contains__(self, k):  # “in” operator
      if (k in self.data):
         return True
      try:
         return self._fallback_key(k) in self.data
      except KeyError:
         return False

   def __getitem__(self, k):
      try:
         return self.data.__getitem__(k)
      except KeyError:
         return self.data.__getitem__(self._fallback_key(k))

   def _fallback_key(self, k):
      """Return fallback key corresponding to key k, or raise KeyError if
         there is no fallback."""
      assert (k not in self.data)
      if (k not in ARCH_MAP_FALLBACK):
         raise KeyError("no fallbacks: %s" % k)
      for f in ARCH_MAP_FALLBACK[k]:
         if (f in self.data):
            return f
      raise KeyError("fallbacks also missing: %s" % k)

   def in_warn(self, k):
      """Return True if k in self, False otherwise, just like the “in“
         operator, but also log a warning if fallback is used."""
      result = k in self
      if (result and k not in self.data):
         WARNING("arch %s requested but falling back to %s" %
                 (k, self._fallback_key(k)))
      return result


class ArgumentParser(argparse.ArgumentParser):

   class HelpFormatter(argparse.HelpFormatter):

      # Suppress duplicate metavar printing when option has both short and
      # long flavors. E.g., instead of:
      #
      #   -s DIR, --storage DIR  set builder internal storage directory to DIR
      #
      # print:
      #
      #   -s, --storage DIR      set builder internal storage directory to DIR
      #
      # From https://stackoverflow.com/a/31124505.
      def _format_action_invocation(self, action):
         if (not action.option_strings or action.nargs == 0):
            return super()._format_action_invocation(action)
         default = self._get_default_metavar_for_optional(action)
         args_string = self._format_args(action, default)
         return ', '.join(action.option_strings) + ' ' + args_string

   def __init__(self, sub_title=None, sub_metavar=None, *args, **kwargs):
      super().__init__(formatter_class=self.HelpFormatter, *args, **kwargs)
      self._optionals.title = "options"  # https://stackoverflow.com/a/16981688
      if (sub_title is not None):
         self.subs = self.add_subparsers(title=sub_title, metavar=sub_metavar)

   def add_parser(self, title, desc, *args, **kwargs):
      return self.subs.add_parser(title, help=desc, description=desc,
                                  *args, **kwargs)

   def parse_args(self, *args, **kwargs):
      cli = super().parse_args(*args, **kwargs)
      # Bring in environment variables that set options.
      if (cli.bucache is None and "CH_IMAGE_CACHE" in os.environ):
         try:
            cli.bucache = Build_Mode(os.environ["CH_IMAGE_CACHE"])
         except ValueError:
            FATAL("$CH_IMAGE_CACHE: invalid build cache mode: %s"
                  % os.environ["CH_IMAGE_CACHE"])
      return cli


class OrderedSet(collections.abc.MutableSet):

   # Note: The superclass provides basic implementations of all the other
   # methods. I didn't evaluate any of these.

   __slots__ = ("data",)

   def __init__(self, others=None):
      self.data = collections.OrderedDict()
      if (others is not None):
         self.data.update((i, None) for i in others)

   def __contains__(self, item):
      return (item in self.data)

   def __iter__(self):
      return iter(self.data.keys())

   def __len__(self):
      return len(self.data)

   def __repr__(self):
      return "%s(%s)" % (self.__class__.__name__, list(iter(self)))

   def add(self, x):
      self.data[x] = None

   def clear(self):
      # Superclass provides an implementation but warns it's slow (and it is).
      self.data.clear()

   def discard(self, x):
      self.data.pop(x, None)


class Progress:
   """Simple progress meter for countable things that updates at most once per
      second. Writes first update upon creation. If length is None, then just
      count up (this is for registries like Red Hat that sometimes don't
      provide a Content-Length header for blobs).

      The purpose of the divisor is to allow counting things that are much
      more numerous than what we want to display; for example, to count bytes
      but report MiB, use a divisor of 1048576.

      By default, moves to a new line at first update, then assumes exclusive
      control of this line in the terminal, rewriting the line as needed. If
      output is not a TTY or global log_festoon is set, each update is one log
      entry with no overwriting."""

   __slots__ = ("display_last",
                "divisor",
                "msg",
                "length",
                "unit",
                "overwrite_p",
                "precision",
                "progress")

   def __init__(self, msg, unit, divisor, length):
      self.msg = msg
      self.unit = unit
      self.divisor = divisor
      self.length = length
      if (not os.isatty(log_fp.fileno()) or log_festoon):
         self.overwrite_p = False  # updates all use same line
      else:
         self.overwrite_p = True   # each update on new line
      self.precision = 1 if self.divisor >= 1000 else 0
      self.progress = 0
      self.display_last = float("-inf")
      self.update(0)

   def update(self, increment, last=False):
      now = time.monotonic()
      self.progress += increment
      if (last or now - self.display_last > 1):
         if (self.length is None):
            line = ("%s: %.*f %s"
                    % (self.msg,
                       self.precision, self.progress / self.divisor,
                       self.unit))
         else:
            ct = "%.*f/%.*f" % (self.precision, self.progress / self.divisor,
                                self.precision, self.length / self.divisor)
            pct = "%d%%" % (100 * self.progress / self.length)
            if (ct == "0.0/0.0"):
               # too small, don't print count
               line = "%s: %s" % (self.msg, pct)
            else:
               line = ("%s: %s %s (%s)" % (self.msg, ct, self.unit, pct))
         INFO(line, end=("\r" if self.overwrite_p else "\n"))
         self.display_last = now

   def done(self):
      self.update(0, True)
      if (self.overwrite_p):
         INFO("")  # newline to release display line


class Progress_Reader:
   """Wrapper around a binary file object to maintain a progress meter while
      reading."""

   __slots__ = ("fp",
                "msg",
                "progress")

   def __init__(self, fp, msg):
      self.fp = fp
      self.msg = msg
      self.progress = None

   def __iter__(self):
      return self

   def __next__(self):
      data = self.read(HTTP_CHUNK_SIZE)
      if (len(data) == 0):
         raise StopIteration
      return data

   def close(self):
      if (self.progress is not None):
         self.progress.done()
         close_(self.fp)

   def read(self, size=-1):
     data = ossafe(self.fp.read, "can't read: %s" % self.fp.name, size)
     self.progress.update(len(data))
     return data

   def seek(self, *args):
      raise io.UnsupportedOperation

   def start(self):
      # Get file size. This seems awkward, but I wasn't able to find anything
      # better. See: https://stackoverflow.com/questions/283707
      old_pos = self.fp.tell()
      assert (old_pos == 0)  # math will be wrong if this isn't true
      length = self.fp.seek(0, os.SEEK_END)
      self.fp.seek(old_pos)
      self.progress = Progress(self.msg, "MiB", 2**20, length)


class Progress_Writer:
   """Wrapper around a binary file object to maintain a progress meter while
      data are written."""

   __slots__ = ("fp",
                "msg",
                "path",
                "progress")

   def __init__(self, path, msg):
      self.msg = msg
      self.path = path
      self.progress = None

   def close(self):
      if (self.progress is not None):
         self.progress.done()
         close_(self.fp)

   def start(self, length):
      self.progress = Progress(self.msg, "MiB", 2**20, length)
      self.fp = self.path.open_("wb")

   def write(self, data):
      self.progress.update(len(data))
      ossafe(self.fp.write, "can't write: %s" % self.path, data)


class Timer:

   __slots__ = ("start")

   def __init__(self):
      self.start = time.time()

   def log(self, msg):
      VERBOSE("%s in %.3fs" % (msg, time.time() - self.start))


## Supporting functions ##

def DEBUG(msg, hint=None, **kwargs):
   if (verbose >= 2):
      log(msg, hint, None, "38;5;6m", "", **kwargs)  # dark cyan (same as 36m)

def ERROR(msg, hint=None, trace=None, **kwargs):
   log(msg, hint, trace, "1;31m", "error: ", **kwargs)  # bold red
      
def FATAL(msg, hint=None, **kwargs):
   if (trace_fatal):
      # One-line traceback, skipping top entry (which is always bootstrap code
      # calling ch-image.main()) and last entry (this function).
      tr = ", ".join("%s:%d:%s" % (os.path.basename(f.filename),
                                   f.lineno, f.name)
                     for f in reversed(traceback.extract_stack()[1:-1]))
   else:
      tr = None
   ERROR(msg, hint, tr, **kwargs)
   exit(1)

def INFO(msg, hint=None, **kwargs):
   "Note: Use print() for output; this function is for logging."
   log(msg, hint, None, "33m", "", **kwargs)  # yellow

def TRACE(msg, hint=None, **kwargs):
   if (verbose >= 3):
      log(msg, hint, None, "38;5;6m", "", **kwargs)  # dark cyan (same as 36m)

def VERBOSE(msg, hint=None, **kwargs):
   if (verbose >= 1):
      log(msg, hint, None, "38;5;14m", "", **kwargs)  # light cyan (1;36m, not bold)

def WARNING(msg, hint=None, **kwargs):
   log(msg, hint, None, "31m", "warning: ", **kwargs)  # red

def arch_host_get():
   "Return the registry architecture of the host."
   arch_uname = platform.machine()
   VERBOSE("host architecture from uname: %s" % arch_uname)
   try:
      arch_registry = ARCH_MAP[arch_uname]
   except KeyError:
      FATAL("unknown host architecture: %s" % arch_uname, BUG_REPORT_PLZ)
   VERBOSE("host architecture for registry: %s" % arch_registry)
   return arch_registry

def argv_to_string(argv):
   return " ".join(shlex.quote(i).replace("\n", "\\n") for i in argv)

def bytes_hash(data):
   "Return the hash of data, as a hex string with no leading algorithm tag."
   h = hashlib.sha256()
   h.update(data)
   return h.hexdigest()

def ch_run_modify(img, args, env, workdir="/", binds=[], fail_ok=False):
   # Note: If you update these arguments, update the ch-image(1) man page too.
   args = (  [CH_BIN + "/ch-run"]
<<<<<<< HEAD
           + ["-w", "-u0", "-g0", "--no-home", "--no-passwd", "--cd", workdir, "--unsafe"]
=======
           + ["-w", "-u0", "-g0", "--no-passwd", "--cd", workdir]
>>>>>>> 0737d4e4
           + sum([["-b", i] for i in binds], [])
           + [img, "--"] + args)
   return cmd(args, env=env, fail_ok=fail_ok)

def close_(fp):
   try:
      path = fp.name
   except AttributeError:
      path = "(no path)"
   ossafe(fp.close, "can't close: %s" % path)

def cmd(argv, fail_ok=False, **kwargs):
   """Run command using cmd_base(). If fail_ok, return the exit code whether
      or not the process succeeded; otherwise, return (zero) only if the
      process succeeded and exit with fatal error if it failed."""
   cp = cmd_base(argv, fail_ok=fail_ok, **kwargs)
   return cp.returncode

def cmd_base(argv, fail_ok=False, **kwargs):
   """Run a command to completion. If not fail_ok, exit with a fatal error if
      the command does not exit with code zero. If logging is verbose or
      higher, first print the command line arguments; if debug or higher, the
      environment as well (if given). Return the CompletedProcess object."""
   argv = [str(i) for i in argv]
   VERBOSE("executing: %s" % argv_to_string(argv))
   if ("env" in kwargs):
      VERBOSE("environment: %s" % kwargs["env"])
   try:
      profile_stop()
      cp = subprocess.run(argv, stdin=subprocess.DEVNULL, **kwargs)
      profile_start()
   except OSError as x:
      VERBOSE("can't execute %s: %s" % (argv[0], x.strerror))
      # Most common reason we are here is that the command isn't found, which
      # generates a FileNotFoundError. Use fake return value 127; this is
      # consistent with the shell [1]. This is a kludge, but we assume the
      # caller doesn't care about the distinction between some problem within
      # the subprocess and inability to start the subprocess.
      #
      # [1]: https://devdocs.io/bash/exit-status#Exit-Status
      cp = subprocess.CompletedProcess(argv, 127)
   if (not fail_ok and cp.returncode != 0):
      FATAL("command failed with code %d: %s"
            % (cp.returncode, argv_to_string(argv)))
   return cp

def cmd_stdout(argv, encoding="UTF-8", **kwargs):
   """Run command using cmd_base(), capturing its standard output. Return the
      CompletedProcess object (its stdout is available in the "stdout"
      attribute). If logging is info, discard stderr; otherwise send it to the
      existing stderr. If logging is debug or higher, print stdout."""
   if (verbose == 0 and "stderr" not in kwargs):  # info or lower
      kwargs["stderr"] = subprocess.DEVNULL
   cp = cmd_base(argv, encoding=encoding, stdout=subprocess.PIPE, **kwargs)
   if (verbose >= 2):  # debug or higher
      # just dump to stdout rather than using DEBUG() to match cmd_quiet
      sys.stdout.write(cp.stdout)
      sys.stdout.flush()
   return cp

def cmd_quiet(argv, **kwargs):
   """Run command using cmd() and return the exit code. If logging is info,
      discard both stdout and stderr; if it's verbose, discard stdout only; if
      it's debug or higher, discard nothing."""
   if (verbose >= 2):  # debug or higher
      stdout=None
   else:
      stdout=subprocess.DEVNULL
   if (verbose >= 1):  # verbose or higher
      stderr=None
   else:
      stderr=subprocess.DEVNULL
   return cmd(argv, stdout=stdout, stderr=stderr, **kwargs)

def color_reset(*fps):
   for fp in fps:
      color_set("0m", fp)

def color_set(color, fp):
   if (fp.isatty()):
      print("\033[" + color, end="", flush=True, file=fp)

def copy2(src, dst, **kwargs):
   "Wrapper for shutil.copy2() with error checking."
   ossafe(shutil.copy2, "can't copy: %s -> %s" % (src, dst), src, dst, **kwargs)

def dependencies_check():
   """Check more dependencies. If any dependency problems found, here or above
      (e.g., lark module checked at import time), then complain and exit."""
   # enforce Python minimum version
   vsys_py = sys.version_info[:3]  # 4th element is a string
   if (vsys_py < PYTHON_MIN):
      vmin_py_str = ".".join(("%d" % i) for i in PYTHON_MIN)
      vsys_py_str = ".".join(("%d" % i) for i in vsys_py)
      depfails.append(("bad", ("need Python %s but running under %s: %s"
                               % (vmin_py_str, vsys_py_str, sys.executable))))
   # report problems & exit
   for (p, v) in depfails:
      ERROR("%s dependency: %s" % (p, v))
   if (len(depfails) > 0):
      exit(1)

def digest_trim(d):
   """Remove the algorithm tag from digest d and return the rest.

        >>> digest_trim("sha256:foobar")
        'foobar'

      Note: Does not validate the form of the rest."""
   try:
      return d.split(":", maxsplit=1)[1]
   except AttributeError:
      FATAL("not a string: %s" % repr(d))
   except IndexError:
      FATAL("no algorithm tag: %s" % d)

def done_notify():
   if (user() == "jogas"):
      INFO("!!! KOBE !!!")
   else:
      INFO("done")

def exit(code):
   profile_stop()
   profile_dump()
   sys.exit(code)

def init(cli):
   # logging
   global log_festoon, log_fp, trace_fatal, verbose
   assert (0 <= cli.verbose <= 3)
   verbose = cli.verbose
   trace_fatal = (cli.debug or bool(os.environ.get("CH_IMAGE_DEBUG", False)))
   if ("CH_LOG_FESTOON" in os.environ):
      log_festoon = True
   file_ = os.getenv("CH_LOG_FILE")
   if (file_ is not None):
      verbose = max(verbose, 1)
      log_fp = file_.open_("at")
   atexit.register(color_reset, log_fp)
   VERBOSE("verbose level: %d" % verbose)
   # storage directory
   global storage
   storage = fs.Storage(cli.storage)
   fs.storage_lock = not cli.no_lock
   # architecture
   global arch, arch_host
   assert (cli.arch is not None)
   arch_host = arch_host_get()
   if (cli.arch == "host"):
      arch = arch_host
   else:
      arch = cli.arch
   # download cache
   if (cli.always_download):
      dlcache = Download_Mode.WRITE_ONLY
   else:
      dlcache = Download_Mode.ENABLED
   global dlcache_p
   dlcache_p = (dlcache == Download_Mode.ENABLED)
   # registry authentication
   if (cli.func.__module__ == "push"):
      rg.auth_p = True
   elif (cli.auth):
      rg.auth_p = True
   elif ("CH_IMAGE_AUTH" in os.environ):
      rg.auth_p = (os.environ["CH_IMAGE_AUTH"] == "yes")
   else:
      rg.auth_p = False
   VERBOSE("registry authentication: %s" % rg.auth_p)
   # misc
   global password_many, profiling
   password_many = cli.password_many
   profiling = cli.profile
   if (cli.tls_no_verify):
      rg.tls_verify = False
      rpu = rg.requests.packages.urllib3
      rpu.disable_warnings(rpu.exceptions.InsecureRequestWarning)

def kill_blocking(pid, timeout=10):
   """Kill process pid with SIGTERM (the friendly one) and wait for it to
      exit. If timeout (in seconds) is exceeded and it’s still running, exit
      with a fatal error. It is *not* an error if pid does not exist, to avoid
      race conditions where we decide to kill a process and it exits before we
      can send the signal."""
   sig = signal.SIGTERM
   try:
      os.kill(pid, sig)
   except ProcessLookupError:  # ESRCH, no such process
      return
   except OSError as x:
      FATAL("can’t signal PID %d with %d: %s" % (pid, sig, x.strerror))
   for i in range(timeout*2):
      try:
         os.kill(pid, 0)  # no effect on process
      except ProcessLookupError:  # done
         return
      except OSError as x:
         FATAL("can’t signal PID %s with 0: %s" % (pid, x.strerror))
      time.sleep(0.5)
   FATAL("timeout of %ds exceeded trying to kill PID %d" % (timeout, pid),
         BUG_REPORT_PLZ)

def walk(*args, **kwargs):
   """Wrapper for os.walk(). Return a generator of the files in a directory
      tree (root specified in *args). For each directory in said tree, yield a
      3-tuple (dirpath, dirnames, filenames), where dirpath is a Path object,
      and dirnames and filenames are lists of Path objects. For insight into
      these being lists rather than generators, see use of ch.walk() in
      I_copy.copy_src_dir()."""
   for (dirpath, dirnames, filenames) in os.walk(*args, **kwargs):
      yield (fs.Path(dirpath),
             [fs.Path(dirname) for dirname in dirnames],
             [fs.Path(filename) for filename in filenames])

def log(msg, hint, trace, color, prefix, end="\n"):
   if (color is not None):
      color_set(color, log_fp)
   if (log_festoon):
      ts = datetime.datetime.now().isoformat(timespec="milliseconds")
      festoon = ("%5d %s  " % (os.getpid(), ts))
   else:
      festoon = ""
   print(festoon, prefix, msg, sep="", file=log_fp, end=end, flush=True)
   if (hint is not None):
      print(festoon, "hint: ", hint, sep="", file=log_fp, flush=True)
   if (trace is not None):
      print(festoon, "trace: ", trace, sep="", file=log_fp, flush=True)
   if (color is not None):
      color_reset(log_fp)

def now_utc_iso8601():
   return datetime.datetime.utcnow().isoformat(timespec="seconds") + "Z"

def ossafe(f, msg, *args, **kwargs):
   """Call f with args and kwargs. Catch OSError and other problems and fail
      with a nice error message."""
   try:
      return f(*args, **kwargs)
   except OSError as x:
      FATAL("%s: %s" % (msg, x.strerror))

def positive(x):
   """Convert x to float, then if ≤ 0, change to positive infinity. This is
      monstly a convenience function to let 0 express “unlimited”."""
   x = float(x)
   if (x <= 0):
      x = float("inf")
   return x

def prefix_path(prefix, path):
   """"Return True if prefix is a parent directory of path.
       Assume that prefix and path are strings."""
   return prefix == path or (prefix + '/' == path[:len(prefix) + 1])

def profile_dump():
   "If profiling, dump the profile data."
   if (profiling):
      INFO("writing profile files ...")
      fp = fs.Path("/tmp/chofile.txt").open("wt")
      ps = pstats.Stats(profile, stream=fp)
      ps.sort_stats(pstats.SortKey.CUMULATIVE)
      ps.dump_stats("/tmp/chofile.p")
      ps.print_stats()
      close_(fp)

def profile_start():
   "If profiling, start the profiler."
   global profile
   if (profiling):
      if (profile is None):
         INFO("initializing profiler")
         profile = cProfile.Profile()
      profile.enable()

def profile_stop():
   "If profiling, stop the profiler."
   if (profiling and profile is not None):
      profile.disable()

def si_binary_bytes(ct):
   # FIXME: varies between 1 and 3 significant figures
   ct = float(ct)
   for suffix in ("B", "KiB", "MiB", "GiB", "TiB", "PiB", "EiB", "ZiB"):
      if (ct < 1024):
         return (ct, suffix)
      ct /= 1024
   assert False, "unreachable"

def si_decimal(ct):
   ct = float(ct)
   for suffix in ("", "K", "M", "G", "T", "P", "E", "Z"):
      if (ct < 1000):
         return (ct, suffix)
      ct /= 1000
   assert False, "unreachable"

def user():
   "Return the current username; exit with error if it can't be obtained."
   try:
      return os.environ["USER"]
   except KeyError:
      FATAL("can't get username: $USER not set")

def variables_sub(s, variables):
   if (s is None):
      return s
   # FIXME: This should go in the grammar rather than being a regex kludge.
   #
   # Dockerfile spec does not say what to do if substituting a value that's
   # not set. We ignore those subsitutions. This is probably wrong (the shell
   # substitutes the empty string).
   for (k, v) in variables.items():
      # FIXME: remove when issue #774 is fixed
      m = re.search(r"(?<!\\)\${.+?:[+-].+?}", s)
      if (m is not None):
         FATAL("modifiers ${foo:+bar} and ${foo:-bar} not yet supported (issue #774)")
      s = re.sub(r"(?<!\\)\${?%s}?" % k, v, s)
   return s

def version_check(argv, min_, required=True, regex=r"(\d+)\.(\d+)\.(\d+)"):
   """Return True if the version number of program exected as argv is at least
      min_. Otherwise, including if execution fails, exit with error if
      required, otherwise return False. Use regex to extract the version
      number from output."""
   if (required):
      too_old = FATAL
      bad_parse = FATAL
   else:
      too_old = VERBOSE
      bad_parse = WARNING
   prog = argv[0]
   cp = cmd_stdout(argv, fail_ok=True, stderr=subprocess.STDOUT)
   if (cp.returncode != 0):
      too_old("%s failed with exit code %d, assuming not present"
              % (prog, cp.returncode))
      return False
   m = re.search(regex, cp.stdout)
   if (m is None):
      bad_parse("can't parse %s version, assuming not present: %s"
                % (prog, cp.stdout))
      return False
   try:
      v = tuple(int(i) for i in m.groups())
   except ValueError:
      bad_parse("can't parse %s version part, assuming not present: %s"
                % (prog, cp.stdout))
      return False
   if (min_ > v):
      too_old("%s is too old: %d.%d.%d < %d.%d.%d" % ((prog,) + v + min_))
      return False
   VERBOSE("%s version OK: %d.%d.%d ≥ %d.%d.%d" % ((prog,) + v + min_))
   return True<|MERGE_RESOLUTION|>--- conflicted
+++ resolved
@@ -458,11 +458,7 @@
 def ch_run_modify(img, args, env, workdir="/", binds=[], fail_ok=False):
    # Note: If you update these arguments, update the ch-image(1) man page too.
    args = (  [CH_BIN + "/ch-run"]
-<<<<<<< HEAD
-           + ["-w", "-u0", "-g0", "--no-home", "--no-passwd", "--cd", workdir, "--unsafe"]
-=======
-           + ["-w", "-u0", "-g0", "--no-passwd", "--cd", workdir]
->>>>>>> 0737d4e4
+           + ["-w", "-u0", "-g0", "--no-passwd", "--cd", workdir, "--unsafe"]
            + sum([["-b", i] for i in binds], [])
            + [img, "--"] + args)
    return cmd(args, env=env, fail_ok=fail_ok)
