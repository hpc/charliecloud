--- conflicted
+++ resolved
@@ -1192,7 +1192,6 @@
          others2.append(other)
       return self.joinpath(*others2)
 
-<<<<<<< HEAD
    def add_suffix(self, suff):
       """Returns the path object restulting from appending the specified
          suffix to the end of the path name. E.g. Path(foo).add_suffix(".txt")
@@ -1374,6 +1373,16 @@
          warrant the effort required to make the change."""
       return set(Path(i) for i in ossafe(os.listdir, "can't list: %s" % self.name, self))
 
+   def lstrip(self, n):
+      """Return a copy of myself with n leading components removed. E.g.:
+
+           >>> Path("a/b/c").lstrip(1)
+           Path("b/c")
+
+         It is an error if I don’t have at least n+1 components."""
+      assert (len(self.parts) >= n + 1)
+      return Path(".").joinpath(*self.parts[n:])
+
    def mkdirs(self, exist_ok=True):
       TRACE("ensuring directories: %s" % self.name)
       try:
@@ -1431,18 +1440,6 @@
    def unlink_(self, *args, **kwargs):
       "Error-checking wrapper for unlink method"
       ossafe(super().unlink, "can't unlink: %s" % self.name)
-=======
-   def lstrip(self, n):
-      """Return a copy of myself with n leading components removed. E.g.:
-
-           >>> Path("a/b/c").lstrip(1)
-           Path("b/c")
-
-         It is an error if I don’t have at least n+1 components."""
-      assert (len(self.parts) >= n + 1)
-      return Path(".").joinpath(*self.parts[n:])
-
->>>>>>> 8fdf5cc8
 
 class Progress:
    """Simple progress meter for countable things that updates at most once per
