--- conflicted
+++ resolved
@@ -1663,11 +1663,7 @@
                FATAL("can't move: %s -> %s: %s"
                      % (x.filename, x.filename2, x.strerror))
       ossafe(os.rmdir, "can't rmdir: %s" % old.root, old.root)
-<<<<<<< HEAD
-      if (len(listdir(old.root.parent)) == 0):
-=======
       if (not listdir(old.root.parent)):
->>>>>>> 43168b5a
          WARNING("parent of old storage dir now empty: %s" % old.root.parent,
                  hint="consider deleting it")
 
