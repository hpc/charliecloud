--- conflicted
+++ resolved
@@ -611,12 +611,8 @@
 
 def init(cli):
    # logging
-<<<<<<< HEAD
-   global log_festoon, log_fp, log_quiet, trace_fatal, verbose
+   global log_festoon, log_fp, log_quiet, trace_fatal, verbose, save_xattrs
    log_quiet = cli.quiet
-=======
-   global log_festoon, log_fp, trace_fatal, verbose, save_xattrs
->>>>>>> d818d9c8
    assert (0 <= cli.verbose <= 3)
    verbose = cli.verbose
    save_xattrs = (not cli.no_xattrs)
