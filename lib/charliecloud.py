--- conflicted
+++ resolved
@@ -1278,14 +1278,16 @@
          password = getpass.getpass("Password: ")
       return (username, password)
 
-   def fatman_to_file(self, path, continue_404):
+   def fatman_to_file(self, path, msg, continue_404):
       "GET the manifest for self.image and save it at path."
       url = self._url_of("manifests", self.ref.version)
+      pw = Progress_Writer(path, msg)
       statuses = {200}
       if (continue_404):
          statuses |= {400, 401, 404}  # Docker Hub gives 400 if no fat manifest
-      self.request("GET", url, out=path, statuses=statuses,
+      self.request("GET", url, out=pw, statuses=statuses,
                    headers={ "Accept" : TYPE_MANIFEST_LIST })
+      pw.close()
 
    def layer_from_file(self, digest, path, note=""):
       "Upload gzipped tarball layer at path, which must have hash digest."
@@ -1295,16 +1297,7 @@
       self.blob_upload(digest, fp, note)
       ossafe(fp.close, "can't close: %s" % path)
 
-<<<<<<< HEAD
-   def manifest_to_file(self, path, msg):
-      "GET the manifest for the image and save it at path."
-      url = self._url_of("manifests", self.ref.version)
-      sw = Progress_Writer(path, msg)
-      res = self.request("GET", url, out=sw,
-                         headers={ "Accept": TYPE_MANIFEST })
-      sw.close()
-=======
-   def manifest_to_file(self, path, digest=None, continue_404=False):
+   def manifest_to_file(self, path, msg, digest=None, continue_404=False):
       """GET manifest for the image and save it at path. If digest is given,
          use that to fetch the appropriate architecture; otherwise, fetch the
          default manifest using the exising image reference."""
@@ -1313,12 +1306,13 @@
       else:
          digest = "sha256:" + digest
       url = self._url_of("manifests", digest)
+      pw = Progress_Writer(path, msg)
       statuses = {200}
       if (continue_404):
          statuses |= {401, 404}
-      self.request("GET", url, out=path, statuses=statuses,
+      self.request("GET", url, out=pw, statuses=statuses,
                    headers={ "Accept" : TYPE_MANIFEST })
->>>>>>> 77a68ec3
+      pw.close()
 
    def manifest_upload(self, manifest):
       "Upload manifest (sequence of bytes)."
@@ -1330,16 +1324,9 @@
    def request(self, method, url, statuses={200}, out=None, **kwargs):
       """Request url using method and return the response object. If statuses
          is given, it is set of acceptable response status codes, defaulting
-<<<<<<< HEAD
          to {200}; any other response is a fatal error. If out is given,
          response content will be streamed to this Progress_Writer object and
          must be non-zero length.
-=======
-         to {200}; any other response is a fatal error.
-
-         If out is given and response status is 200, response content must be
-         non-zero length and will be written to file at this path.
->>>>>>> 77a68ec3
 
          Use current session if there is one, or start a new one if not. If
          authentication fails (or isn't initialized), then authenticate and
@@ -1354,8 +1341,7 @@
          self.authorize(res)
          VERBOSE("retrying with auth: %s" % self.auth)
          res = self.request_raw(method, url, statuses, **kwargs)
-<<<<<<< HEAD
-      if (out is not None):
+      if (out is not None and res.status_code == 200):
          try:
             length = int(res.headers["Content-Length"])
          except KeyError:
@@ -1365,14 +1351,6 @@
          out.start(length)
          for chunk in res.iter_content(HTTP_CHUNK_SIZE):
             out.write(chunk)
-=======
-      if (out is not None and res.status_code == 200):
-         if (len(res.content) == 0):
-            FATAL("no response body: %s %s" % (method, url))
-         fp = open_(out, "wb")
-         ossafe(fp.write, "can't write: %s" % out, res.content)
-         ossafe(fp.close, "can't close: %s" % out)
->>>>>>> 77a68ec3
       return res
 
    def request_raw(self, method, url, statuses, auth=None, **kwargs):
