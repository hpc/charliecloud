--- conflicted
+++ resolved
@@ -2581,16 +2581,10 @@
       tr = ", ".join("%s:%d:%s" % (os.path.basename(f.filename),
                                    f.lineno, f.name)
                      for f in reversed(traceback.extract_stack()[1:-1]))
-<<<<<<< HEAD
    else:
       tr = None
    ERROR(msg, hint, tr, **kwargs)
-   sys.exit(1)
-=======
-      hint = tr if hint is None else "%s: %s" % (hint, tr)
-   ERROR(msg, hint, **kwargs)
    exit(1)
->>>>>>> 44f26f9c
 
 def INFO(msg, hint=None, **kwargs):
    "Note: Use print() for output; this function is for logging."
