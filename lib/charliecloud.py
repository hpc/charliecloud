import argparse
import atexit
import collections
import collections.abc
import cProfile
import datetime
import enum
import functools
import hashlib
import io
import locale
import os
import platform
import pstats
import re
import shlex
import shutil
import signal
import subprocess
import sys
import time
import traceback


# List of dependency problems. This variable needs to be created before we
# import any other Charliecloud stuff to avoid #806.
depfails = []


import filesystem as fs
import registry as rg
import version


## Enums ##

# Build cache mode.
class Build_Mode(enum.Enum):
   ENABLED = "enabled"
   DISABLED = "disabled"
   REBUILD = "rebuild"

# Download cache mode.
class Download_Mode(enum.Enum):
   ENABLED = "enabled"
   WRITE_ONLY = "write-only"

<<<<<<< HEAD
# Log level
@functools.total_ordering
class Log_Level(enum.Enum):
   TRACE = 3
   DEBUG = 2
   VERBOSE = 1
   INFO = 0
   QUIET_INFO = -1
   QUIET_WARNING = -2
   QUIET_STDERR = -3
   # In order to support comparisons between instances of this class, we need to
   # define at least one “ordering” operator.
   # See: https://stackoverflow.com/a/39269589
   def __lt__(self, other):
      if self.__class__ is other.__class__:
         return self.value < other.value
      return NotImplemented
=======
# Root emulation mode
class Force_Mode(enum.Enum):
   FAKEROOT="fakeroot"
   SECCOMP="seccomp"
   NONE="none"
>>>>>>> 3197dffb


## Constants ##

# Architectures. This maps the “machine” field returned by uname(2), also
# available as "uname -m" and platform.machine(), into architecture names that
# image registries use. It is incomplete (see e.g. [1], which is itself
# incomplete) but hopefully includes most architectures encountered in
# practice [e.g. 2]. Registry architecture and variant are separated by a
# slash. Note it is *not* 1-to-1: multiple uname(2) architectures map to the
# same registry architecture.
#
# [1]: https://stackoverflow.com/a/45125525
# [2]: https://github.com/docker-library/bashbrew/blob/v0.1.0/vendor/github.com/docker-library/go-dockerlibrary/architecture/oci-platform.go
ARCH_MAP = { "x86_64":    "amd64",
             "armv5l":    "arm/v5",
             "armv6l":    "arm/v6",
             "aarch32":   "arm/v7",
             "armv7l":    "arm/v7",
             "aarch64":   "arm64/v8",
             "armv8l":    "arm64/v8",
             "i386":      "386",
             "i686":      "386",
             "mips64le":  "mips64le",
             "ppc64le":   "ppc64le",
             "s390x":     "s390x" }  # a.k.a. IBM Z

# Some images have oddly specified architecture. For example, as of
# 2022-06-08, on Docker Hub, opensuse/leap:15.1 offers architectures amd64,
# arm/v7, arm64/v8, and ppc64le, while opensuse/leap:15.2 offers amd64, arm,
# arm64, and ppc64le, i.e., with no variants. This maps architectures to a
# sequence of fallback architectures that we hope are equivalent. See class
# Arch_Dict below.
ARCH_MAP_FALLBACK = { "arm/v7": ("arm",),
                      "arm64/v8": ("arm64",) }

# String to use as hint when we throw an error that suggests a bug.
BUG_REPORT_PLZ = "please report this bug: https://github.com/hpc/charliecloud/issues"

# Maximum filename (path component) length, in *characters*. All Linux
# filesystems of note that I could identify support at least 255 *bytes*. The
# problem is filenames with multi-byte characters: you cannot simply truncate
# byte-wise because you might do so in the middle of a character. So this is a
# somewhat random guess with hopefully enough headroom not to cause problems.
FILENAME_MAX_CHARS = 192

# Chunk size in bytes when streaming HTTP. Progress meter is updated once per
# chunk, which means the display is updated roughly every 20s at 100 Kbit/s
# and every 2s at 1Mbit/s; beyond that, the once-per-second display throttling
# takes over.
HTTP_CHUNK_SIZE = 256 * 1024

# Minimum Python version. NOTE: Keep in sync with configure.ac.
PYTHON_MIN = (3,6)


## Globals ##

# Compatibility link. Sometimes we load pickled data from when Path was
# defined in this file. This alias lets us still load such pickles.
Path = fs.Path

# Active architecture (both using registry vocabulary)
arch = None       # requested by user
arch_host = None  # of host

# FIXME: currently set in ch-image :P
CH_BIN = None
CH_RUN = None

# Logging; set using init() below.
log_level = Log_Level(0)  # Verbosity level.
log_festoon = False       # If true, prepend pid and timestamp to chatter.
log_fp = sys.stderr       # File object to print logs to.
trace_fatal = False       # Add abbreviated traceback to fatal error hint.

# Warnings to be re-printed when program exits
warnings = list()

# True if the download cache is enabled.
dlcache_p = None

# Profiling.
profiling = False
profile = None


## Exceptions ##

class Fatal_Error(Exception):
   def __init__(self, *args, **kwargs):
      self.args = args
      self.kwargs = kwargs
class No_Fatman_Error(Exception): pass
class Image_Unavailable_Error(Exception): pass


## Classes ##

class Arch_Dict(collections.UserDict):
   """Dictionary that overloads subscript and “in” to consider
      ARCH_MAP_FALLBACK."""

   def __contains__(self, k):  # “in” operator
      if (k in self.data):
         return True
      try:
         return self._fallback_key(k) in self.data
      except KeyError:
         return False

   def __getitem__(self, k):
      try:
         return self.data.__getitem__(k)
      except KeyError:
         return self.data.__getitem__(self._fallback_key(k))

   def _fallback_key(self, k):
      """Return fallback key corresponding to key k, or raise KeyError if
         there is no fallback."""
      assert (k not in self.data)
      if (k not in ARCH_MAP_FALLBACK):
         raise KeyError("no fallbacks: %s" % k)
      for f in ARCH_MAP_FALLBACK[k]:
         if (f in self.data):
            return f
      raise KeyError("fallbacks also missing: %s" % k)

   def in_warn(self, k):
      """Return True if k in self, False otherwise, just like the “in“
         operator, but also log a warning if fallback is used."""
      result = k in self
      if (result and k not in self.data):
         WARNING("arch %s requested but falling back to %s" %
                 (k, self._fallback_key(k)))
      return result


class ArgumentParser(argparse.ArgumentParser):

   class HelpFormatter(argparse.HelpFormatter):

      # Suppress duplicate metavar printing when option has both short and
      # long flavors. E.g., instead of:
      #
      #   -s DIR, --storage DIR  set builder internal storage directory to DIR
      #
      # print:
      #
      #   -s, --storage DIR      set builder internal storage directory to DIR
      #
      # From https://stackoverflow.com/a/31124505.
      def _format_action_invocation(self, action):
         if (not action.option_strings or action.nargs == 0):
            return super()._format_action_invocation(action)
         default = self._get_default_metavar_for_optional(action)
         args_string = self._format_args(action, default)
         return ', '.join(action.option_strings) + ' ' + args_string

   def __init__(self, sub_title=None, sub_metavar=None, *args, **kwargs):
      super().__init__(formatter_class=self.HelpFormatter, *args, **kwargs)
      self._optionals.title = "options"  # https://stackoverflow.com/a/16981688
      if (sub_title is not None):
         self.subs = self.add_subparsers(title=sub_title, metavar=sub_metavar)

   def add_parser(self, title, desc, *args, **kwargs):
      return self.subs.add_parser(title, help=desc, description=desc,
                                  *args, **kwargs)

   def parse_args(self, *args, **kwargs):
      cli = super().parse_args(*args, **kwargs)
      if (not hasattr(cli, "func")):
         self.error("CMD not specified")
      # Bring in environment variables that set options.
      if (cli.bucache is None and "CH_IMAGE_CACHE" in os.environ):
         try:
            cli.bucache = Build_Mode(os.environ["CH_IMAGE_CACHE"])
         except ValueError:
            FATAL("$CH_IMAGE_CACHE: invalid build cache mode: %s"
                  % os.environ["CH_IMAGE_CACHE"])
      return cli


class OrderedSet(collections.abc.MutableSet):

   # Note: The superclass provides basic implementations of all the other
   # methods. I didn’t evaluate any of these.

   __slots__ = ("data",)

   def __init__(self, others=None):
      self.data = collections.OrderedDict()
      if (others is not None):
         self.data.update((i, None) for i in others)

   def __contains__(self, item):
      return (item in self.data)

   def __iter__(self):
      return iter(self.data.keys())

   def __len__(self):
      return len(self.data)

   def __repr__(self):
      return "%s(%s)" % (self.__class__.__name__, list(iter(self)))

   def add(self, x):
      self.data[x] = None

   def clear(self):
      # Superclass provides an implementation but warns it’s slow (and it is).
      self.data.clear()

   def discard(self, x):
      self.data.pop(x, None)


class Progress:
   """Simple progress meter for countable things that updates at most once per
      second. Writes first update upon creation. If length is None, then just
      count up (this is for registries like Red Hat that sometimes don’t
      provide a Content-Length header for blobs).

      The purpose of the divisor is to allow counting things that are much
      more numerous than what we want to display; for example, to count bytes
      but report MiB, use a divisor of 1048576.

      By default, moves to a new line at first update, then assumes exclusive
      control of this line in the terminal, rewriting the line as needed. If
      output is not a TTY or global log_festoon is set, each update is one log
      entry with no overwriting."""

   __slots__ = ("display_last",
                "divisor",
                "msg",
                "length",
                "unit",
                "overwrite_p",
                "precision",
                "progress")

   def __init__(self, msg, unit, divisor, length):
      self.msg = msg
      self.unit = unit
      self.divisor = divisor
      self.length = length
      if (not os.isatty(log_fp.fileno()) or log_festoon):
         self.overwrite_p = False  # updates all use same line
      else:
         self.overwrite_p = True   # each update on new line
      self.precision = 1 if self.divisor >= 1000 else 0
      self.progress = 0
      self.display_last = float("-inf")
      self.update(0)

   def update(self, increment, last=False):
      now = time.monotonic()
      self.progress += increment
      if (last or now - self.display_last > 1):
         if (self.length is None):
            line = ("%s: %.*f %s"
                    % (self.msg,
                       self.precision, self.progress / self.divisor,
                       self.unit))
         else:
            ct = "%.*f/%.*f" % (self.precision, self.progress / self.divisor,
                                self.precision, self.length / self.divisor)
            pct = "%d%%" % (100 * self.progress / self.length)
            if (ct == "0.0/0.0"):
               # too small, don’t print count
               line = "%s: %s" % (self.msg, pct)
            else:
               line = ("%s: %s %s (%s)" % (self.msg, ct, self.unit, pct))
         INFO(line, end=("\r" if self.overwrite_p else "\n"))
         self.display_last = now

   def done(self):
      self.update(0, True)
      if (self.overwrite_p):
         INFO("")  # newline to release display line


class Progress_Reader:
   """Wrapper around a binary file object to maintain a progress meter while
      reading."""

   __slots__ = ("fp",
                "msg",
                "progress")

   def __init__(self, fp, msg):
      self.fp = fp
      self.msg = msg
      self.progress = None

   def __iter__(self):
      return self

   def __next__(self):
      data = self.read(HTTP_CHUNK_SIZE)
      if (len(data) == 0):
         raise StopIteration
      return data

   def close(self):
      if (self.progress is not None):
         self.progress.done()
         close_(self.fp)

   def read(self, size=-1):
     data = ossafe(self.fp.read, "can’t read: %s" % self.fp.name, size)
     self.progress.update(len(data))
     return data

   def seek(self, *args):
      raise io.UnsupportedOperation

   def start(self):
      # Get file size. This seems awkward, but I wasn’t able to find anything
      # better. See: https://stackoverflow.com/questions/283707
      old_pos = self.fp.tell()
      assert (old_pos == 0)  # math will be wrong if this isn’t true
      length = self.fp.seek(0, os.SEEK_END)
      self.fp.seek(old_pos)
      self.progress = Progress(self.msg, "MiB", 2**20, length)


class Progress_Writer:
   """Wrapper around a binary file object to maintain a progress meter while
      data are written."""

   __slots__ = ("fp",
                "msg",
                "path",
                "progress")

   def __init__(self, path, msg):
      self.msg = msg
      self.path = path
      self.progress = None

   def close(self):
      if (self.progress is not None):
         self.progress.done()
         close_(self.fp)

   def start(self, length):
      self.progress = Progress(self.msg, "MiB", 2**20, length)
      self.fp = self.path.open_("wb")

   def write(self, data):
      self.progress.update(len(data))
      ossafe(self.fp.write, "can’t write: %s" % self.path, data)


class Timer:

   __slots__ = ("start")

   def __init__(self):
      self.start = time.time()

   def log(self, msg):
      VERBOSE("%s in %.3fs" % (msg, time.time() - self.start))


## Supporting functions ##

def DEBUG(msg, hint=None, **kwargs):
   if (log_level >= Log_Level.DEBUG):
      log(msg, hint, None, "38;5;6m", "", **kwargs)  # dark cyan (same as 36m)

def ERROR(msg, hint=None, trace=None, **kwargs):
   log(msg, hint, trace, "1;31m", "error: ", **kwargs)  # bold red

def FATAL(msg, hint=None, **kwargs):
   if (trace_fatal):
      # One-line traceback, skipping top entry (which is always bootstrap code
      # calling ch-image.main()) and last entry (this function).
      tr = ", ".join("%s:%d:%s" % (os.path.basename(f.filename),
                                   f.lineno, f.name)
                     for f in reversed(traceback.extract_stack()[1:-1]))
   else:
      tr = None
   raise Fatal_Error(msg, hint, tr, **kwargs)

def INFO(msg, hint=None, **kwargs):
   "Note: Use print() for output; this function is for logging."
   if (log_level >= Log_Level.INFO):
      log(msg, hint, None, "33m", "", **kwargs)  # yellow

def TRACE(msg, hint=None, **kwargs):
   if (log_level >= Log_Level.TRACE):
      log(msg, hint, None, "38;5;6m", "", **kwargs)  # dark cyan (same as 36m)

def VERBOSE(msg, hint=None, **kwargs):
   if (log_level >= Log_Level.VERBOSE):
      log(msg, hint, None, "38;5;14m", "", **kwargs)  # light cyan (1;36m, not bold)

def WARNING(msg, hint=None, msg_save=True, **kwargs):
   if (log_level > Log_Level.QUIET_WARNING):
      if (msg_save):
         warnings.append(msg)
      log(msg, hint, None, "31m", "warning: ", **kwargs)  # red

def arch_host_get():
   "Return the registry architecture of the host."
   arch_uname = platform.machine()
   VERBOSE("host architecture from uname: %s" % arch_uname)
   try:
      arch_registry = ARCH_MAP[arch_uname]
   except KeyError:
      FATAL("unknown host architecture: %s" % arch_uname, BUG_REPORT_PLZ)
   VERBOSE("host architecture for registry: %s" % arch_registry)
   return arch_registry

def argv_to_string(argv):
   return " ".join(shlex.quote(i).replace("\n", "\\n") for i in argv)

def bytes_hash(data):
   "Return the hash of data, as a hex string with no leading algorithm tag."
   h = hashlib.sha256()
   h.update(data)
   return h.hexdigest()

def ch_run_modify(img, args, env, workdir="/", binds=[], ch_run_args=[],
                  fail_ok=False):
   # Note: If you update these arguments, update the ch-image(1) man page too.
   args = (  [CH_BIN + "/ch-run"]
           + ch_run_args
           + ["-w", "-u0", "-g0", "--no-passwd", "--cd", workdir, "--unsafe"]
           + sum([["-b", i] for i in binds], [])
           + [img, "--"] + args)
   return cmd(args, env=env, stderr=None, fail_ok=fail_ok)

def close_(fp):
   try:
      path = fp.name
   except AttributeError:
      path = "(no path)"
   ossafe(fp.close, "can’t close: %s" % path)

def cmd(argv, fail_ok=False, **kwargs):
   """Run command using cmd_base(). If fail_ok, return the exit code whether
      or not the process succeeded; otherwise, return (zero) only if the
      process succeeded and exit with fatal error if it failed."""
   if (log_level < Log_Level.QUIET_INFO):
      kwargs["stdout"] = subprocess.DEVNULL
   if (log_level <= Log_Level.QUIET_STDERR):
      kwargs["stderr"] = subprocess.DEVNULL
   cp = cmd_base(argv, fail_ok=fail_ok, **kwargs)
   return cp.returncode

def cmd_base(argv, fail_ok=False, **kwargs):
   """Run a command to completion. If not fail_ok, exit with a fatal error if
      the command fails (i.e., doesn’t exit with code zero). Return the
      CompletedProcess object.

      The command’s stderr is suppressed unless (1) logging is DEBUG or higher
      or (2) fail_ok is False and the command fails."""
   argv = [str(i) for i in argv]
   VERBOSE("executing: %s" % argv_to_string(argv))
   if ("env" in kwargs):
      for (k,v) in sorted(kwargs["env"].items()):
         VERBOSE("env: %s=%s" % (k,v))
   if ("stderr" not in kwargs):
      if (log_level <= Log_Level.INFO):  # VERBOSE or lower: capture for printing on fail only
         kwargs["stderr"] = subprocess.PIPE
   if ("input" not in kwargs):
      kwargs["stdin"] = subprocess.DEVNULL
   try:
      profile_stop()
      cp = subprocess.run(argv, **kwargs)
      profile_start()
   except OSError as x:
      VERBOSE("can’t execute %s: %s" % (argv[0], x.strerror))
      # Most common reason we are here is that the command isn’t found, which
      # generates a FileNotFoundError. Use fake return value 127; this is
      # consistent with the shell [1]. This is a kludge, but we assume the
      # caller doesn’t care about the distinction between some problem within
      # the subprocess and inability to start the subprocess.
      #
      # [1]: https://devdocs.io/bash/exit-status#Exit-Status
      cp = subprocess.CompletedProcess(argv, 127)
   if (not fail_ok and cp.returncode != 0):
      if (cp.stderr is not None):
         if (isinstance(cp.stderr, bytes)):
            cp.stderr = cp.stderr.decode("UTF-8")
         sys.stderr.write(cp.stderr)
         sys.stderr.flush()
      FATAL("command failed with code %d: %s"
            % (cp.returncode, argv_to_string(argv)))
   return cp

def cmd_stdout(argv, encoding="UTF-8", **kwargs):
   """Run command using cmd_base(), capturing its standard output. Return the
      CompletedProcess object (its stdout is available in the “stdout”
      attribute). If logging is debug or higher, print stdout."""
   cp = cmd_base(argv, encoding=encoding, stdout=subprocess.PIPE, **kwargs)
   # FIXME: Add a “log_quiet” check here!
   if (log_level >= Log_Level.DEBUG):  # debug or higher
      # just dump to stdout rather than using DEBUG() to match cmd_quiet
      sys.stdout.write(cp.stdout)
      sys.stdout.flush()
   return cp

def cmd_quiet(argv, **kwargs):
   """Run command using cmd() and return the exit code. If logging is verbose
      or lower, discard stdout."""
   if (log_level >= Log_Level.DEBUG):  # debug or higher
      stdout=None
   else:
      stdout=subprocess.DEVNULL
   return cmd(argv, stdout=stdout, **kwargs)

def color_reset(*fps):
   for fp in fps:
      color_set("0m", fp)

def color_set(color, fp):
   if (fp.isatty()):
      print("\033[" + color, end="", flush=True, file=fp)

def copy2(src, dst, **kwargs):
   "Wrapper for shutil.copy2() with error checking."
   ossafe(shutil.copy2, "can’t copy: %s -> %s" % (src, dst), src, dst, **kwargs)

def dependencies_check():
   """Check more dependencies. If any dependency problems found, here or above
      (e.g., lark module checked at import time), then complain and exit."""
   # enforce Python minimum version
   vsys_py = sys.version_info[:3]  # 4th element is a string
   if (vsys_py < PYTHON_MIN):
      vmin_py_str = ".".join(("%d" % i) for i in PYTHON_MIN)
      vsys_py_str = ".".join(("%d" % i) for i in vsys_py)
      depfails.append(("bad", ("need Python %s but running under %s: %s"
                               % (vmin_py_str, vsys_py_str, sys.executable))))
   # report problems & exit
   for (p, v) in depfails:
      ERROR("%s dependency: %s" % (p, v))
   if (len(depfails) > 0):
      exit(1)

def digest_trim(d):
   """Remove the algorithm tag from digest d and return the rest.

        >>> digest_trim("sha256:foobar")
        'foobar'

      Note: Does not validate the form of the rest."""
   try:
      return d.split(":", maxsplit=1)[1]
   except AttributeError:
      FATAL("not a string: %s" % repr(d))
   except IndexError:
      FATAL("no algorithm tag: %s" % d)

def done_notify():
   if (user() == "jogas"):
      INFO("!!! KOBE !!!")
   else:
      INFO("done")

def exit(code):
   profile_stop()
   profile_dump()
   sys.exit(code)

def init(cli):
   # logging
   global log_festoon, log_fp, log_level, trace_fatal, save_xattrs
   save_xattrs = (not cli.no_xattrs)
   trace_fatal = (cli.debug or bool(os.environ.get("CH_IMAGE_DEBUG", False)))
   if (cli.quiet):
      fail_ct = 0
      if (trace_fatal):
         ERROR("“quiet” incompatible with “debug”")
         fail_ct += 1
      if (cli.verbose):
         ERROR("“quiet” incompatible with “verbose”")
         fail_ct += 1
      if (fail_ct != 0):
         FATAL(("%d incompatible option" % fail_ct) + ((fail_ct > 1) * "s"))
   log_level = Log_Level(cli.verbose - cli.quiet)
   assert (-3 <= log_level.value <= 3)
   if (log_level <= Log_Level.QUIET_WARNING):
      # suppress writing to stdout (particularly “print”).
      sys.stdout = open(os.devnull, 'w')
   if ("CH_LOG_FESTOON" in os.environ):
      log_festoon = True
   file_ = os.getenv("CH_LOG_FILE")
   if (file_ is not None):
      log_fp = file_.open_("at")
   atexit.register(color_reset, log_fp)
   VERBOSE("version: %s" % version.VERSION)
   VERBOSE("verbose level: %d" % log_level.value)
   # storage directory
   global storage
   storage = fs.Storage(cli.storage)
   fs.storage_lock = not cli.no_lock
   # architecture
   global arch, arch_host
   assert (cli.arch is not None)
   arch_host = arch_host_get()
   if (cli.arch == "host"):
      arch = arch_host
   else:
      arch = cli.arch
   # download cache
   if (cli.always_download):
      dlcache = Download_Mode.WRITE_ONLY
   else:
      dlcache = Download_Mode.ENABLED
   global dlcache_p
   dlcache_p = (dlcache == Download_Mode.ENABLED)
   # registry authentication
   if (cli.func.__module__ == "push"):
      rg.auth_p = True
   elif (cli.auth):
      rg.auth_p = True
   elif ("CH_IMAGE_AUTH" in os.environ):
      rg.auth_p = (os.environ["CH_IMAGE_AUTH"] == "yes")
   else:
      rg.auth_p = False
   VERBOSE("registry authentication: %s" % rg.auth_p)
   # misc
   global password_many, profiling
   password_many = cli.password_many
   profiling = cli.profile
   if (cli.tls_no_verify):
      rg.tls_verify = False
      rpu = rg.requests.packages.urllib3
      rpu.disable_warnings(rpu.exceptions.InsecureRequestWarning)

def kill_blocking(pid, timeout=10):
   """Kill process pid with SIGTERM (the friendly one) and wait for it to
      exit. If timeout (in seconds) is exceeded and it’s still running, exit
      with a fatal error. It is *not* an error if pid does not exist, to avoid
      race conditions where we decide to kill a process and it exits before we
      can send the signal."""
   sig = signal.SIGTERM
   try:
      os.kill(pid, sig)
   except ProcessLookupError:  # ESRCH, no such process
      return
   except OSError as x:
      FATAL("can’t signal PID %d with %d: %s" % (pid, sig, x.strerror))
   for i in range(timeout*2):
      try:
         os.kill(pid, 0)  # no effect on process
      except ProcessLookupError:  # done
         return
      except OSError as x:
         FATAL("can’t signal PID %s with 0: %s" % (pid, x.strerror))
      time.sleep(0.5)
   FATAL("timeout of %ds exceeded trying to kill PID %d" % (timeout, pid),
         BUG_REPORT_PLZ)

def walk(*args, **kwargs):
   """Wrapper for os.walk(). Return a generator of the files in a directory
      tree (root specified in *args). For each directory in said tree, yield a
      3-tuple (dirpath, dirnames, filenames), where dirpath is a Path object,
      and dirnames and filenames are lists of Path objects. For insight into
      these being lists rather than generators, see use of ch.walk() in
      I_copy.copy_src_dir()."""
   for (dirpath, dirnames, filenames) in os.walk(*args, **kwargs):
      yield (fs.Path(dirpath),
             [fs.Path(dirname) for dirname in dirnames],
             [fs.Path(filename) for filename in filenames])

def log(msg, hint, trace, color, prefix, end="\n"):
   if (color is not None):
      color_set(color, log_fp)
   if (log_festoon):
      ts = datetime.datetime.now().isoformat(timespec="milliseconds")
      festoon = ("%5d %s  " % (os.getpid(), ts))
   else:
      festoon = ""
   print(festoon, prefix, msg, sep="", file=log_fp, end=end, flush=True)
   if (hint is not None):
      print(festoon, "hint: ", hint, sep="", file=log_fp, flush=True)
   if (trace is not None):
      print(festoon, "trace: ", trace, sep="", file=log_fp, flush=True)
   if (color is not None):
      color_reset(log_fp)

def monkey_write_streams():
   """Monkey patch to replace problematic characters in stdout and stderr
      streams when running Python 3.6. (see #1629)."""
   def monkey_write_insert(f):
      write_orig = f.write
      def write_monkey(text):
         text = text.replace("“", "\"").replace("”", "\"").replace("’", "'")
         write_orig(text)
      f.write = write_monkey
   # Try to encode test string of problematic characters. If unsuccessful,
   # monkey patch them out.
   for stream in sys.stdout, sys.stderr:
      for encoding in stream.encoding, locale.getpreferredencoding(), "ASCII":
         if (encoding is not None):
            try:
               "“”’".encode(encoding=encoding)
            except UnicodeEncodeError:
               monkey_write_insert(stream)
            break

def now_utc_iso8601():
   return datetime.datetime.utcnow().isoformat(timespec="seconds") + "Z"

def ossafe(f, msg, *args, **kwargs):
   """Call f with args and kwargs. Catch OSError and other problems and fail
      with a nice error message."""
   try:
      return f(*args, **kwargs)
   except OSError as x:
      FATAL("%s: %s" % (msg, x.strerror))

def positive(x):
   """Convert x to float, then if ≤ 0, change to positive infinity. This is
      monstly a convenience function to let 0 express “unlimited”."""
   x = float(x)
   if (x <= 0):
      x = float("inf")
   return x

def prefix_path(prefix, path):
   """"Return True if prefix is a parent directory of path.
       Assume that prefix and path are strings."""
   return prefix == path or (prefix + '/' == path[:len(prefix) + 1])

def profile_dump():
   "If profiling, dump the profile data."
   if (profiling):
      INFO("writing profile files ...")
      fp = fs.Path("/tmp/chofile.txt").open("wt")
      ps = pstats.Stats(profile, stream=fp)
      ps.sort_stats(pstats.SortKey.CUMULATIVE)
      ps.dump_stats("/tmp/chofile.p")
      ps.print_stats()
      close_(fp)

def profile_start():
   "If profiling, start the profiler."
   global profile
   if (profiling):
      if (profile is None):
         INFO("initializing profiler")
         profile = cProfile.Profile()
      profile.enable()

def profile_stop():
   "If profiling, stop the profiler."
   if (profiling and profile is not None):
      profile.disable()

def si_binary_bytes(ct):
   # FIXME: varies between 1 and 3 significant figures
   ct = float(ct)
   for suffix in ("B", "KiB", "MiB", "GiB", "TiB", "PiB", "EiB", "ZiB"):
      if (ct < 1024):
         return (ct, suffix)
      ct /= 1024
   assert False, "unreachable"

def si_decimal(ct):
   ct = float(ct)
   for suffix in ("", "K", "M", "G", "T", "P", "E", "Z"):
      if (ct < 1000):
         return (ct, suffix)
      ct /= 1000
   assert False, "unreachable"

def user():
   "Return the current username; exit with error if it can’t be obtained."
   try:
      return os.environ["USER"]
   except KeyError:
      FATAL("can’t get username: $USER not set")

def variables_sub(s, variables):
   if (s is None):
      return s
   # FIXME: This should go in the grammar rather than being a regex kludge.
   #
   # Dockerfile spec does not say what to do if substituting a value that’s
   # not set. We ignore those subsitutions. This is probably wrong (the shell
   # substitutes the empty string).
   for (k, v) in variables.items():
      # FIXME: remove when issue #774 is fixed
      m = re.search(r"(?<!\\)\${.+?:[+-].+?}", s)
      if (m is not None):
         FATAL("modifiers ${foo:+bar} and ${foo:-bar} not yet supported (issue #774)")
      s = re.sub(r"(?<!\\)\${?%s}?" % k, v, s)
   return s

def version_check(argv, min_, required=True, regex=r"(\d+)\.(\d+)\.(\d+)"):
   """Return True if the version number of program exected as argv is at least
      min_. Otherwise, including if execution fails, exit with error if
      required, otherwise return False. Use regex to extract the version
      number from output."""
   if (required):
      too_old = FATAL
      bad_parse = FATAL
   else:
      too_old = VERBOSE
      bad_parse = WARNING
   prog = argv[0]
   cp = cmd_stdout(argv, fail_ok=True, stderr=subprocess.STDOUT)
   if (cp.returncode != 0):
      too_old("%s failed with exit code %d, assuming not present"
              % (prog, cp.returncode))
      return False
   m = re.search(regex, cp.stdout)
   if (m is None):
      bad_parse("can’t parse %s version, assuming not present: %s"
                % (prog, cp.stdout))
      return False
   try:
      v = tuple(int(i) for i in m.groups())
   except ValueError:
      bad_parse("can’t parse %s version part, assuming not present: %s"
                % (prog, cp.stdout))
      return False
   if (min_ > v):
      too_old("%s is too old: %d.%d.%d < %d.%d.%d" % ((prog,) + v + min_))
      return False
   VERBOSE("%s version OK: %d.%d.%d ≥ %d.%d.%d" % ((prog,) + v + min_))
   return True

def warnings_dump():
   if (len(warnings) > 0):
      WARNING("reprinting %d warning(s)" % len(warnings), msg_save=False)
   for msg in warnings:
      WARNING(msg, msg_save=False)<|MERGE_RESOLUTION|>--- conflicted
+++ resolved
@@ -44,8 +44,13 @@
 class Download_Mode(enum.Enum):
    ENABLED = "enabled"
    WRITE_ONLY = "write-only"
-
-<<<<<<< HEAD
+  
+# Root emulation mode
+class Force_Mode(enum.Enum):
+   FAKEROOT="fakeroot"
+   SECCOMP="seccomp"
+   NONE="none"
+
 # Log level
 @functools.total_ordering
 class Log_Level(enum.Enum):
@@ -63,13 +68,6 @@
       if self.__class__ is other.__class__:
          return self.value < other.value
       return NotImplemented
-=======
-# Root emulation mode
-class Force_Mode(enum.Enum):
-   FAKEROOT="fakeroot"
-   SECCOMP="seccomp"
-   NONE="none"
->>>>>>> 3197dffb
 
 
 ## Constants ##
