--- conflicted
+++ resolved
@@ -1638,14 +1638,7 @@
             else:
                hint = None
             FATAL("storage directory seems invalid: %s" % self.root, hint=hint)
-<<<<<<< HEAD
-         if (os.path.isfile(self.version_file)):
-            v_found = int(file_read(self.version_file))
-         else:
-            v_found = 1
-=======
          v_found = self.version_read()
->>>>>>> c016de8d
       if (v_found == STORAGE_VERSION):
          VERBOSE("found storage dir v%d: %s" % (STORAGE_VERSION, self.root))
          self.lock()
@@ -2280,10 +2273,7 @@
    return data
 
 def listdir(path):
-<<<<<<< HEAD
    "Return set of entries in directory path, without self (.) and parent (..)."
-=======
->>>>>>> c016de8d
    return set(ossafe(os.listdir, "can't list: %s" % path, path))
 
 def log(msg, hint=None, color=None, prefix="", end="\n"):
