--- conflicted
+++ resolved
@@ -674,15 +674,10 @@
       log_fp = file_.open_("at")
    atexit.register(color_reset, log_fp)
    VERBOSE("version: %s" % version.VERSION)
-<<<<<<< HEAD
-   VERBOSE("verbose level: %d" % verbose)
+   VERBOSE("verbose level: %d (%s))" % (log_level.value, log_level.name))
    # signal handling
    signal.signal(signal.SIGINT, sigterm)
    signal.signal(signal.SIGTERM, sigterm)
-=======
-   VERBOSE("verbose level: %d (%s))" % (log_level.value,
-                                        log_level.name))
->>>>>>> 392abefc
    # storage directory
    global storage
    storage = fs.Storage(cli.storage)
