import argparse
import atexit
import collections
import collections.abc
import copy
import datetime
import getpass
import hashlib
import http.client
import json
import os
import getpass
import pathlib
import re
import shutil
import stat
import subprocess
import sys
import tarfile
import types


## Imports not in standard library ##

# These are messy because we need --version and --help even if a dependency is
# missing. Among other things, nothing can depend on non-standard modules at
# parse time.

# List of dependency problems.
depfails = []

try:
   # Lark is additionally messy because there are two packages on PyPI that
   # provide a "lark" module.
   import lark   # ImportError if no such module
   lark.Visitor  # AttributeError if wrong module
except (ImportError, AttributeError) as x:
   if (isinstance(x, ImportError)):
      depfails.append(("missing", 'Python module "lark-parser"'))
   elif (isinstance(x, AttributeError)):
      depfails.append(("bad", 'found Python module "lark"; need "lark-parser"'))
   else:
      assert False
   # Mock up a lark module so the rest of the file parses.
   lark = types.ModuleType("lark")
   lark.Visitor = object

try:
   import requests
   import requests.auth
   import requests.exceptions
except ImportError:
   depfails.append(("missing", 'Python module "requests"'))
   # Mock up a requests.auth module so the rest of the file parses.
   requests = types.ModuleType("requests")
   requests.auth = types.ModuleType("requests.auth")
   requests.auth.AuthBase = object


## Globals ##

# FIXME: currently set in ch-image :P
CH_BIN = None
CH_RUN = None

# Logging; set using init() below.
verbose = 0          # Verbosity level. Can be 0, 1, or 2.
log_festoon = False  # If true, prepend pid and timestamp to chatter.
log_fp = sys.stderr  # File object to print logs to.

# Verify TLS certificates? Passed to requests.
tls_verify = True

# Content types for some stuff we care about.
TYPE_MANIFEST = "application/vnd.docker.distribution.manifest.v2+json"
TYPE_CONFIG =   "application/vnd.docker.container.image.v1+json"
TYPE_LAYER =    "application/vnd.docker.image.rootfs.diff.tar.gzip"

# This is a general grammar for all the parsing we need to do. As such, you
# must prepend a start rule before use.
GRAMMAR = r"""

/// Image references ///

// Note: Hostnames with no dot and no port get parsed as a hostname, which
// is wrong; it should be the first path component. We patch this error later.
// FIXME: Supposedly this can be fixed with priorities, but I couldn't get it
// to work with brief trying.
image_ref: ir_hostport? ir_path? ir_name ( ir_tag | ir_digest )?
ir_hostport: IR_HOST ( ":" IR_PORT )? "/"
ir_path: ( IR_PATH_COMPONENT "/" )+
ir_name: IR_PATH_COMPONENT
ir_tag: ":" IR_TAG
ir_digest: "@sha256:" HEX_STRING
IR_HOST: /[A-Za-z0-9_.-]+/
IR_PORT: /[0-9]+/
IR_PATH_COMPONENT: /[a-z0-9_.-]+/
IR_TAG: /[A-Za-z0-9_.-]+/

/// Dockerfile ///

// First instruction must be ARG or FROM, but that is not a syntax error.
dockerfile: _NEWLINES? ( directive | comment )* ( instruction | comment )*

?instruction: _WS? ( arg | copy | env | from_ | run | shell | workdir | uns_forever | uns_yet )

directive.2: _WS? "#" _WS? DIRECTIVE_NAME "=" LINE _NEWLINES
DIRECTIVE_NAME: ( "escape" | "syntax" )
comment: _WS? _COMMENT_BODY _NEWLINES
_COMMENT_BODY: /#[^\n]*/

copy: "COPY"i ( _WS option )* _WS ( copy_list | copy_shell ) _NEWLINES
copy_list.2: _string_list
copy_shell: WORD ( _WS WORD )+

arg: "ARG"i _WS ( arg_bare | arg_equals ) _NEWLINES
arg_bare: WORD
arg_equals: WORD "=" ( WORD | STRING_QUOTED )

env: "ENV"i _WS ( env_space | env_equalses ) _NEWLINES
env_space: WORD _WS LINE
env_equalses: env_equals ( _WS env_equals )*
env_equals: WORD "=" ( WORD | STRING_QUOTED )

from_: "FROM"i ( _WS option )* _WS image_ref [ _WS from_alias ] _NEWLINES
from_alias: "AS"i _WS IR_PATH_COMPONENT  // FIXME: undocumented; this is guess

run: "RUN"i _WS ( run_exec | run_shell ) _NEWLINES
run_exec.2: _string_list
run_shell: LINE

shell: "SHELL"i _WS _string_list _NEWLINES

workdir: "WORKDIR"i _WS LINE _NEWLINES

uns_forever: UNS_FOREVER _WS LINE _NEWLINES
UNS_FOREVER: ( "EXPOSE"i | "HEALTHCHECK"i | "MAINTAINER"i | "STOPSIGNAL"i | "USER"i | "VOLUME"i )

uns_yet: UNS_YET _WS LINE _NEWLINES
UNS_YET: ( "ADD"i | "CMD"i | "ENTRYPOINT"i | "LABEL"i | "ONBUILD"i )

/// Common ///

option: "--" OPTION_KEY "=" OPTION_VALUE
OPTION_KEY: /[a-z]+/
OPTION_VALUE: /[^ \t\n]+/

HEX_STRING: /[0-9A-Fa-f]+/
LINE: ( _LINE_CONTINUE | /[^\n]/ )+
WORD: /[^ \t\n=]/+

_string_list: "[" _WS? STRING_QUOTED ( "," _WS? STRING_QUOTED )* _WS? "]"

_NEWLINES: _WS? "\n"+
_WS: /[ \t]|\\\n/+
_LINE_CONTINUE: "\\\n"

%import common.ESCAPED_STRING -> STRING_QUOTED
"""


## Classes ##

class HelpFormatter(argparse.HelpFormatter):

   def __init__(self, *args, **kwargs):
      # max_help_position is undocumented but I don't know how else to do this.
      #kwargs["max_help_position"] = 26
      super().__init__(max_help_position=26, *args, **kwargs)

   # Suppress duplicate metavar printing when option has both short and long
   # flavors. E.g., instead of:
   #
   #   -s DIR, --storage DIR  set builder internal storage directory to DIR
   #
   # print:
   #
   #   -s, --storage DIR      set builder internal storage directory to DIR
   #
   # From https://stackoverflow.com/a/31124505.
   def _format_action_invocation(self, action):
      if (not action.option_strings or action.nargs == 0):
         return super()._format_action_invocation(action)
      default = self._get_default_metavar_for_optional(action)
      args_string = self._format_args(action, default)
      return ', '.join(action.option_strings) + ' ' + args_string


class Image:
   """Container image object.

      Constructor arguments:

        ref........... Image_Ref object to identify the image.

        unpack_path .. Directory to unpack the image in; if None, infer path
                       in storage dir from ref."""

   __slots__ = ("metadata",
                "ref",
                "unpack_path")

   def __init__(self, ref, unpack_path=None):
      assert isinstance(ref, Image_Ref)
      self.ref = ref
      if (unpack_path is not None):
         self.unpack_path = Path(unpack_path)
      else:
         self.unpack_path = storage.unpack(self.ref)
      self.metadata_init()

   @property
   def metadata_path(self):
      return self.unpack_path // "ch"

   def __str__(self):
      return str(self.ref)

   def commit(self):
      "Commit the current unpack directory into the layer cache."
      assert False, "unimplemented"

   def copy_unpacked(self, other):
      "Copy the unpack directory of Image other to my unpack directory."
      self.unpack_clear()
      VERBOSE("copying image: %s -> %s" % (other.unpack_path, self.unpack_path))
      copytree(other.unpack_path, self.unpack_path, symlinks=True)

   def layers_open(self, layer_tars):
      """Open the layer tarballs and read some metadata (which unfortunately
         means reading the entirety of every file). Return an OrderedDict:

           keys:    layer hash (full)
           values:  namedtuple with two fields:
                      fp:       open TarFile object
                      members:  sequence of members (OrderedSet)

         Empty layers are skipped.

         Important note: TarFile.extractall() extracts the given members in
         the order they are specified, so we need to preserve their order from
         the file, as returned by getmembers(). We also need to quickly remove
         members we don't want from this sequence. Thus, we use the OrderedSet
         class defined in this module."""
      TT = collections.namedtuple("TT", ["fp", "members"])
      layers = collections.OrderedDict()
      # Schema version one (v1) allows one or more empty layers for Dockerfile
      # entries like CMD (https://github.com/containers/skopeo/issues/393).
      # Unpacking an empty layer doesn't accomplish anything so we ignore them.
      empty_cnt = 0
      for (i, path) in enumerate(layer_tars, start=1):
         lh = os.path.basename(path).split(".", 1)[0]
         lh_short = lh[:7]
         INFO("layer %d/%d: %s: listing" % (i, len(layer_tars), lh_short))
         try:
            fp = TarFile.open(path)
            members = OrderedSet(fp.getmembers())  # reads whole file :(
         except tarfile.TarError as x:
            FATAL("cannot open: %s: %s" % (path, x))
         if (lh in layers and len(members) > 0):
            FATAL("duplicate non-empty layer %s" % lh)
         if (len(members) > 0):
            layers[lh] = TT(fp, members)
         else:
            empty_cnt += 1
      VERBOSE("skipped %d empty layers" % empty_cnt)
      return layers

   def metadata_init(self):
      "Initialize empty metadata structure."
      # Elsewhere can assume the existence and types of everything here.
      self.metadata = { "arch": None,
                        "cwd": "/",
                        "env": dict(),
                        "labels": dict(),
                        "shell": ["/bin/sh", "-c"],
                        "volumes": list() }  # set isn't JSON-serializable

   def metadata_load(self):
      """Load metadata file, replacing the existing metadata object. If
         metadata doesn't exist, warn and use defaults."""
      path = self.metadata_path // "metadata.json"
      if (not path.exists()):
         WARNING("no metadata for image; using defaults")
         self.metadata_init()
         return
      fp = open_(path, "rt")
      text = ossafe(fp.read, "can't read: %s" % path)
      ossafe(fp.close, "can't close: %s" % path)
      self.metadata = json.loads(text)  # we made this, so just crash if broken

   def metadata_merge_from_config(self, config):
      """Interpret all the crap in the config data structure that is meaingful
         to us, and add it to self.metadata. Ignore anything we expect in
         config that's missing."""
      def get(*keys):
         d = config
         keys = list(keys)
         VERBOSE(str(keys))
         while (len(keys) > 1):
            try:
               d = d[keys.pop(0)]
            except KeyError:
               return None
         assert (len(keys) == 1)
         return d.get(keys[0])
      def set_(dst_key, *src_keys):
         v = get(*src_keys)
         if (v is not None and v != ""):
            self.metadata[dst_key] = v
      if ("config" not in config):
         FATAL("config missing key 'config'")
      # architecture
      set_("arch", "architecture")
      # $CWD
      set_("cwd", "config", "WorkingDir")
      # environment
      env = get("config", "Env")
      if (env is not None):
         for line in env:
            try:
               (k,v) = line.split("=", maxsplit=1)
            except AttributeError:
               FATAL("can't parse config: bad Env line: %s" % line)
            self.metadata["env"][k] = v
      # labels
      set_("labels", "config", "Labels")  # copy reference
      # shell
      set_("shell", "config", "Shell")
      # Volumes. FIXME: Why is this a dict with empty dicts as values?
      vols = get("config", "Volumes")
      if (vols is not None):
         for k in config["config"]["Volumes"].keys():
            self.metadata["volumes"].append(k)

   def metadata_save(self):
      """Dump image's metadata to disk, including the main data structure but
         also all auxiliary files, e.g. ch/environment."""
      # Serialize. We take care to pretty-print this so it can (sometimes) be
      # parsed by simple things like grep and sed.
      out = json.dumps(self.metadata, indent=2, sort_keys=True)
      DEBUG("metadata:\n%s" % out)
      # Main metadata file.
      path = self.metadata_path // "metadata.json"
      VERBOSE("writing metadata file: %s" % path)
      file_write(path, out + "\n")
      # /ch/environment
      path = self.metadata_path // "environment"
      VERBOSE("writing environment file: %s" % path)
      file_write(path, (  "\n".join("%s=%s" % (k,v) for (k,v)
                                    in sorted(self.metadata["env"].items()))
                        + "\n"))
      # mkdir volumes
      VERBOSE("ensuring volume directories exist")
      for path in self.metadata["volumes"]:
         mkdirs(self.unpack_path // path)

   def tarballs_write(self, tarball_dir):
      """Write one uncompressed tarball per layer to tarball_dir. Return a
         sequence of tarball basenames, with the lowest layer first."""
      # FIXME: Yes, there is only one layer for now and we'll need to update
      # it when (if) we have multiple layers. But, I wanted the interface to
      # support multiple layers.
      base = "%s.tar" % self.ref.for_path
      path = tarball_dir // base
      try:
         INFO("layer 1/1: gathering")
         VERBOSE("writing tarball: %s" % path)
         fp = TarFile.open(path, "w", format=tarfile.PAX_FORMAT)
         unpack_path = self.unpack_path.resolve()  # aliases use symlinks
         VERBOSE("canonicalized unpack path: %s" % unpack_path)
         fp.add_(unpack_path, arcname=".")
         fp.close()
      except OSError as x:
         FATAL("can't write tarball: %s" % x.strerror)
      return [base]

   def unpack(self, config_json, layer_tars, last_layer=None):
      """Unpack config_json (path to JSON config file) and layer_tars
         (sequence of paths to tarballs, with lowest layer first) into the
         unpack directory, validating layer contents and dealing with
         whiteouts. Empty layers are ignored. Overwrite any existing image in
         the unpack directory."""
      if (last_layer is None):
         last_layer = sys.maxsize
      INFO("flattening image")
      self.unpack_init()
      self.unpack_config(config_json)
      self.unpack_layers(layer_tars, last_layer)

   def unpack_config(self, config_json):
      if (config_json is None):
         WARNING("image has no config and thus no metadata")
      else:
         # Copy pulled config file into the image so we still have it.
         path = self.metadata_path // "config.pulled.json"
         copy2(config_json, path)
         VERBOSE("pulled config path: %s" % path)
         # Open and parse JSON.
         fp = open_(config_json, "rt", encoding="UTF-8")
         text = ossafe(fp.read, "can't read: %s" % config_json)
         ossafe(fp.close, "can't close: %s" % config_json)
         try:
            config = json.loads(text)
         except json.JSONDecodeError as x:
            FATAL("can't parse config file: %s:%d: %s"
                  % (config_json, x.lineno, x.msg))
         DEBUG("pulled config:\n%s" % json.dumps(config, indent=2))
         self.metadata_merge_from_config(config)
      self.metadata_save()

   def unpack_clear(self):
      """If the unpack directory does not exist, do nothing. If the unpack
         directory is already an image, remove it. Otherwise, error."""
      if (not os.path.exists(self.unpack_path)):
         VERBOSE("no image found: %s" % self.unpack_path)
      else:
         if (not os.path.isdir(self.unpack_path)):
            FATAL("can't flatten: %s exists but is not a directory"
                  % self.unpack_path)
         if (   not os.path.isdir(self.unpack_path // "bin")
             or not os.path.isdir(self.unpack_path // "dev")
             or not os.path.isdir(self.unpack_path // "etc")
             or not os.path.isdir(self.unpack_path // "usr")):
            FATAL("can't flatten: %s exists but does not appear to be an image"
                  % self.unpack_path)
         VERBOSE("removing existing image: %s" % self.unpack_path)
         rmtree(self.unpack_path)

   def unpack_init(self):
      """Initialize the unpack directory, replacing or creating if needed.
         After calling this, self.unpack_path is a valid Charliecloud image
         directory."""
      self.unpack_clear()
      # Metadata directory.
      mkdirs(self.unpack_path // "ch")
      file_ensure_exists(self.unpack_path // "ch/environment")
      # Essential top-level directories.
      for d in ("bin", "dev", "etc", "mnt", "proc", "usr"):
         mkdirs(self.unpack_path // d)
      # Mount points.
      file_ensure_exists(self.unpack_path // "etc/hosts")
      file_ensure_exists(self.unpack_path // "etc/resolv.conf")
      for i in range(10):
         mkdirs(self.unpack_path // "mnt" // str(i))

   def unpack_layers(self, layer_tars, last_layer):
      layers = self.layers_open(layer_tars)
      self.validate_members(layers)
      self.whiteouts_resolve(layers)
      for (i, (lh, (fp, members))) in enumerate(layers.items(), start=1):
         lh_short = lh[:7]
         if (i > last_layer):
            INFO("layer %d/%d: %s: skipping per --last-layer"
                 % (i, len(layers), lh_short))
         else:
            INFO("layer %d/%d: %s: extracting" % (i, len(layers), lh_short))
            try:
               fp.extractall(path=self.unpack_path, members=members)
            except OSError as x:
               FATAL("can't extract layer %d: %s" % (i, x.strerror))

   def validate_members(self, layers):
      INFO("validating tarball members")
      for (i, (lh, (fp, members))) in enumerate(layers.items(), start=1):
         dev_ct = 0
         members2 = list(members)  # copy b/c we'll alter members
         for m in members2:
            self.validate_tar_path(fp.name, m.name)
            if (m.isdev()):
               # Device or FIFO: Ignore.
               dev_ct += 1
               members.remove(m)
               continue
            elif (m.issym()):
               # Symlink: Nothing to change, but accept it.
               pass
            elif (m.islnk()):
               # Hard link: Fail if pointing outside top level. (Note that we
               # let symlinks point wherever they want, because they aren't
               # interpreted until run time in a container.)
               self.validate_tar_link(fp.name, m.name, m.linkname)
            elif (m.isdir()):
               # Directory: Fix bad permissions (hello, Red Hat).
               m.mode |= 0o700
            elif (m.isfile()):
               # Regular file: Fix bad permissions (HELLO RED HAT!!).
               m.mode |= 0o600
            else:
               FATAL("unknown member type: %s" % m.name)
            TarFile.fix_member_uidgid(m)
         if (dev_ct > 0):
            INFO("layer %d/%d: %s: ignored %d devices and/or FIFOs"
                 % (i, len(layers), lh[:7], dev_ct))

   def validate_tar_path(self, filename, path):
      "Reject paths outside the tar top level by aborting the program."
      if (len(path) > 0 and path[0] == "/"):
         FATAL("rejecting absolute path: %s: %s" % (filename, path))
      if (".." in path.split("/")):
         FATAL("rejecting path with up-level: %s: %s" % (filename, path))

   def validate_tar_link(self, filename, path, target):
      """Reject hard link targets outside the tar top level by aborting the
         program."""
      self.validate_tar_path(filename, path)
      if (len(target) > 0 and target[0] == "/"):
         FATAL("rejecting absolute hard link target: %s: %s -> %s"
               % (filename, path, target))
      if (".." in os.path.normpath(path + "/" + target).split("/")):
         FATAL("rejecting too many up-levels: %s: %s -> %s"
               % (filename, path, target))

   def whiteout_rm_prefix(self, layers, max_i, prefix):
      """Ignore members of all layers from 1 to max_i inclusive that have path
         prefix of prefix. For example, if prefix is foo/bar, then ignore
         foo/bar and foo/bar/baz but not foo/barbaz. Return count of members
         ignored."""
      TRACE("finding members with prefix: %s" % prefix)
      prefix = os.path.normpath(prefix)  # "./foo" == "foo"
      ignore_ct = 0
      for (i, (lh, (fp, members))) in enumerate(layers.items(), start=1):
         if (i > max_i): break
         members2 = list(members)  # copy b/c we'll alter members
         for m in members2:
            if (prefix_path(prefix, m.name)):
               ignore_ct += 1
               members.remove(m)
               TRACE("layer %d/%d: %s: ignoring %s"
                     % (i, len(layers), lh[:7], m.name))
      return ignore_ct

   def whiteouts_resolve(self, layers):
      """Resolve whiteouts. See:
         https://github.com/opencontainers/image-spec/blob/master/layer.md"""
      INFO("resolving whiteouts")
      for (i, (lh, (fp, members))) in enumerate(layers.items(), start=1):
         wo_ct = 0
         ig_ct = 0
         members2 = list(members)  # copy b/c we'll alter members
         for m in members2:
            dir_ = os.path.dirname(m.name)
            filename = os.path.basename(m.name)
            if (filename.startswith(".wh.")):
               wo_ct += 1
               members.remove(m)
               if (filename == ".wh..wh..opq"):
                  # "Opaque whiteout": remove contents of dir_.
                  DEBUG("found opaque whiteout: %s" % m.name)
                  ig_ct += self.whiteout_rm_prefix(layers, i - 1, dir_)
               else:
                  # "Explicit whiteout": remove same-name file without ".wh.".
                  DEBUG("found explicit whiteout: %s" % m.name)
                  ig_ct += self.whiteout_rm_prefix(layers, i - 1,
                                                   dir_ + "/" + filename[4:])
         if (wo_ct > 0):
<<<<<<< HEAD
            VERBOSE("layer %d/%d: %s: %d whiteouts; %d members ignored"
                    % (i, len(layers), lh[:7], wo_ct, ig_ct))
=======
            DEBUG("layer %d/%d: %s: processed %d whiteouts; %d members ignored"
                  % (i, len(layers), lh[:7], wo_ct, ig_ct))

   def unpack_create_ok(self):
      """Ensure the unpack directory can be created. If the unpack directory
         is already an image, remove it."""
      if (not self.unpack_exist_p()):
         DEBUG("creating new image: %s" % self.unpack_path)
      else:
         if (not os.path.isdir(self.unpack_path)):
            FATAL("can't flatten: %s exists but is not a directory"
                  % self.unpack_path)
         if (   not os.path.isdir(self.unpack_path // "bin")
             or not os.path.isdir(self.unpack_path // "dev")
             or not os.path.isdir(self.unpack_path // "usr")):
            FATAL("can't flatten: %s exists but does not appear to be an image"
                  % self.unpack_path)
         DEBUG("replacing existing image: %s" % self.unpack_path)
         rmtree(self.unpack_path)

   def unpack_delete (self):
      if (not self.unpack_exist_p()):
         FATAL("%s image not found" % (self.ref))
      if (unpacked_image_p(self.unpack_path)):
         INFO("deleting image: %s" % (self.ref))
         rmtree(self.unpack_path)
      else:
         FATAL("storage directory seems broken: %s is not an image" % (self.ref))
   
   def unpack_exist_p(self):
      if (os.path.exists(self.unpack_path)):
          return True            

   def unpack_create(self):
      "Ensure the unpack directory exists, replacing or creating if needed."
      self.unpack_create_ok()
      mkdirs(self.unpack_path)
>>>>>>> 5f31346e


class Image_Ref:
   """Reference to an image in a remote repository.

      The constructor takes one argument, which is interpreted differently
      depending on type:

        None or omitted... Build an empty Image_Ref (all fields None).

        string ........... Parse it; see FAQ for syntax. Can be either the
                           standard form (e.g., as in a FROM instruction) or
                           our filename form with percents replacing slashes.

        Lark parse tree .. Must be same result as parsing a string. This
                           allows the parse step to be embedded in a larger
                           parse (e.g., a Dockerfile).

     Warning: References containing a hostname without a dot and no port
     cannot be round-tripped through a string, because the hostname will be
     assumed to be a path component."""

   __slots__ = ("host",
                "port",
                "path",
                "name",
                "tag",
                "digest")

   # Reference parser object. Instantiating a parser took 100ms when we tested
   # it, which means we can't really put it in a loop. But, at parse time,
   # "lark" may refer to a dummy module (see above), so we can't populate the
   # parser here either. We use a class varible and populate it at the time of
   # first use.
   parser = None

   def __init__(self, src=None):
      self.host = None
      self.port = None
      self.path = []
      self.name = None
      self.tag = None
      self.digest = None
      if (isinstance(src, str)):
         src = self.parse(src)
      if (isinstance(src, lark.tree.Tree)):
         self.from_tree(src)
      elif (src is not None):
         assert False, "unsupported initialization type"

   def __str__(self):
      out = ""
      if (self.host is not None):
         out += self.host
      if (self.port is not None):
         out += ":" + str(self.port)
      if (self.host is not None):
         out += "/"
      out += self.path_full
      if (self.tag is not None):
         out += ":" + self.tag
      if (self.digest is not None):
         out += "@sha256:" + self.digest
      return out

   @classmethod
   def parse(class_, s):
      if (class_.parser is None):
         class_.parser = lark.Lark("?start: image_ref\n" + GRAMMAR,
                                   parser="earley", propagate_positions=True)
      if ("%" in s):
         s = s.replace("%", "/")
      try:
         tree = class_.parser.parse(s)
      except lark.exceptions.UnexpectedInput as x:
         FATAL("image ref syntax, char %d: %s" % (x.column, s))
      except lark.exceptions.UnexpectedEOF as x:
         # We get UnexpectedEOF because of Lark issue #237. This exception
         # doesn't have a column location.
         FATAL("image ref syntax, at end: %s" % s)
      DEBUG(tree.pretty())
      return tree

   @property
   def as_verbose_str(self):
      def fmt(x):
         if (x is None):
            return None
         else:
            return repr(x)
      return """\
as string:    %s
for filename: %s
fields:
  host    %s
  port    %s
  path    %s
  name    %s
  tag     %s
  digest  %s\
""" % tuple(  [str(self), self.for_path]
            + [fmt(i) for i in (self.host, self.port, self.path,
                                self.name, self.tag, self.digest)])

   @property
   def for_path(self):
      return str(self).replace("/", "%")

   @property
   def path_full(self):
      out = ""
      if (len(self.path) > 0):
         out += "/".join(self.path) + "/"
      out += self.name
      return out

   @property
   def version(self):
      if (self.tag is not None):
         return self.tag
      if (self.digest is not None):
         return "sha256:" + self.digest
      assert False, "version invalid with no tag or digest"

   @property
   def url(self):
      out = ""
      return out

   def copy(self):
      "Return an independent copy of myself."
      return copy.deepcopy(self)

   def defaults_add(self):
      "Set defaults for all empty fields."
      if (self.host is None): self.host = "registry-1.docker.io"
      if (self.port is None): self.port = 443
      if (self.host == "registry-1.docker.io" and len(self.path) == 0):
         # FIXME: For Docker Hub only, images with no path need a path of
         # "library" substituted. Need to understand/document the rules here.
         self.path = ["library"]
      if (self.tag is None and self.digest is None): self.tag = "latest"

   def from_tree(self, t):
      self.host = tree_child_terminal(t, "ir_hostport", "IR_HOST")
      self.port = tree_child_terminal(t, "ir_hostport", "IR_PORT")
      if (self.port is not None):
         self.port = int(self.port)
      self.path = list(tree_child_terminals(t, "ir_path", "IR_PATH_COMPONENT"))
      self.name = tree_child_terminal(t, "ir_name", "IR_PATH_COMPONENT")
      self.tag = tree_child_terminal(t, "ir_tag", "IR_TAG")
      self.digest = tree_child_terminal(t, "ir_digest", "HEX_STRING")
      # Resolve grammar ambiguity for hostnames w/o dot or port.
      if (    self.host is not None
          and "." not in self.host
          and self.port is None):
         self.path.insert(0, self.host)
         self.host = None


class OrderedSet(collections.abc.MutableSet):

   # Note: The superclass provides basic implementations of all the other
   # methods. I didn't evaluate any of these.

   __slots__ = ("data",)

   def __init__(self, others=None):
      self.data = collections.OrderedDict()
      if (others is not None):
         self.data.update((i, None) for i in others)

   def __contains__(self, item):
      return (item in self.data)

   def __iter__(self):
      return iter(self.data.keys())

   def __len__(self):
      return len(self.data)

   def __repr__(self):
      return "%s(%s)" % (self.__class__.__name__, list(iter(self)))

   def add(self, x):
      self.data[x] = None

   def clear(self):
      # Superclass provides an implementation but warns it's slow (and it is).
      self.data.clear()

   def discard(self, x):
      self.data.pop(x, None)


class Path(pathlib.PosixPath):
   """Stock Path objects have the very weird property that appending an
      *absolute* path to an existing path ignores the left operand, leaving
      only the absolute right operand:

        >>> import pathlib
        >>> a = pathlib.Path("/foo/bar")
        >>> a.joinpath("baz")
        PosixPath('/foo/bar/baz')
        >>> a.joinpath("/baz")
        PosixPath('/baz')

      This is contrary to long-standing UNIX/POSIX, where extra slashes in a
      path are ignored, e.g. the path "foo//bar" is equivalent to "foo/bar".
      It seems to be inherited from os.path.join().

      Even with the relatively limited use of Path objects so far, this has
      caused quite a few bugs. IMO it's too difficult and error-prone to
      manually manage whether paths are absolute or relative. Thus, this
      subclass introduces a new operator "//" which does the right thing,
      i.e., if the right operand is absolute, that fact is ignored. E.g.:

        >>> a = Path("/foo/bar")
        >>> a.joinpath_posix("baz")
        Path('/foo/bar/baz')
        >>> a.joinpath_posix("/baz")
        Path('/foo/bar/baz')
        >>> a // "/baz"
        Path('/foo/bar/baz')
        >>> "/baz" // a
        Path('/baz/foo/bar')

      We introduce a new operator because it seemed like too subtle a change
      to the existing operator "/" (which we disable to avoid getting burned
      here in Charliecloud). An alternative was "+" like strings, but that led
      to silently wrong results when the paths *were* strings (components
      concatenated with no slash)."""

   def __floordiv__(self, right):
      return self.joinpath_posix(right)

   def __rfloordiv__(self, left):
      left = Path(left)
      return left.joinpath_posix(self)

   def __truediv__(self, right):
      return NotImplemented

   def __rtruediv__(self, left):
      return NotImplemented

   def joinpath_posix(self, *others):
      others2 = list()
      for other in others:
         other = Path(other)
         if (other.is_absolute()):
            other = other.relative_to("/")
            assert (not other.is_absolute())
         others2.append(other)
      return self.joinpath(*others2)


class Registry_HTTP:
   """Transfers image data to and from a remote image repository via HTTPS.

      Note that ref refers to the *remote* image. Objects of this class have
      no information about the local image."""

   # Note that with some registries, authentication is required even for
   # anonymous downloads of public images. In this case, we just fetch an
   # authentication token anonymously.

   __slots__ = ("auth",
                "ref",
                "session")

   # https://stackoverflow.com/a/58055668
   class Bearer_Auth(requests.auth.AuthBase):
      __slots__ = ("token",)
      def __init__(self, token):
         self.token = token
      def __call__(self, req):
         req.headers["Authorization"] = "Bearer %s" % self.token
         return req
      def __str__(self):
         return ("Bearer %s" % self.token[:32])

   class Null_Auth(requests.auth.AuthBase):
      def __call__(self, req):
         return req
      def __str__(self):
         return "no authorization"

   def __init__(self, ref):
      # Need an image ref with all the defaults filled in.
      self.ref = ref.copy()
      self.ref.defaults_add()
      self.auth = self.Null_Auth()
      self.session = None
      # This is commented out because it prints full request and response
      # bodies to standard output (not stderr), which overwhelms the terminal.
      # Normally, a better debugging approach if you need this is to sniff the
      # connection using e.g. mitmproxy.
      #if (verbose >= 2):
      #   http.client.HTTPConnection.debuglevel = 1

   def _url_of(self, type_, address):
      "Return an appropriate repository URL."
      url_base = "https://%s:%d/v2" % (self.ref.host, self.ref.port)
      return "/".join((url_base, self.ref.path_full, type_, address))

   def authenticate_basic(self, res, auth_d):
      VERBOSE("authenticating using Basic")
      if ("realm" not in auth_d):
         FATAL("WWW-Authenticate missing realm")
      (username, password) = self.credentials_read()
      self.auth = requests.auth.HTTPBasicAuth(username, password)

   def authenticate_bearer(self, res, auth_d):
      VERBOSE("authenticating using Bearer")
      # Registries vary in what they put in WWW-Authenticate. Specifically,
      # for everything except NGC, we get back realm, service, and scope. NGC
      # just gives service and scope. We need realm because it's the URL to
      # use for a token. scope also seems critical, so check we have that.
      # Otherwise, just give back all the keys we got.
      for k in ("realm", "scope"):
         if (k not in auth_d):
            FATAL("WWW-Authenticate missing key: %s" % k)
      params = { (k,v) for (k,v) in auth_d.items() if k != "realm" }
<<<<<<< HEAD
      # First, try for an anonymous auth token. If that fails, try for an
      # authenticated token.
      VERBOSE("requesting anonymous auth token")
      res = self.request_raw("GET", auth_d["realm"], {200,403}, params=params)
      if (res.status_code == 403):
         INFO("anonymous access rejected")
=======
      # Request anonymous auth token first, but only for the “safe” methods.
      # We assume no registry will accept anonymous pushes. This is because
      # GitLab registries don't seem to honor the scope argument (issue #975);
      # e.g., for scope “repository:reidpr/foo/00_tiny:pull,push”, GitLab
      # 13.6.3-ee will hand out an anonymous token, but that token is rejected
      # with ‘error="insufficient_scope"’ when the request is re-tried.
      token = None
      if (res.request.method not in ("GET", "HEAD")):
         DEBUG("will not request anonymous token for %s" % res.request.method)
      else:
         DEBUG("requesting anonymous auth token")
         res = self.request_raw("GET", auth_d["realm"], {200,403},
                                params=params)
         if (res.status_code == 403):
            DEBUG("anonymous access rejected")
         else:
            token = res.json()["token"]
      # If that failed or was inappropriate, try for an authenticated token.
      if (token is None):
>>>>>>> 5f31346e
         (username, password) = self.credentials_read()
         auth = requests.auth.HTTPBasicAuth(username, password)
         res = self.request_raw("GET", auth_d["realm"], {200}, auth=auth,
                                params=params)
<<<<<<< HEAD
      token = res.json()["token"]
      VERBOSE("received auth token: %s" % (token[:32]))
=======
         token = res.json()["token"]
      DEBUG("received auth token: %s" % (token[:32]))
>>>>>>> 5f31346e
      self.auth = self.Bearer_Auth(token)

   def authorize(self, res):
      "Authorize using the WWW-Authenticate header in failed response res."
      VERBOSE("authorizing")
      assert (res.status_code == 401)
      # Get authentication instructions.
      if ("WWW-Authenticate" not in res.headers):
         FATAL("WWW-Authenticate header not found")
      auth_h = res.headers["WWW-Authenticate"]
      VERBOSE("WWW-Authenticate raw: %s" % auth_h)
      # Parse the WWW-Authenticate header. Apparently doing this correctly is
      # pretty hard. We use a non-compliant regex kludge [1,2]. Alternatives
      # include putting the grammar into Lark (this can be gotten by reading
      # the RFCs enough) or using the www-authenticate library [3].
      #
      # [1]: https://stackoverflow.com/a/1349528
      # [2]: https://stackoverflow.com/a/1547940
      # [3]: https://pypi.org/project/www-authenticate
      auth_type = auth_h.split()[0]
      auth_d = dict(re.findall(r'(?:(\w+)[:=] ?"?([\w.~:/?#@!$&()*+,;=\'\[\]-]+)"?)+', auth_h))
      VERBOSE("WWW-Authenticate parsed: %s %s" % (auth_type, auth_d))
      # Dispatch to proper method.
      if   (auth_type == "Bearer"):
         self.authenticate_bearer(res, auth_d)
      elif (auth_type == "Basic"):
         self.authenticate_basic(res, auth_d)
      else:
         FATAL("unknown auth type: %s" % auth_h)

   def blob_exists_p(self, digest):
      """Return true if a blob with digest (hex string) exists in the
         remote repository, false otherwise."""
      url = self._url_of("blobs", "sha256:%s" % digest)
      # FIXME: Sometimes we get 301 Moved Permanently. requests.head() doesn't
      # follow redirects (but requests.request("HEAD", ...) does), and I
      # wasn't able to figure out why. So possibly there is some gotcha here.
      res = self.request("HEAD", url, {200,404})
      return (res.status_code == 200)

   def blob_to_file(self, digest, path):
      "GET the blob with hash digest and save it at path."
      # /v2/library/hello-world/blobs/<layer-hash>
      url = self._url_of("blobs", "sha256:" + digest)
      self.request("GET", url, out=path)

   def blob_upload(self, digest, data, note=""):
      """Upload blob with hash digest to url. data is the data to upload, and
         can be anything requests can handle, including an open file. note is
         a string to prepend to the log messages; default empty string."""
      INFO("%s%s: checking if already in repository" % (note, digest[:7]))
      # 1. Check if blob already exists. If so, stop.
      if (self.blob_exists_p(digest)):
         INFO("%s%s: already present" % (note, digest[:7]))
         return
      INFO("%s%s: not present, uploading" % (note, digest[:7]))
      # 2. Get upload URL for blob.
      url = self._url_of("blobs", "uploads/")
      res = self.request("POST", url, {202})
      # 3. Upload blob. We do a "monolithic" upload (i.e., send all the
      # content in a single PUT request) as opposed to a "chunked" upload
      # (i.e., send data in multiple PATCH requests followed by a PUT request
      # with no body).
      url = res.headers["Location"]
      res = self.request("PUT", url, {201}, data=data,
                         params={ "digest": "sha256:%s" % digest })
      # 4. Verify blob now exists.
      if (not self.blob_exists_p(digest)):
         FATAL("blob just uploaded does not exist: %s" % digest[:7])

   def close(self):
      if (self.session is not None):
         self.session.close()

   def config_upload(self, config):
      "Upload config (sequence of bytes)."
      self.blob_upload(bytes_hash(config), config, "config: ")

   def credentials_read(self):
      try:
         # FIXME: We use these environment variables in the test suite, but
         # they are currently undocumented while we think more carefully about
         # how to do non-interactive authentication (issue #849).
         username = os.environ["CH_IMAGE_USERNAME"]
         password = os.environ["CH_IMAGE_PASSWORD"]
      except KeyError:
         # FIXME: This hangs in Bats; sys.stdin.isatty() was still True though.
         username = input("\nUsername: ")
         password = getpass.getpass("Password: ")
      return (username, password)

   def layer_from_file(self, digest, path, note=""):
      "Upload gzipped tarball layer at path, which must have hash digest."
      # NOTE: We don't verify the digest b/c that means reading the whole file.
      VERBOSE("layer tarball: %s" % path)
      fp = open_(path, "rb")  # open file avoids reading it all into memory
      self.blob_upload(digest, fp, note)
      ossafe(fp.close, "can't close: %s" % path)

   def manifest_to_file(self, path):
      "GET the manifest for the image and save it at path."
      url = self._url_of("manifests", self.ref.version)
      self.request("GET", url, out=path, headers={ "Accept": TYPE_MANIFEST })

   def manifest_upload(self, manifest):
      "Upload manifest (sequence of bytes)."
      # Note: The manifest is *not* uploaded as a blob. We just do one PUT.
      url = self._url_of("manifests", self.ref.tag)
      self.request("PUT", url, {201}, data=manifest,
                   headers={ "Content-Type": TYPE_MANIFEST })

   def request(self, method, url, statuses={200}, out=None, **kwargs):
      """Request url using method and return the response object. If statuses
         is given, it is set of acceptable response status codes, defaulting
         to {200}; any other response is a fatal error. If out is given,
         response content must be non-zero length and will be written to file
         at this path.

         Use current session if there is one, or start a new one if not. If
         authentication fails (or isn't initialized), then authenticate and
         re-try the request."""
      VERBOSE("%s: %s" % (method, url))
      self.session_init_maybe()
      VERBOSE("auth: %s" % self.auth)
      res = self.request_raw(method, url, statuses | {401}, **kwargs)
      if (res.status_code == 401):
         VERBOSE("HTTP 401 unauthorized")
         self.authorize(res)
         VERBOSE("retrying with auth: %s" % self.auth)
         res = self.request_raw(method, url, statuses, **kwargs)
      if (out is not None):
         if (len(res.content) == 0):
            FATAL("no response body: %s %s" % (method, url))
         fp = open_(out, "wb")
         ossafe(fp.write, "can't write: %s" % out, res.content)
         ossafe(fp.close, "can't close: %s" % out)
      return res

   def request_raw(self, method, url, statuses, auth=None, **kwargs):
      """Request url using method. statuses is an iterable of acceptable
         response status codes; any other response is a fatal error. Return
         the requests.Response object.

         Session must already exist. If auth arg given, use it; otherwise, use
         object's stored authentication if initialized; otherwise, use no
         authentication."""
      DEBUG("%s: %s" % (method, url))
      if (auth is None):
         auth = self.auth
      try:
         res = self.session.request(method, url, auth=auth, **kwargs)
         if (res.status_code not in statuses):
            FATAL("%s failed; expected status %s but got %d: %s"
                  % (method, statuses, res.status_code, res.reason))
      except requests.exceptions.RequestException as x:
         FATAL("%s failed: %s" % (method, x))
      # Log the rate limit headers if present.
      for h in ("RateLimit-Limit", "RateLimit-Remaining"):
         if (h in res.headers):
            VERBOSE("%s: %s" % (h, res.headers[h]))
      return res

   def session_init_maybe(self):
      "Initialize session if it's not initialized; otherwise do nothing."
      if (self.session is None):
         VERBOSE("initializing session")
         self.session = requests.Session()
         self.session.verify = tls_verify


class Storage:

   """Source of truth for all paths within the storage directory. Do not
      compute any such paths elsewhere!"""

   __slots__ = ("root",)

   def __init__(self, storage_cli):
      self.root = storage_cli
      if (self.root is None):
         self.root = self.root_env()
      if (self.root is None):
         self.root = self.root_default()
      self.root = Path(self.root)

   @property
   def download_cache(self):
      return self.root // "dlcache"

   @property
   def unpack_base(self):
      return self.root // "img"

   @property
   def upload_cache(self):
      return self.root // "ulcache"

   @staticmethod
   def root_default():
      # FIXME: Perhaps we should use getpass.getuser() instead of the $USER
      # environment variable? It seems a lot more robust. But, (1) we'd have
      # to match it in some scripts and (2) it makes the documentation less
      # clear becase we have to explain the fallback behavior.
      try:
         username = os.environ["USER"]
      except KeyError:
         FATAL("can't get username: $USER not set")
      return "/var/tmp/%s/ch-image" % username

   @staticmethod
   def root_env():
      try:
         return os.environ["CH_IMAGE_STORAGE"]
      except KeyError:
         try:
            p = os.environ["CH_GROW_STORAGE"]
            WARNING("$CH_GROW_STORAGE is deprecated in favor of $CH_IMAGE_STORAGE")
            WARNING("the old name will be removed in Charliecloud version 0.23")
            return p
         except KeyError:
            return None

   def manifest_for_download(self, image_ref):
      return self.download_cache // ("%s.manifest.json" % image_ref.for_path)

   def unpack(self, image_ref):
      return self.unpack_base // image_ref.for_path


class TarFile(tarfile.TarFile):

   # This subclass augments tarfile.TarFile to add safety code. While the
   # tarfile module docs [1] say “do not use this class [TarFile] directly”,
   # they also say “[t]he tarfile.open() function is actually a shortcut” to
   # class method TarFile.open(), and the source code recommends subclassing
   # TarFile [2].
   #
   # It's here because the standard library class has problems with symlinks
   # and replacing one file type with another; see issues #819 and #825 as
   # well as multiple unfixed Python bugs [e.g. 3,4,5]. We work around this
   # with manual deletions.
   #
   # [1]: https://docs.python.org/3/library/tarfile.html
   # [2]: https://github.com/python/cpython/blob/2bcd0fe7a5d1a3c3dd99e7e067239a514a780402/Lib/tarfile.py#L2159
   # [3]: https://bugs.python.org/issue35483
   # [4]: https://bugs.python.org/issue19974
   # [5]: https://bugs.python.org/issue23228

   # Need new method name because add() is called recursively and we don't
   # want those internal calls to get our special sauce.
   def add_(self, name, **kwargs):
      kwargs["filter"] = self.fix_member_uidgid
      super().add(name, **kwargs)

   def clobber(self, targetpath, regulars=False, symlinks=False, dirs=False):
      assert (regulars or symlinks or dirs)
      try:
         st = os.lstat(targetpath)
      except FileNotFoundError:
         # We could move this except clause after all the stat.S_IS* calls,
         # but that risks catching FileNotFoundError that came from somewhere
         # other than lstat().
         st = None
      except OSError as x:
         FATAL("can't lstat: %s" % targetpath, targetpath)
      if (st is not None):
         if (stat.S_ISREG(st.st_mode)):
            if (regulars):
               unlink(targetpath)
         elif (stat.S_ISLNK(st.st_mode)):
            if (symlinks):
               unlink(targetpath)
         elif (stat.S_ISDIR(st.st_mode)):
            if (dirs):
               rmtree(targetpath)
         else:
            FATAL("invalid file type 0%o in previous layer; see inode(7): %s"
                  % (stat.S_IFMT(st.st_mode), targetpath))

   @staticmethod
   def fix_member_uidgid(ti):
      assert (ti.name[0] != "/")  # absolute paths unsafe but shouldn't happen
      if (not (ti.isfile() or ti.isdir() or ti.issym() or ti.islnk())):
         FATAL("invalid file type: %s" % ti.name)
      ti.uid = 0
      ti.uname = "root"
      ti.gid = 0
      ti.gname = "root"
      if (ti.mode & stat.S_ISUID):
         VERBOSE("stripping unsafe setuid bit: %s" % ti.name)
         ti.mode &= ~stat.S_ISUID
      if (ti.mode & stat.S_ISGID):
         VERBOSE("stripping unsafe setgid bit: %s" % ti.name)
         ti.mode &= ~stat.S_ISGID
      return ti

   def makedir(self, tarinfo, targetpath):
      # Note: This gets called a lot, e.g. once for each component in the path
      # of the member being extracted.
      TRACE("makedir: %s" % targetpath)
      self.clobber(targetpath, regulars=True, symlinks=True)
      super().makedir(tarinfo, targetpath)

   def makefile(self, tarinfo, targetpath):
      TRACE("makefile: %s" % targetpath)
      self.clobber(targetpath, symlinks=True, dirs=True)
      super().makefile(tarinfo, targetpath)

   def makelink(self, tarinfo, targetpath):
      TRACE("makelink: %s -> %s" % (targetpath, tarinfo.linkname))
      self.clobber(targetpath, regulars=True, symlinks=True, dirs=True)
      super().makelink(tarinfo, targetpath)


## Supporting functions ##

def DEBUG(*args, **kwargs):
   if (verbose >= 2):
      log(color="38;5;6m", *args, **kwargs)  # dark cyan (same as 36m)

def ERROR(*args, **kwargs):
   log(color="1;31m", prefix="error: ", *args, **kwargs)  # bold red

def FATAL(*args, **kwargs):
   ERROR(*args, **kwargs)
   sys.exit(1)

def INFO(*args, **kwargs):
   log(*args, **kwargs)

def TRACE(*args, **kwargs):
   if (verbose >= 3):
      log(color="38;5;6m", *args, **kwargs)  # dark cyan (same as 36m)

def VERBOSE(*args, **kwargs):
   if (verbose >= 1):
      log(color="38;5;14m", *args, **kwargs)  # light cyan (1;36m but not bold)

def WARNING(*args, **kwargs):
   log(color="31m", prefix="warning: ", *args, **kwargs)  # red

def bytes_hash(data):
   "Return the hash of data, as a hex string with no leading algorithm tag."
   h = hashlib.sha256()
   h.update(data)
   return h.hexdigest()

def ch_run_modify(img, args, env, workdir="/", binds=[], fail_ok=False):
   args = (  [CH_BIN + "/ch-run"]
           + ["-w", "-u0", "-g0", "--no-home", "--no-passwd", "--cd", workdir]
           + sum([["-b", i] for i in binds], [])
           + [img, "--"] + args)
   return cmd(args, env, fail_ok)

def cmd(args, env=None, fail_ok=False):
   VERBOSE("environment: %s" % env)
   VERBOSE("executing: %s" % args)
   color_set("33m", sys.stdout)
   cp = subprocess.run(args, env=env, stdin=subprocess.DEVNULL)
   color_reset(sys.stdout)
   if (not fail_ok and cp.returncode):
      FATAL("command failed with code %d: %s" % (cp.returncode, args[0]))
   return cp.returncode

def color_reset(*fps):
   for fp in fps:
      color_set("0m", fp)

def color_set(color, fp):
   if (fp.isatty()):
      print("\033[" + color, end="", flush=True, file=fp)

def copy2(src, dst, **kwargs):
   "Wrapper for shutil.copy2() with error checking."
   ossafe(shutil.copy2, "can't copy: %s -> %s" % (src, dst), src, dst, **kwargs)

def copytree(*args, **kwargs):
   "Wrapper for shutil.copytree() that exits the program on the first error."
   shutil.copytree(copy_function=copy2, *args, **kwargs)

def dependencies_check():
   """Check more dependencies. If any dependency problems found, here or above
      (e.g., lark module checked at import time), then complain and exit."""
   for (p, v) in depfails:
      ERROR("%s dependency: %s" % (p, v))
   if (len(depfails) > 0):
      sys.exit(1)

def digest_trim(d):
   """Remove the algorithm tag from digest d and return the rest.

        >>> digest_trim("sha256:foobar")
        'foobar'

      Note: Does not validate the form of the rest."""
   try:
      return d.split(":", maxsplit=1)[1]
   except AttributeError:
      FATAL("not a string: %s" % repr(d))
   except IndexError:
      FATAL("no algorithm tag: %s" % d)

def done_notify():
   if (os.environ.get("USER", None) == "jogas"):
      INFO("!!! KOBE !!!")
   else:
      INFO("done")

def file_ensure_exists(path):
   fp = open_(path, "a")
   fp.close()

def file_gzip(path, args=[]):
   """Run pigz if it's available, otherwise gzip, on file at path and return
      the file's new name. Pass args to the gzip executable. This lets us gzip
      files (a) in parallel if pigz is installed and (b) without reading them
      into memory."""
   path_c = Path(str(path) + ".gz")
   # On first call, remember first available of pigz and gzip using an
   # attribute of this function (yes, you can do that lol).
   if (not hasattr(file_gzip, "gzip")):
      if (shutil.which("pigz") is not None):
         file_gzip.gzip = "pigz"
      elif (shutil.which("gzip") is not None):
         file_gzip.gzip = "gzip"
      else:
         FATAL("can't find path to gzip or pigz")
   # Remove destination file if it already exists, because gzip --force does
   # several other things too. (Note: pigz sometimes confusingly reports
   # "Inappropriate ioctl for device" if destination already exists.)
   if (os.path.exists(path_c)):
      unlink(path_c)
   # Compress.
   cmd([file_gzip.gzip] + args + [str(path)])
   return path_c

def file_hash(path):
   """Return the hash of data in file at path, as a hex string with no
      algorithm tag. File is read in chunks and can be larger than memory."""
   fp = open_(path, "rb")
   h = hashlib.sha256()
   while True:
      data = ossafe(fp.read, "can't read: %s" % path, 2**18)
      if (len(data) == 0):
         break  # EOF
      h.update(data)
   ossafe(fp.close, "can't close: %s" % path)
   return h.hexdigest()

def file_size(path, follow_symlinks=False):
   "Return the size of file at path in bytes."
   st = ossafe(os.stat, "can't stat: %s" % path,
               path, follow_symlinks=follow_symlinks)
   return st.st_size

def file_write(path, content, mode=None):
   if (isinstance(content, str)):
      content = content.encode("UTF-8")
   fp = open_(path, "wb")
   ossafe(fp.write, "can't write: %s" % path, content)
   if (mode is not None):
      ossafe(os.chmod, "can't chmod 0%o: %s" % (mode, path))
   ossafe(fp.close, "can't close: %s" % path)

def grep_p(path, rx):
   """Return True if file at path contains a line matching regular expression
      rx, False if it does not."""
   rx = re.compile(rx)
   try:
      with open(path, "rt") as fp:
         for line in fp:
            if (rx.search(line) is not None):
               return True
      return False
   except OSError as x:
      FATAL("error reading %s: %s" % (path, x.strerror))

def init(cli):
   global verbose, log_festoon, log_fp, storage, tls_verify
   # logging
   assert (0 <= cli.verbose <= 2)
   verbose = cli.verbose
   if ("CH_LOG_FESTOON" in os.environ):
      log_festoon = True
   file_ = os.getenv("CH_LOG_FILE")
   if (file_ is not None):
      verbose = max(verbose_, 1)
      log_fp = open_(file_, "at")
   atexit.register(color_reset, log_fp)
   VERBOSE("verbose level: %d" % verbose)
   # storage object
   storage = Storage(cli.storage)
   # TLS verification
   if (cli.tls_no_verify):
      tls_verify = False
      rpu = requests.packages.urllib3
      rpu.disable_warnings(rpu.exceptions.InsecureRequestWarning)

def log(*args, color=None, prefix="", **kwargs):
   if (color is not None):
      color_set(color, log_fp)
   if (log_festoon):
      prefix = ("%5d %s  %s"
                % (os.getpid(),
                   datetime.datetime.now().isoformat(timespec="milliseconds"),
                   prefix))
   print(prefix, file=log_fp, end="")
   print(flush=True, file=log_fp, *args, **kwargs)
   if (color is not None):
      color_reset(log_fp)

def mkdirs(path):
   TRACE("ensuring directory: %s" % path)
   try:
      os.makedirs(path, exist_ok=True)
   except OSError as x:
      ch.FATAL("can't create directory: %s: %s: %s"
               % (path, x.filename, x.strerror))

def now_utc_iso8601():
   return datetime.datetime.utcnow().isoformat(timespec="seconds") + "Z"

def open_(path, mode, *args, **kwargs):
   "Error-checking wrapper for open()."
   return ossafe(open, "can't open for %s: %s" % (mode, path),
                 path, mode, *args, **kwargs)

def ossafe(f, msg, *args, **kwargs):
   """Call f with args and kwargs. Catch OSError and other problems and fail
      with a nice error message."""
   try:
      return f(*args, **kwargs)
   except OSError as x:
      FATAL("%s: %s" % (msg, x.strerror))

def prefix_path(prefix, path):
   """"Return True if prefix is a parent directory of path.
       Assume that prefix and path are strings."""
   return prefix == path or (prefix + '/' == path[:len(prefix) + 1])

def rmtree(path):
   if (os.path.isdir(path)):
      TRACE("deleting directory: %s" % path)
      try:
         shutil.rmtree(path)
      except OSError as x:
         ch.FATAL("can't recursively delete directory %s: %s: %s"
                  % (path, x.filename, x.strerror))
   else:
      assert False, "unimplemented"

def symlink(target, source, clobber=False):
   if (clobber and os.path.isfile(source)):
      unlink(source)
   try:
      os.symlink(target, source)
   except FileExistsError:
      if (not os.path.islink(source)):
         FATAL("can't symlink: source exists and isn't a symlink: %s" % source)
      if (os.readlink(source) != target):
         FATAL("can't symlink: %s exists; want target %s but existing is %s"
               % (source, target, os.readlink(source)))
   except OSError as x:
      ch.FATAL("can't symlink: %s -> %s: %s" % (source, target, x.strerror))

def tree_child(tree, cname):
   """Locate a descendant subtree named cname using breadth-first search and
      return it. If no such subtree exists, return None."""
   return next(tree_children(tree, cname), None)

def tree_child_terminal(tree, cname, tname, i=0):
   """Locate a descendant subtree named cname using breadth-first search and
      return its first child terminal named tname. If no such subtree exists,
      or it doesn't have such a terminal, return None."""
   st = tree_child(tree, cname)
   if (st is not None):
      return tree_terminal(st, tname, i)
   else:
      return None

def tree_child_terminals(tree, cname, tname):
   """Locate a descendant substree named cname using breadth-first search and
      yield the values of its child terminals named tname. If no such subtree
      exists, or it has no such terminals, yield an empty sequence."""
   for d in tree.iter_subtrees_topdown():
      if (d.data == cname):
         return tree_terminals(d, tname)
   return []

def tree_children(tree, cname):
   "Yield children of tree named cname using breadth-first search."
   for st in tree.iter_subtrees_topdown():
      if (st.data == cname):
         yield st

def tree_terminal(tree, tname, i=0):
   """Return the value of the ith child terminal named tname (zero-based), or
      None if not found."""
   for (j, t) in enumerate(tree_terminals(tree, tname)):
      if (j == i):
         return t
   return None

def tree_terminals(tree, tname):
   """Yield values of all child terminals of type type_, or empty list if none
      found."""
   for j in tree.children:
      if (isinstance(j, lark.lexer.Token) and j.type == tname):
         yield j.value

def unlink(path, *args, **kwargs):
   "Error-checking wrapper for os.unlink()."
   ossafe(os.unlink, "can't unlink: %s" % path, path)

def unpacked_image_p(imgdir):
   return (os.path.isdir(imgdir)
       and os.path.isdir(imgdir // 'bin')
       and os.path.isdir(imgdir // 'dev')
       and os.path.isdir(imgdir // 'opt'))<|MERGE_RESOLUTION|>--- conflicted
+++ resolved
@@ -554,18 +554,14 @@
                   ig_ct += self.whiteout_rm_prefix(layers, i - 1,
                                                    dir_ + "/" + filename[4:])
          if (wo_ct > 0):
-<<<<<<< HEAD
             VERBOSE("layer %d/%d: %s: %d whiteouts; %d members ignored"
                     % (i, len(layers), lh[:7], wo_ct, ig_ct))
-=======
-            DEBUG("layer %d/%d: %s: processed %d whiteouts; %d members ignored"
-                  % (i, len(layers), lh[:7], wo_ct, ig_ct))
 
    def unpack_create_ok(self):
       """Ensure the unpack directory can be created. If the unpack directory
          is already an image, remove it."""
       if (not self.unpack_exist_p()):
-         DEBUG("creating new image: %s" % self.unpack_path)
+         VERBOSE("creating new image: %s" % self.unpack_path)
       else:
          if (not os.path.isdir(self.unpack_path)):
             FATAL("can't flatten: %s exists but is not a directory"
@@ -575,27 +571,25 @@
              or not os.path.isdir(self.unpack_path // "usr")):
             FATAL("can't flatten: %s exists but does not appear to be an image"
                   % self.unpack_path)
-         DEBUG("replacing existing image: %s" % self.unpack_path)
+         VERBOSE("replacing existing image: %s" % self.unpack_path)
          rmtree(self.unpack_path)
 
-   def unpack_delete (self):
+   def unpack_delete(self):
       if (not self.unpack_exist_p()):
          FATAL("%s image not found" % (self.ref))
       if (unpacked_image_p(self.unpack_path)):
          INFO("deleting image: %s" % (self.ref))
          rmtree(self.unpack_path)
       else:
-         FATAL("storage directory seems broken: %s is not an image" % (self.ref))
-   
+         FATAL("storage directory seems broken: not an image: %s" % (self.ref))
+
    def unpack_exist_p(self):
-      if (os.path.exists(self.unpack_path)):
-          return True            
+      return os.path.exists(self.unpack_path)
 
    def unpack_create(self):
       "Ensure the unpack directory exists, replacing or creating if needed."
       self.unpack_create_ok()
       mkdirs(self.unpack_path)
->>>>>>> 5f31346e
 
 
 class Image_Ref:
@@ -920,14 +914,6 @@
          if (k not in auth_d):
             FATAL("WWW-Authenticate missing key: %s" % k)
       params = { (k,v) for (k,v) in auth_d.items() if k != "realm" }
-<<<<<<< HEAD
-      # First, try for an anonymous auth token. If that fails, try for an
-      # authenticated token.
-      VERBOSE("requesting anonymous auth token")
-      res = self.request_raw("GET", auth_d["realm"], {200,403}, params=params)
-      if (res.status_code == 403):
-         INFO("anonymous access rejected")
-=======
       # Request anonymous auth token first, but only for the “safe” methods.
       # We assume no registry will accept anonymous pushes. This is because
       # GitLab registries don't seem to honor the scope argument (issue #975);
@@ -936,29 +922,23 @@
       # with ‘error="insufficient_scope"’ when the request is re-tried.
       token = None
       if (res.request.method not in ("GET", "HEAD")):
-         DEBUG("will not request anonymous token for %s" % res.request.method)
+         VERBOSE("won't request anonymous token for %s" % res.request.method)
       else:
-         DEBUG("requesting anonymous auth token")
+         VERBOSE("requesting anonymous auth token")
          res = self.request_raw("GET", auth_d["realm"], {200,403},
                                 params=params)
          if (res.status_code == 403):
-            DEBUG("anonymous access rejected")
+            VERBOSE("anonymous access rejected")
          else:
             token = res.json()["token"]
       # If that failed or was inappropriate, try for an authenticated token.
       if (token is None):
->>>>>>> 5f31346e
          (username, password) = self.credentials_read()
          auth = requests.auth.HTTPBasicAuth(username, password)
          res = self.request_raw("GET", auth_d["realm"], {200}, auth=auth,
                                 params=params)
-<<<<<<< HEAD
-      token = res.json()["token"]
+         token = res.json()["token"]
       VERBOSE("received auth token: %s" % (token[:32]))
-=======
-         token = res.json()["token"]
-      DEBUG("received auth token: %s" % (token[:32]))
->>>>>>> 5f31346e
       self.auth = self.Bearer_Auth(token)
 
    def authorize(self, res):
