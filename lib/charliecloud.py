--- conflicted
+++ resolved
@@ -91,122 +91,6 @@
 # somewhat random guess with hopefully enough headroom not to cause problems.
 FILENAME_MAX_CHARS = 192
 
-<<<<<<< HEAD
-# Common grammar stuff.
-GRAMMAR_COMMON = r"""
-// Matching lines in the face of continuations is surprisingly hairy. Notes:
-//
-//   1. The underscore prefix means the rule is always inlined (i.e., removed
-//      and children become children of its parent).
-//
-//   2. LINE_CHUNK must not match any characters that _LINE_CONTINUE does.
-//
-//   3. This is very sensitive to the location of repetition. Moving the plus
-//      either to the entire regex (i.e., “/(...)+/”) or outside the regex
-//      (i.e., ”/.../+”) gave parse errors.
-//
-_line: ( _LINE_CONTINUE | LINE_CHUNK )+
-LINE_CHUNK: /[^\\\n]+|(\\(?![ \t]+\n))+/
-
-HEX_STRING: /[0-9A-Fa-f]+/
-WORD: /[^ \t\n=]/+
-
-IR_PATH_COMPONENT: /[a-z0-9_.-]+/
-
-_string_list: "[" _WS? STRING_QUOTED ( "," _WS? STRING_QUOTED )* _WS? "]"
-
-_WSH: /[ \t]/+                   // sequence of horizontal whitespace
-_LINE_CONTINUE: "\\" _WSH? "\n"  // line continuation
-_WS: ( _WSH | _LINE_CONTINUE )+  // horizontal whitespace w/ line continuations
-_NEWLINES: ( _WSH? "\n" )+       // sequence of newlines
-
-%import common.ESCAPED_STRING -> STRING_QUOTED
-"""
-
-# Dockerfile grammar. Note image references are not parsed during Dockerfile
-# parsing.
-GRAMMAR_DOCKERFILE = r"""
-start: dockerfile
-
-// First instruction must be ARG or FROM, but that is not a syntax error.
-dockerfile: _NEWLINES? ( arg_first | directive | comment )* ( instruction | comment )*
-
-?instruction: _WS? ( arg | copy | env | from_ | run | shell | workdir | uns_forever | uns_yet )
-
-directive.2: _WS? "#" _WS? DIRECTIVE_NAME "=" _line _NEWLINES
-DIRECTIVE_NAME: ( "escape" | "syntax" )
-
-comment: _WS? _COMMENT_BODY _NEWLINES
-_COMMENT_BODY: /#[^\n]*/
-
-arg: "ARG"i _WS ( arg_bare | arg_equals ) _NEWLINES
-arg_bare: WORD
-arg_equals: WORD "=" ( WORD | STRING_QUOTED )
-
-arg_first.2: "ARG"i _WS ( arg_first_bare | arg_first_equals ) _NEWLINES
-arg_first_bare: WORD
-arg_first_equals: WORD "=" ( WORD | STRING_QUOTED )
-
-copy: "COPY"i ( _WS option )* _WS ( copy_list | copy_shell ) _NEWLINES
-copy_list.2: _string_list
-copy_shell: WORD ( _WS WORD )+
-
-env: "ENV"i _WS ( env_space | env_equalses ) _NEWLINES
-env_space: WORD _WS _line
-env_equalses: env_equals ( _WS env_equals )*
-env_equals: WORD "=" ( WORD | STRING_QUOTED )
-
-from_: "FROM"i ( _WS ( option | option_keypair ) )* _WS image_ref [ _WS from_alias ] _NEWLINES
-from_alias: "AS"i _WS IR_PATH_COMPONENT  // FIXME: undocumented; this is guess
-
-run: "RUN"i _WS ( run_exec | run_shell ) _NEWLINES
-run_exec.2: _string_list
-run_shell: _line
-
-shell: "SHELL"i _WS _string_list _NEWLINES
-
-workdir: "WORKDIR"i _WS _line _NEWLINES
-
-uns_forever: UNS_FOREVER _WS _line _NEWLINES
-UNS_FOREVER: ( "EXPOSE"i | "HEALTHCHECK"i | "MAINTAINER"i | "STOPSIGNAL"i | "USER"i | "VOLUME"i )
-
-uns_yet: UNS_YET _WS _line _NEWLINES
-UNS_YET: ( "ADD"i | "CMD"i | "ENTRYPOINT"i | "LABEL"i | "ONBUILD"i )
-
-/// Common ///
-
-option: "--" OPTION_KEY "=" OPTION_VALUE
-option_keypair: "--" OPTION_KEY "=" OPTION_VAR "=" OPTION_VALUE
-OPTION_KEY: /[a-z]+/
-OPTION_VALUE: /[^= \t\n]+/
-OPTION_VAR: /[a-z]+/
-
-image_ref: IMAGE_REF
-IMAGE_REF: /[A-Za-z0-9$:._\/-]+/
-""" + GRAMMAR_COMMON
-
-# Grammar for image references.
-GRAMMAR_IMAGE_REF = r"""
-// Note: Hostnames with no dot and no port get parsed as a hostname, which
-// is wrong; it should be the first path component. We patch this error later.
-// FIXME: Supposedly this can be fixed with priorities, but I couldn't get it
-// to work with brief trying.
-
-start: image_ref
-
-image_ref: ir_hostport? ir_path? ir_name ( ir_tag | ir_digest )?
-ir_hostport: IR_HOST ( ":" IR_PORT )? "/"
-ir_path: ( IR_PATH_COMPONENT "/" )+
-ir_name: IR_PATH_COMPONENT
-ir_tag: ":" IR_TAG
-ir_digest: "@sha256:" HEX_STRING
-IR_HOST: /[A-Za-z0-9_.-]+/
-IR_PORT: /[0-9]+/
-IR_TAG: /[A-Za-z0-9_.-]+/
-""" + GRAMMAR_COMMON
-
-=======
->>>>>>> 2b417092
 # Chunk size in bytes when streaming HTTP. Progress meter is updated once per
 # chunk, which means the display is updated roughly every 20s at 100 Kbit/s
 # and every 2s at 1Mbit/s; beyond that, the once-per-second display throttling
