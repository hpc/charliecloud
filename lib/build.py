# Implementation of "ch-image build".

import abc
import ast
import glob
import json
import os
import os.path
import re
import shutil
import struct
import sys

import charliecloud as ch
import build_cache as bu
import image as im
import fakeroot
import pull
import filesystem as fs


## Globals ##

# Namespace from command line arguments. FIXME: be more tidy about this ...
cli = None

# Fakeroot configuration (initialized during FROM).
fakeroot_config = None

# Images that we are building. Each stage gets its own image. In this
# dictionary, an image appears exactly once or twice. All images appear with
# an int key counting stages up from zero. Images with a name (e.g., "FROM ...
# AS foo") have a second string key of the name.
images = dict()
# Number of stages. This is obtained by counting FROM instructions in the
# parse tree, so we can use it for error checking.
image_ct = None

# ARG values that are set before FROM.
argfrom = {}


## Imports not in standard library ##

# See charliecloud.py for the messy import of this.
lark = im.lark


## Exceptions ##

class Instruction_Ignored(Exception): pass


## Main ##

def main(cli_):

   # CLI namespace. :P
   global cli
   cli = cli_

   # Check argument validity.
   if (cli.force and cli.no_force_detect):
      ch.FATAL("--force and --no-force-detect are incompatible")

   # Infer input file if needed.
   if (cli.file is None):
      cli.file = cli.context + "/Dockerfile"

   # Infer image name if needed.
   if (cli.tag is None):
      path = os.path.basename(cli.file)
      if ("." in path):
         (base, ext_all) = str(path).split(".", maxsplit=1)
         (base_all, ext_last) = str(path).rsplit(".", maxsplit=1)
      else:
         base = None
         ext_last = None
      if (base == "Dockerfile"):
         cli.tag = ext_all
         ch.VERBOSE("inferring name from Dockerfile extension: %s" % cli.tag)
      elif (ext_last == "dockerfile"):
         cli.tag = base_all
         ch.VERBOSE("inferring name from Dockerfile basename: %s" % cli.tag)
      elif (os.path.abspath(cli.context) != "/"):
         cli.tag = os.path.basename(os.path.abspath(cli.context))
         ch.VERBOSE("inferring name from context directory: %s" % cli.tag)
      else:
         assert (os.path.abspath(cli.context) == "/")
         cli.tag = "root"
         ch.VERBOSE("inferring name with root context directory: %s" % cli.tag)
      cli.tag = re.sub(r"[^a-z0-9_.-]", "", cli.tag.lower())
      ch.INFO("inferred image name: %s" % cli.tag)

   # Deal with build arguments.
   def build_arg_get(arg):
      kv = arg.split("=")
      if (len(kv) == 2):
         return kv
      else:
         v = os.getenv(kv[0])
         if (v is None):
            ch.FATAL("--build-arg: %s: no value and not in environment" % kv[0])
         return (kv[0], v)
   cli.build_arg = dict( build_arg_get(i) for i in cli.build_arg )
   ch.DEBUG(cli)

   # Guess whether the context is a URL, and error out if so. This can be a
   # typical looking URL e.g. "https://..." or also something like
   # "git@github.com:...". The line noise in the second line of the regex is
   # to match this second form. Username and host characters from
   # https://tools.ietf.org/html/rfc3986.
   if (re.search(r"""  ^((git|git+ssh|http|https|ssh)://
                     | ^[\w.~%!$&'\(\)\*\+,;=-]+@[\w.~%!$&'\(\)\*\+,;=-]+:)""",
                 cli.context, re.VERBOSE) is not None):
      ch.FATAL("not yet supported: issue #773: URL context: %s" % cli.context)
   if (os.path.exists(cli.context + "/.dockerignore")):
      ch.WARNING("not yet supported, ignored: issue #777: .dockerignore file")

   # Read input file.
   if (cli.file == "-" or cli.context == "-"):
      text = ch.ossafe(sys.stdin.read, "can't read stdin")
   elif (not os.path.isdir(cli.context)):
      ch.FATAL("context must be a directory: %s" % cli.context)
   else:
      fp = fs.Path(cli.file).open_("rt")
      text = ch.ossafe(fp.read, "can't read: %s" % cli.file)
      ch.close_(fp)

   # Parse it.
   parser = lark.Lark(im.GRAMMAR_DOCKERFILE, parser="earley",
                      propagate_positions=True, tree_class=im.Tree)
   # Avoid Lark issue #237: lark.exceptions.UnexpectedEOF if the file does not
   # end in newline.
   text += "\n"
   try:
      tree = parser.parse(text)
   except lark.exceptions.UnexpectedInput as x:
      ch.VERBOSE(x)  # noise about what was expected in the grammar
      ch.FATAL("can't parse: %s:%d,%d\n\n%s"
               % (cli.file, x.line, x.column, x.get_context(text, 39)))
   ch.VERBOSE(tree.pretty())

   # Sometimes we exit after parsing.
   if (cli.parse_only):
      ch.exit(0)

   # Count the number of stages (i.e., FROM instructions)
   global image_ct
   image_ct = sum(1 for i in tree.children_("from_"))

   # Traverse the tree and do what it says.
   #
   # We don't actually care whether the tree is traversed breadth-first or
   # depth-first, but we *do* care that instruction nodes are visited in
   # order. Neither visit() nor visit_topdown() are documented as of
   # 2020-06-11 [1], but examining source code [2] shows that visit_topdown()
   # uses Tree.iter_trees_topdown(), which *is* documented to be in-order [3].
   #
   # This change seems to have been made in 0.8.6 (see PR #761); before then,
   # visit() was in order. Therefore, we call that instead, if visit_topdown()
   # is not present, to improve compatibility (see issue #792).
   #
   # [1]: https://lark-parser.readthedocs.io/en/latest/visitors/#visitors
   # [2]: https://github.com/lark-parser/lark/blob/445c8d4/lark/visitors.py#L211
   # [3]: https://lark-parser.readthedocs.io/en/latest/classes/#tree
   ml = Main_Loop()
   if (hasattr(ml, 'visit_topdown')):
      ml.visit_topdown(tree)
   else:
      ml.visit(tree)
   if (ml.instruction_total_ct > 0):
      if (ml.miss_ct == 0):
         ml.inst_prev.checkout()
      ml.inst_prev.ready()

   # Check that all build arguments were consumed.
   if (len(cli.build_arg) != 0):
      ch.FATAL("--build-arg: not consumed: " + " ".join(cli.build_arg.keys()))

   # Print summary & we're done.
   if (ml.instruction_total_ct == 0):
      ch.FATAL("no instructions found: %s" % cli.file)
   assert (ml.inst_prev.image_i + 1 == image_ct)  # should’ve errored already
   if (cli.force and ml.miss_ct != 0):
      if (fakeroot_config.inject_ct == 0):
         assert (not fakeroot_config.init_done)
         ch.WARNING("--force specified, but nothing to do")
      else:
         ch.INFO("--force: init OK & modified %d RUN instructions"
                 % fakeroot_config.inject_ct)
   ch.INFO("grown in %d instructions: %s"
           % (ml.instruction_total_ct, ml.inst_prev.image))
   # FIXME: remove when we're done encouraging people to use the build cache.
   if (isinstance(bu.cache, bu.Disabled_Cache)):
      ch.INFO("build slow? consider enabling the new build cache",
              "https://hpc.github.io/charliecloud/command-usage.html#build-cache")


class Main_Loop(lark.Visitor):

   __slots__ = ("instruction_total_ct",
                "miss_ct",    # number of misses during this stage
                "inst_prev")  # last instruction executed

   def __init__(self, *args, **kwargs):
      self.miss_ct = 0
      self.inst_prev = None
      self.instruction_total_ct = 0
      super().__init__(*args, **kwargs)

   def __default__(self, tree):
      class_ = "I_" + tree.data
      if (class_ in globals()):
         inst = globals()[class_](tree)
         if (self.instruction_total_ct == 0):
            if (not (isinstance(inst, I_directive)
                  or isinstance(inst, I_from_)
                  or isinstance(inst, Instruction_No_Image))):
               ch.FATAL("first instruction must be ARG or FROM")
         inst.init(self.inst_prev)
         # The three announce_maybe() calls are clunky but I couldn’t figure
         # out how to avoid the repeats.
         try:
            self.miss_ct = inst.prepare(self.miss_ct)
            inst.announce_maybe()
         except Instruction_Ignored:
            inst.announce_maybe()
            return
         except ch.Fatal_Error:
            inst.announce_maybe()
            raise
         if (inst.miss):
            if (self.miss_ct == 1):
               inst.checkout_for_build()
            try:
               inst.execute()
            except ch.Fatal_Error:
               inst.rollback()
               raise
            if (inst.image_i >= 0):
               inst.metadata_update()
            inst.commit()
         self.inst_prev = inst
         self.instruction_total_ct += 1


## Instruction classes ##

class Instruction(abc.ABC):

   __slots__ = ("announced_p",
                "commit_files",  # modified files; default: anything
                "git_hash",      # Git commit where sid was found
                "image",
                "image_alias",
                "image_i",
                "lineno",
                "options",       # consumed
                "options_str",   # saved at instantiation
                "parent",
                "sid",
                "tree")

   def __init__(self, tree):
      """Note: When this is called, all we know about the instruction is
         what's in the parse tree. In particular, you must not call
         ch.variables_sub() here."""
      self.announced_p = False
      self.commit_files = set()
      self.git_hash = bu.GIT_HASH_UNKNOWN
      self.lineno = tree.meta.line
      self.options = dict()
      # saving options with only 1 saved value
      for st in tree.children_("option"):
         k = st.terminal("OPTION_KEY")
         v = st.terminal("OPTION_VALUE")
         if (k in self.options):
            ch.FATAL("%3d %s: repeated option --%s"
                     % (self.lineno, self.str_name, k))
         self.options[k] = v

      # saving keypair options in a dictionary
      for st in tree.children_("option_keypair"):
         k = st.terminal("OPTION_KEY")
         s = st.terminal("OPTION_VAR")
         v = st.terminal("OPTION_VALUE")
         # assuming all key pair options allow multiple options
         self.options.setdefault(k, {}).update({s: v})

      ol = list()
      for (k, v) in self.options.items():
         if (isinstance(v, dict)):
            for (k2, v) in v.items():
               ol.append("--%s=%s=%s" % (k, k2, v))
         else:
            ol.append("--%s=%s" % (k, v))
      self.options_str = " ".join(ol)
      self.tree = tree
      # These are set in init().
      self.image = None
      self.parent = None
      self.image_alias = None
      self.image_i = None

   @property
   def env_arg(self):
      if (self.image is None):
         assert False, "unimplemented"  # return dict()
      else:
         return self.image.metadata["arg"]

   @property
   def env_build(self):
      return { **self.env_arg, **self.env_env }

   @property
   def env_env(self):
      if (self.image is None):
         assert False, "unimplemented"  # return dict()
      else:
         return self.image.metadata["env"]

   @property
   def label_arg(self):
      if (self.image is None):
         assert False, "unimplemented" # return dict()
      else:
         return self.image.metadata["arg"]

   @property
   def label_build(self):
      return { **self.label_arg, **self.label_label }

   @property
   def label_label(self):
      if (self.image is None):
         assert False, "unimplemented" # return dict()
      else:
         return self.image.metadata["labels"]

   @property
   def miss(self):
      """This is actually a three-valued property:

           1. True  => miss
           2. False => hit
           3. None  => unknown or n/a"""
      if (self.git_hash == bu.GIT_HASH_UNKNOWN):
         return None
      else:
         return (self.git_hash is None)

   @property
   def shell(self):
      if (self.image is None):
         assert False, "unimplemented"  # return ["/bin/false"]
      else:
         return self.image.metadata["shell"]

   @shell.setter
   def shell(self, x):
      self.image.metadata["shell"] = x

   @property
   def sid_input(self):
      return str(self).encode("UTF-8")

   @property
   def status_char(self):
      return bu.cache.status_char(self.miss)

   @property
   @abc.abstractmethod
   def str_(self):
      ...

   @property
   def str_name(self):
      return self.__class__.__name__.split("_")[1].upper()

   @property
   def workdir(self):
      return fs.Path(self.image.metadata["cwd"])

   @workdir.setter
   def workdir(self, x):
      self.image.metadata["cwd"] = str(x)

   def __str__(self):
      options = self.options_str
      if (options != ""):
         options = " " + options
      return "%s%s %s" % (self.str_name, options, self.str_)

   def announce_maybe(self):
      "Announce myself if I haven’t already been announced."
      if (not self.announced_p):
         ch.INFO("%3s%s %s" % (self.lineno, self.status_char, self))
         self.announced_p = True

   def chdir(self, path):
      if (path.is_absolute()):
         self.workdir = path
      else:
         self.workdir //= path

   def checkout(self, base_image=None):
      bu.cache.checkout(self.image, self.git_hash, base_image)

   def checkout_for_build(self, base_image=None):
      self.parent.checkout(base_image)
      global fakeroot_config
      fakeroot_config = fakeroot.detect(self.image.unpack_path,
                                        cli.force, cli.no_force_detect)

   def commit(self):
      path = self.image.unpack_path
      self.git_hash = bu.cache.commit(path, self.sid, str(self),
                                      self.commit_files)

   def ready(self):
      bu.cache.ready(self.image)

   def execute(self):
      """Do what the instruction says. At this point, the unpack directory is
         all ready to go. Thus, the method is cache-ignorant."""
      pass

   def init(self, parent):
      """Initialize attributes defining this instruction's context, much of
         which is not available until the previous instruction is processed.
         After this is called, the instruction has a valid image and parent
         instruction, unless it's the first instruction, in which case
         prepare() does the initialization."""
      # Separate from prepare() because subclasses shouldn't need to override
      # it. If a subclass doesn't like the result, it can just change things
      # in prepare().
      self.parent = parent
      if (self.parent is None):
         self.image_i = -1
      else:
         self.image = self.parent.image
         self.image_alias = self.parent.image_alias
         self.image_i = self.parent.image_i

   def metadata_update(self):
      self.image.metadata["history"].append(
         { "created": ch.now_utc_iso8601(),
           "created_by": "%s %s" % (self.str_name, self.str_)})
      self.image.metadata_save()

   def options_assert_empty(self):
      try:
         k = next(iter(self.options.keys()))
         ch.FATAL("%s: invalid option --%s" % (self.str_name, k))
      except StopIteration:
         pass

   def prepare(self, miss_ct):
      """Set up for execution; parent is the parent instruction and miss_ct is
         the number of misses in this stage so far. Returns the new number of
         misses; usually miss_ct if this instruction hit or miss_ct + 1 if it
         missed. Some instructions (e.g., FROM) resets the miss count.
         Announce self as soon as hit/miss status is known, hopefully before
         doing anything complicated or time-consuming.

         Typically, subclasses will set up enough state for self.sid_input to
         be valid, then call super().prepare().

<<<<<<< HEAD
         WARNING: Instructions that modify image metadata (at this writing,
         ARG ENV FROM LABEL SHELL WORKDIR) must do so here, not in execute(),
         so that metadata is available to late instructions even on cache hit.
         """
=======
         Gotchas:

           1. Announcing the instruction: Subclasses that are fast can let the
              caller announce. However, subclasses that consume non-trivial
              time in prepare() should call announce_maybe() as soon as they
              know hit/miss status.

           2. Errors: Calling ch.FATAL() normally exits immediately, but here
              this often happens before the instruction has been announced
              (see issue #1486). Therefore, the caller catches Fatal_Error,
              announces, and then re-raises.

           3. Modifying image metadata: Instructions like ARG, ENV, FROM,
              SHELL, and WORKDIR must modify metadata here, not in execute(),
              so it’s available to later instructions even on cache hit."""
>>>>>>> 0e9fcd9f
      self.sid = bu.cache.sid_from_parent(self.parent.sid, self.sid_input)
      self.git_hash = bu.cache.find_sid(self.sid, self.image.ref.for_path)
      return miss_ct + int(self.miss)

   def rollback(self):
      """Discard everything done by execute(), which may have completed
         partially, fully, or not at all."""
      bu.cache.rollback(self.image.unpack_path)

   def unsupported_forever_warn(self, msg):
      ch.WARNING("not supported, ignored: %s %s" % (self.str_name, msg))

   def unsupported_yet_warn(self, msg, issue_no):
      ch.WARNING("not yet supported, ignored: issue #%d: %s %s"
                 % (issue_no, self.str_name, msg))

   def unsupported_yet_fatal(self, msg, issue_no):
      ch.FATAL("not yet supported: issue #%d: %s %s"
               % (issue_no, self.str_name, msg))


class Instruction_Unsupported(Instruction):

   __slots__ = ()

   @property
   def str_(self):
      return "(unsupported)"

   @property
   def miss(self):
      return None


class Instruction_Supported_Never(Instruction_Unsupported):

   __slots__ = ()

   def prepare(self, *args):
      self.unsupported_forever_warn("instruction")
      raise Instruction_Ignored()


class Instruction_No_Image(Instruction):
   # This is a class for instructions that do not affect the image, i.e.,
   # no-op from the image’s perspective, but executed for their side effects,
   # e.g., changing some configuration. These instructions do not interact
   # with the build cache and can be executed when no image exists (i.e.,
   # before FROM).

   # FIXME: Only tested with instructions before the first FROM. I doubt it
   # works for instructions elsewhere.

   @property
   def miss(self):
      return True

   @property
   def status_char(self):
      return bu.cache.status_char(None)

   def checkout_for_build(self):
      pass

   def commit(self):
      pass

   def prepare(self, miss_ct):
      return miss_ct + int(self.miss)


class Arg(Instruction):

   __slots__ = ("key",
                "value")

   def __init__(self, *args):
      super().__init__(*args)
      self.commit_files.add(fs.Path("ch/metadata.json"))
      self.key = self.tree.terminal("WORD", 0)
      if (self.key in cli.build_arg):
         self.value = cli.build_arg[self.key]
         del cli.build_arg[self.key]
      else:
         self.value = self.value_default()

   @property
   def sid_input(self):
      if (self.key in im.ARGS_MAGIC):
         return (self.str_name + self.key).encode("UTF-8")
      else:
         return super().sid_input

   @property
   def str_(self):
      s = "%s=" % self.key
      if (self.value is not None):
         s += "'%s'" % self.value
      if (self.key in im.ARGS_MAGIC):
         s += " [special]"
      return s

   def prepare(self, *args):
      if (self.value is not None):
         self.value = ch.variables_sub(self.value, self.env_build)
         self.env_arg[self.key] = self.value
      return super().prepare(*args)


class I_arg_bare(Arg):

   __slots__ = ()

   def value_default(self):
      return None


class I_arg_equals(Arg):

   __slots__ = ()

   def value_default(self):
      v = self.tree.terminal("WORD", 1)
      if (v is None):
         v = unescape(self.tree.terminal("STRING_QUOTED"))
      return v


class Arg_First(Instruction_No_Image):

   __slots__ = ("key",
                "value")

   def __init__(self, *args):
      super().__init__(*args)
      self.key = self.tree.terminal("WORD", 0)
      if (self.key in cli.build_arg):
         self.value = cli.build_arg[self.key]
         del cli.build_arg[self.key]
      else:
         self.value = self.value_default()

   @property
   def str_(self):
      s = "%s=" % self.key
      if (self.value is not None):
         s += "'%s'" % self.value
      if (self.key in im.ARGS_MAGIC):
         s += " [special]"
      return s

   def prepare(self, *args):
      if (self.value is not None):
         argfrom.update({self.key: self.value})
      return super().prepare(*args)


class I_arg_first_bare(Arg_First):

   __slots__ = ()

   def value_default(self):
      return None


class I_arg_first_equals(Arg_First):

   __slots__ = ()

   def value_default(self):
      v = self.tree.terminal("WORD", 1)
      if (v is None):
         v = unescape(self.tree.terminal("STRING_QUOTED"))
      return v


class I_copy(Instruction):

   # ABANDON ALL HOPE YE WHO ENTER HERE
   #
   # Note: The Dockerfile specification for COPY is complex, messy,
   # inexplicably different from cp(1), and incomplete. We try to be
   # bug-compatible with Docker but probably are not 100%. See the FAQ.
   #
   # Because of these weird semantics, none of this abstracted into a general
   # copy function. I don't want people calling it except from here.

   __slots__ = ("dst",
                "dst_raw",
                "from_",
                "src_metadata",
                "srcs",
                "srcs_raw")

   def __init__(self, *args):
      super().__init__(*args)
      self.from_ = self.options.pop("from", None)
      if (self.from_ is not None):
         try:
            self.from_ = int(self.from_)
         except ValueError:
            pass
      # No subclasses, so check what parse tree matched.
      if (self.tree.child("copy_shell") is not None):
         args = list(self.tree.child_terminals("copy_shell", "WORD"))
      elif (self.tree.child("copy_list") is not None):
         args = list(self.tree.child_terminals("copy_list", "STRING_QUOTED"))
         for i in range(len(args)):
            args[i] = args[i][1:-1]  # strip quotes
      else:
         assert False, "unreachable code reached"
      self.srcs_raw = args[:-1]
      self.dst_raw = args[-1]

   @property
   def sid_input(self):
      return super().sid_input + self.src_metadata

   @property
   def str_(self):
      dst = repr(self.dst) if hasattr(self, "dst") else self.dst_raw
      return "%s -> %s" % (self.srcs_raw, dst)

   def copy_src_dir(self, src, dst):
      """Copy the contents of directory src, named by COPY, either explicitly
         or with wildcards, to dst. src might be a symlink, but dst is a
         canonical path. Both must be at the top level of the COPY
         instruction; i.e., this function must not be called recursively. dst
         must exist already and be a directory. Unlike subdirectories, the
         metadata of dst will not be altered to match src."""
      def onerror(x):
         ch.FATAL("can't scan directory: %s: %s" % (x.filename, x.strerror))
      # Use Path objects in this method because the path arithmetic was
      # getting too hard with strings.
      src = src.resolve()  # alternative to os.path.realpath()
      dst = fs.Path(dst)
      assert (src.is_dir() and not src.is_symlink())
      assert (dst.is_dir() and not dst.is_symlink())
      ch.DEBUG("copying named directory: %s -> %s" % (src, dst))
      for (dirpath, dirnames, filenames) in ch.walk(src, onerror=onerror):
         subdir = dirpath.relative_to(src)
         dst_dir = dst // subdir
         # dirnames can contain symlinks, which we handle as files, so we'll
         # rebuild it; the walk will not descend into those "directories".
         dirnames2 = dirnames.copy()  # shallow copy
         dirnames[:] = list()         # clear in place
         for d in dirnames2:
            src_path = dirpath // d
            dst_path = dst_dir // d
            ch.TRACE("dir: %s -> %s" % (src_path, dst_path))
            if (os.path.islink(src_path)):
               filenames.append(d)  # symlink, handle as file
               ch.TRACE("symlink to dir, will handle as file")
               continue
            else:
               dirnames.append(d)   # directory, descend into later
            # If destination exists, but isn't a directory, remove it.
            if (os.path.exists(dst_path)):
               if (os.path.isdir(dst_path) and not os.path.islink(dst_path)):
                  ch.TRACE("dst_path exists and is a directory")
               else:
                  ch.TRACE("dst_path exists, not a directory, removing")
                  dst_path.unlink_()
            # If destination directory doesn't exist, create it.
            if (not os.path.exists(dst_path)):
               ch.TRACE("mkdir dst_path")
               ch.ossafe(os.mkdir, "can't mkdir: %s" % dst_path, dst_path)
            # Copy metadata, now that we know the destination exists and is a
            # directory.
            ch.ossafe(shutil.copystat,
                      "can't copy metadata: %s -> %s" % (src_path, dst_path),
                      src_path, dst_path, follow_symlinks=False)
         for f in filenames:
            src_path = dirpath // f
            dst_path = dst_dir // f
            ch.TRACE("file or symlink via copy2: %s -> %s"
                      % (src_path, dst_path))
            if (not (os.path.isfile(src_path) or os.path.islink(src_path))):
               ch.FATAL("can't COPY: unknown file type: %s" % src_path)
            if (os.path.exists(dst_path)):
               ch.TRACE("destination exists, removing")
               if (os.path.isdir(dst_path) and not os.path.islink(dst_path)):
                  dst_path.rmtree()
               else:
                  dst_path.unlink_()
            ch.copy2(src_path, dst_path, follow_symlinks=False)

   def copy_src_file(self, src, dst):
      """Copy file src to dst. src might be a symlink, but dst is a canonical
         path. Both must be at the top level of the COPY instruction; i.e.,
         this function must not be called recursively. dst has additional
         constraints:

           1. If dst is a directory that exists, src will be copied into that
              directory like cp(1); e.g. “COPY file_ /dir_” will produce a
              file in the imaged called. “/dir_/file_”.

           2. If dst is a regular file that exists, src will overwrite it.

           3. If dst is another type of file that exists, that’s an error.

           4. If dst does not exist, the parent of dst must be a directory
              that exists."""
      assert (src.is_file())
      assert (not dst.is_symlink())
      assert (   (dst.exists() and (dst.is_dir() or dst.is_file()))
              or (not dst.exists() and dst.parent.is_dir()))
      ch.DEBUG("copying named file: %s -> %s" % (src, dst))
      ch.copy2(src, dst, follow_symlinks=True)

   def dest_realpath(self, unpack_path, dst):
      """Return the canonicalized version of path dst within (canonical) image
         path unpack_path. We can't use os.path.realpath() because if dst is
         an absolute symlink, we need to use the *image's* root directory, not
         the host. Thus, we have to resolve symlinks manually."""
      dst_canon = unpack_path
      dst_parts = list(reversed(dst.parts))  # easier to operate on end of list
      iter_ct = 0
      while (len(dst_parts) > 0):
         iter_ct += 1
         if (iter_ct > 100):  # arbitrary
            ch.FATAL("can't COPY: too many path components")
         ch.TRACE("current destination: %d %s" % (iter_ct, dst_canon))
         #ch.TRACE("parts remaining: %s" % dst_parts)
         part = dst_parts.pop()
         if (part == "/" or part == "//"):  # 3 or more slashes yields "/"
            ch.TRACE("skipping root")
            continue
         cand = dst_canon // part
         ch.TRACE("checking: %s" % cand)
         if (not cand.is_symlink()):
            ch.TRACE("not symlink")
            dst_canon = cand
         else:
            target = fs.Path(os.readlink(cand))
            ch.TRACE("symlink to: %s" % target)
            assert (len(target.parts) > 0)  # POSIX says no empty symlinks
            if (target.is_absolute()):
               ch.TRACE("absolute")
               dst_canon = fs.Path(unpack_path)
            else:
               ch.TRACE("relative")
            dst_parts.extend(reversed(target.parts))
      return dst_canon

   def execute(self):
      # Locate the destination.
      unpack_canon = fs.Path(self.image.unpack_path).resolve()
      if (self.dst.startswith("/")):
         dst = fs.Path(self.dst)
      else:
         dst = self.workdir // self.dst
      ch.VERBOSE("destination, as given: %s" % dst)
      dst_canon = self.dest_realpath(unpack_canon, dst) # strips trailing slash
      ch.VERBOSE("destination, canonical: %s" % dst_canon)
      if (not os.path.commonpath([dst_canon, unpack_canon])
              .startswith(str(unpack_canon))):
         ch.FATAL("can't COPY: destination not in image: %s" % dst_canon)
      # Create the destination directory if needed.
      if (   self.dst.endswith("/")
          or len(self.srcs) > 1
          or self.srcs[0].is_dir()):
         if (not dst_canon.exists()):
            dst_canon.mkdirs()
         elif (not dst_canon.is_dir()):  # not symlink b/c realpath()
            ch.FATAL("can't COPY: not a directory: %s" % dst_canon)
      if (dst_canon.parent.exists()):
         if (not dst_canon.parent.is_dir()):
            ch.FATAL("can’t COPY: not a directory: %s" % dst_canon.parent)
      else:
         dst_canon.parent.mkdirs()
      # Copy each source.
      for src in self.srcs:
         if (src.is_file()):
            self.copy_src_file(src, dst_canon)
         elif (src.is_dir()):
            self.copy_src_dir(src, dst_canon)
         else:
            ch.FATAL("can't COPY: unknown file type: %s" % src)

   def prepare(self, miss_ct):
      def stat_bytes(path, links=False):
         st = path.stat_(links)
         return (  str(path).encode("UTF-8")
                 + struct.pack("=HQQ", st.st_mode, st.st_size, st.st_mtime_ns))
      # Error checking.
      if (cli.context == "-" and self.from_ is None):
         ch.FATAL("no context because \"-\" given")
      if (len(self.srcs_raw) < 1):
         ch.FATAL("must specify at least one source")
      # Complain about unsupported stuff.
      if (self.options.pop("chown", False)):
         self.unsupported_forever_warn("--chown")
      # Any remaining options are invalid.
      self.options_assert_empty()
      # Find the context directory.
      if (self.from_ is None):
         context = cli.context
      else:
         if (self.from_ == self.image_i or self.from_ == self.image_alias):
            ch.FATAL("--from: stage %s is the current stage" % self.from_)
         if (not self.from_ in images):
            # FIXME: Would be nice to also report if a named stage is below.
            if (isinstance(self.from_, int) and self.from_ < image_ct):
               if (self.from_ < 0):
                  ch.FATAL("--from: invalid negative stage index %d"
                           % self.from_)
               else:
                  ch.FATAL("--from: stage %d does not exist yet"
                           % self.from_)
            else:
               ch.FATAL("--from: stage %s does not exist" % self.from_)
         context = images[self.from_].unpack_path
      context_canon = os.path.realpath(context)
      ch.VERBOSE("context: %s" % context)
      # Expand sources.
      self.srcs = list()
      for src in (ch.variables_sub(i, self.env_build) for i in self.srcs_raw):
         # glob can’t take Path
         matches = [fs.Path(i) for i in glob.glob("%s/%s" % (context, src))]
         if (len(matches) == 0):
            ch.FATAL("source file not found: %s" % src)
         for i in matches:
            self.srcs.append(i)
            ch.VERBOSE("source: %s" % i)
      # Expand destination.
      self.dst = ch.variables_sub(self.dst_raw, self.env_build)
      # Validate sources are within context directory. (Can't convert to
      # canonical paths yet because we need the source path as given.)
      for src in self.srcs:
         src_canon = src.resolve()
         if (not os.path.commonpath([src_canon, context_canon])
                 .startswith(context_canon)): # no clear substitute for
                                              # commonpath in pathlib
            ch.FATAL("can’t copy from outside context: %s" % src)
      # Gather metadata for hashing.
      # FIXME: Locale issues related to sorting?
      self.src_metadata = bytearray()
      for src in self.srcs:
         self.src_metadata += stat_bytes(src, links=True)
         if (src.is_dir()):
            for (dir_, dirs, files) in ch.walk(src):
               self.src_metadata += stat_bytes(dir_)
               for f in sorted(files):
                  self.src_metadata += stat_bytes(dir_ // f)
               dirs.sort()
      # Pass on to superclass.
      return super().prepare(miss_ct)


class I_directive(Instruction_Supported_Never):

   __slots__ = ()

   @property
   def str_name(self):
      return "#%s" % self.tree.terminal("DIRECTIVE_NAME")

   def prepare(self, *args):
      ch.WARNING("not supported, ignored: parser directives")
      raise Instruction_Ignored()


class Env(Instruction):

   __slots__ = ("key",
                "value")

   def __init__(self, *args):
      super().__init__(*args)
      self.commit_files |= {fs.Path("ch/environment"),
                            fs.Path("ch/metadata.json")}

   @property
   def str_(self):
      return "%s='%s'" % (self.key, self.value)

   def execute(self):
      with (self.image.unpack_path // "/ch/environment").open_("wt") \
           as fp:
         for (k, v) in self.env_env.items():
            print("%s=%s" % (k, v), file=fp)

   def prepare(self, *args):
      self.value = ch.variables_sub(unescape(self.value), self.env_build)
      self.env_env[self.key] = self.value
      return super().prepare(*args)


class I_env_equals(Env):

   __slots__ = ()

   def __init__(self, *args):
      super().__init__(*args)
      self.key = self.tree.terminal("WORD", 0)
      self.value = self.tree.terminal("WORD", 1)
      if (self.value is None):
         self.value = self.tree.terminal("STRING_QUOTED")


class I_env_space(Env):

   __slots__ = ()

   def __init__(self, *args):
      super().__init__(*args)
      self.key = self.tree.terminal("WORD")
      self.value = self.tree.terminals_cat("LINE_CHUNK")


class Label(Instruction):

   __slots__ = ("key",
                "value")

   def __init__(self, *args):
      super().__init__(*args)
      self.commit_files |= {ch.Path("ch/metadata.json")}

   @property
   def str_(self):
      return "%s='%s'" % (self.key, self.value)

   def execute(self):
      with (self.image.unpack_path // "/ch/metadata.json").open_("wt") \
           as fp:
         for (k, v) in self.label_label.items():
            print("%s=%s" % (k, v), file=fp)

   def prepare(self, *args):
      self.value = ch.variables_sub(unescape(self.value), self.label_build)
      self.label_label[self.key] = self.value
      return super().prepare(*args)


class I_label_equals(Label):

   __slots__ = ()

   def __init__(self, *args):
      super().__init__(*args)
      self.key = self.tree.terminal("WORD", 0)
      self.value = self.tree.terminal("WORD", 1)
      if (self.value is None):
         self.value = self.tree.terminal("STRING_QUOTED")


class I_label_space(Label):

   __slots__ = ()

   def __init__(self, *args):
      super().__init__(*args)
      self.key = self.tree.terminal("WORD")
      self.value = self.tree.terminals_cat("LINE_CHUNK")


class I_from_(Instruction):

   __slots__ = ("alias",
                "base_image",
                "base_text")

   def __init__(self, *args):
      super().__init__(*args)
      argfrom.update(self.options.pop("arg", {}))

   # Not meaningful for FROM.
   sid_input = None

   @property
   def str_(self):
      if (hasattr(self, "base_image")):
         base_image = str(self.base_image.ref)
      else:
         # Initialization failed, but we want to print *something*.
         base_image = self.base_text
      return base_image + ((" AS " + self.alias) if self.alias else "")

   def checkout_for_build(self):
      assert (isinstance(bu.cache, bu.Disabled_Cache))
      super().checkout_for_build(self.base_image)

   def metadata_update(self, *args):
      # FROM doesn’t update metadata because it never misses when the cache is
      # enabled, so this would never be called, and we want disabled results
      # to be the same. In particular, FROM does not generate history entries.
      pass

   def prepare(self, miss_ct):
      # FROM is special because its preparation involves opening a new stage
      # and closing the previous if there was one. Because of this, the actual
      # parent is the last instruction of the base image.
      self.base_text = self.tree.child_terminals_cat("image_ref", "IMAGE_REF")
      self.alias = self.tree.child_terminal("from_alias", "IR_PATH_COMPONENT")
      self.base_image = im.Image(im.Reference(self.base_text, argfrom))
      # Validate instruction.
      if (self.options.pop("platform", False)):
         self.unsupported_yet_fatal("--platform", 778)
      self.options_assert_empty()
      # Update context.
      self.image_i += 1
      self.image_alias = self.alias
      if (self.image_i == image_ct - 1):
         # Last image; use tag unchanged.
         tag = cli.tag
      elif (self.image_i > image_ct - 1):
         # Too many images!
         ch.FATAL("expected %d stages but found at least %d"
                  % (image_ct, self.image_i + 1))
      else:
         # Not last image; append stage index to tag.
         tag = "%s_stage%d" % (cli.tag, self.image_i)
      self.image = im.Image(im.Reference(tag))
      images[self.image_i] = self.image
      if (self.image_alias is not None):
         images[self.image_alias] = self.image
      ch.VERBOSE("image path: %s" % self.image.unpack_path)
      # More error checking.
      if (str(self.image.ref) == str(self.base_image.ref)):
         ch.FATAL("output image ref same as FROM: %s" % self.base_image.ref)
      # Close previous stage if needed.
      if (miss_ct == 0 and self.image_i > 0):
         # While there haven't been any misses so far, we do need to check out
         # the previous stage (a) to read its metadata and (b) in case there's
         # a COPY later. This will still be fast most of the time since the
         # correct branch is likely to be checked out already.
         self.parent.checkout()
         self.parent.ready()
      # At this point any meaningful parent of FROM, e.g., previous stage, has
      # been closed; thus, act as own parent.
      self.parent = self
      # Pull base image if needed. This tells us hit/miss.
      (self.sid, self.git_hash) = bu.cache.find_image(self.base_image)
      unpack_no_git = (    self.base_image.unpack_exist_p
                       and not self.base_image.unpack_cache_linked)
      # Announce (before we start pulling).
      self.announce_maybe()
      # FIXME: shouldn’t know or care whether build cache is enabled here.
      if (self.miss):
         if (unpack_no_git):
            # Use case is mostly images built by old ch-image still in storage.
            if (not isinstance(bu.cache, bu.Disabled_Cache)):
               ch.WARNING("base image only exists non-cached; adding to cache")
            (self.sid, self.git_hash) = bu.cache.adopt(self.base_image)
         else:
            (self.sid, self.git_hash) = bu.cache.pull_lazy(self.base_image,
                                                           self.base_image.ref)
      elif (unpack_no_git):
         ch.WARNING("base image also exists non-cached; using cache")
      # Load metadata
      self.image.metadata_load(self.base_image)
      self.env_arg.update(argfrom)  # from pre-FROM ARG

      # Done.
      return int(self.miss)  # will still miss in disabled mode

   def execute(self):
      # Everything happens in prepare().
      pass


class Run(Instruction):

   __slots__ = ("cmd")

   # FIXME: This causes spurious misses because it adds the force bit to *all*
   # RUN instructions, not just those that actually were modified (i.e, any
   # RUN instruction will miss the equivalent RUN with --force inverted). But
   # we don't know know if an instruction needs modifications until the result
   # is checked out, which happens after we check the cache. See issue #FIXME.
   @property
   def str_name(self):
      return super().str_name + (".F" if cli.force else "")

   def execute(self):
      rootfs = self.image.unpack_path
      fakeroot_config.init_maybe(rootfs, self.cmd, self.env_build)
      cmd = fakeroot_config.inject_run(self.cmd)
      exit_code = ch.ch_run_modify(rootfs, cmd, self.env_build, self.workdir,
                                   cli.bind, fail_ok=True)
      if (exit_code != 0):
         msg = "build failed: RUN command exited with %d" % exit_code
         if (cli.force):
            if (isinstance(fakeroot_config, fakeroot.Fakeroot_Noop)):
               ch.FATAL(msg, "--force specified, but no suitable config found")
            else:
               ch.FATAL(msg)  # --force inited OK but the build still failed
         elif (not cli.no_force_detect):
            if (fakeroot_config.init_done):
               ch.FATAL(msg, "--force may fix it")
            else:
               ch.FATAL(msg, "current version of --force wouldn't help")
         assert False, "unreachable code reached"


class I_run_exec(Run):

   __slots__ = ()

   @property
   def str_(self):
      return json.dumps(self.cmd)  # double quotes, shlex.quote is less verbose

   def prepare(self, *args):
      self.cmd = [    ch.variables_sub(unescape(i), self.env_build)
                  for i in self.tree.terminals("STRING_QUOTED")]
      return super().prepare(*args)


class I_run_shell(Run):

   # Note re. line continuations and whitespace: Whitespace before the
   # backslash is passed verbatim to the shell, while the newline and any
   # whitespace between the newline and baskslash are deleted.

   __slots__ = ("_str_")

   @property
   def str_(self):
      return self._str_  # can't replace abstract property with attribute

   def prepare(self, *args):
      cmd = self.tree.terminals_cat("LINE_CHUNK")
      self.cmd = self.shell + [cmd]
      self._str_ = cmd
      return super().prepare(*args)


class I_shell(Instruction):

   def __init__(self, *args):
      super().__init__(*args)
      self.commit_files.add(fs.Path("ch/metadata.json"))

   @property
   def str_(self):
      return str(self.shell)

   def prepare(self, *args):
      self.shell = [    ch.variables_sub(unescape(i), self.env_build)
                    for i in self.tree.terminals("STRING_QUOTED")]
      return super().prepare(*args)


class I_workdir(Instruction):

   __slots__ = ("path")

   @property
   def str_(self):
      return str(self.path)

   def execute(self):
      (self.image.unpack_path // self.workdir).mkdirs()

   def prepare(self, *args):
      self.path = fs.Path(ch.variables_sub(
         self.tree.terminals_cat("LINE_CHUNK"), self.env_build))
      self.chdir(self.path)
      return super().prepare(*args)


class I_uns_forever(Instruction_Supported_Never):

   __slots__ = ("name")

   def __init__(self, *args):
      super().__init__(*args)
      self.name = self.tree.terminal("UNS_FOREVER")

   @property
   def str_name(self):
      return self.name


class I_uns_yet(Instruction_Unsupported):

   __slots__ = ("issue_no",
                "name")

   def __init__(self, *args):
      super().__init__(*args)
      self.name = self.tree.terminal("UNS_YET")
      self.issue_no = { "ADD":         782,
                        "CMD":         780,
                        "ENTRYPOINT":  780,
                        "ONBUILD":     788 }[self.name]

   @property
   def str_name(self):
      return self.name

   def prepare(self, *args):
      self.unsupported_yet_warn("instruction", self.issue_no)
      raise Instruction_Ignored()


## Supporting classes ##

class Environment:
   """The state we are in: environment variables, working directory, etc. Most
      of this is just passed through from the image metadata."""

   # FIXME:
   # - problem:
   #   1. COPY (at least) needs a valid build environment to figure out if it's
   #      a hit or miss, which happens in prepare()
   #   2. no files from the image are available in prepare(), so we can't read
   #      image metadata then
   #      - could get it from Git if needed, but that seems complicated
   # - valid during prepare() and execute() but not __init__()
   #   - in particular, don't ch.variables_sub() in __init__()
   # - instructions that update it need to change the env object in prepare()
   #   - WORKDIR SHELL ARG ENV
   #   - FROM
   #     - global images and image_i makes this harder because we need to read
   #       the metadata of image_i - 1
   #       - solution: remove those two globals? instructions grow image and
   #         image_i attributes?


## Supporting functions ###

def unescape(sl):
   # FIXME: This is also ugly and should go in the grammar.
   #
   # The Dockerfile spec does not precisely define string escaping, but I'm
   # guessing it's the Go rules. You will note that we are using Python rules.
   # This is wrong but close enough for now (see also gripe in previous
   # paragraph).
   if (    not sl.startswith('"')                          # no start quote
       and (not sl.endswith('"') or sl.endswith('\\"'))):  # no end quote
      sl = '"%s"' % sl
   assert (len(sl) >= 2 and sl[0] == '"' and sl[-1] == '"' and sl[-2:] != '\\"')
   return ast.literal_eval(sl)


#  LocalWords:  earley topdown iter lineno sid keypair dst srcs pathlib<|MERGE_RESOLUTION|>--- conflicted
+++ resolved
@@ -468,12 +468,10 @@
          Typically, subclasses will set up enough state for self.sid_input to
          be valid, then call super().prepare().
 
-<<<<<<< HEAD
          WARNING: Instructions that modify image metadata (at this writing,
          ARG ENV FROM LABEL SHELL WORKDIR) must do so here, not in execute(),
          so that metadata is available to late instructions even on cache hit.
-         """
-=======
+
          Gotchas:
 
            1. Announcing the instruction: Subclasses that are fast can let the
@@ -489,7 +487,7 @@
            3. Modifying image metadata: Instructions like ARG, ENV, FROM,
               SHELL, and WORKDIR must modify metadata here, not in execute(),
               so it’s available to later instructions even on cache hit."""
->>>>>>> 0e9fcd9f
+
       self.sid = bu.cache.sid_from_parent(self.parent.sid, self.sid_input)
       self.git_hash = bu.cache.find_sid(self.sid, self.image.ref.for_path)
       return miss_ct + int(self.miss)
