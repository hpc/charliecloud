# Implementation of "ch-image build".

import abc
import ast
import glob
import json
import os
import os.path
import re
import shutil
import struct
import sys

import charliecloud as ch
import build_cache as bu
import image as im
import fakeroot
import pull
import filesystem as fs


## Globals ##

# Namespace from command line arguments. FIXME: be more tidy about this ...
cli = None

# Fakeroot configuration (initialized during FROM).
fakeroot_config = None

# Images that we are building. Each stage gets its own image. In this
# dictionary, an image appears exactly once or twice. All images appear with
# an int key counting stages up from zero. Images with a name (e.g., "FROM ...
# AS foo") have a second string key of the name.
images = dict()
# Number of stages. This is obtained by counting FROM instructions in the
# parse tree, so we can use it for error checking.
image_ct = None

# ARG values that are set before FROM.
argfrom = {}


## Imports not in standard library ##

# See charliecloud.py for the messy import of this.
lark = im.lark


## Exceptions ##

class Instruction_Ignored(Exception): pass


## Main ##

def main(cli_):

   # CLI namespace. :P
   global cli
   cli = cli_

   # Check argument validity.
   if (cli.force and cli.no_force_detect):
      ch.FATAL("--force and --no-force-detect are incompatible")

   # Infer input file if needed.
   if (cli.file is None):
      cli.file = cli.context + "/Dockerfile"

   # Infer image name if needed.
   if (cli.tag is None):
      path = os.path.basename(cli.file)
      if ("." in path):
         (base, ext_all) = str(path).split(".", maxsplit=1)
         (base_all, ext_last) = str(path).rsplit(".", maxsplit=1)
      else:
         base = None
         ext_last = None
      if (base == "Dockerfile"):
         cli.tag = ext_all
         ch.VERBOSE("inferring name from Dockerfile extension: %s" % cli.tag)
      elif (ext_last == "dockerfile"):
         cli.tag = base_all
         ch.VERBOSE("inferring name from Dockerfile basename: %s" % cli.tag)
      elif (os.path.abspath(cli.context) != "/"):
         cli.tag = os.path.basename(os.path.abspath(cli.context))
         ch.VERBOSE("inferring name from context directory: %s" % cli.tag)
      else:
         assert (os.path.abspath(cli.context) == "/")
         cli.tag = "root"
         ch.VERBOSE("inferring name with root context directory: %s" % cli.tag)
      cli.tag = re.sub(r"[^a-z0-9_.-]", "", cli.tag.lower())
      ch.INFO("inferred image name: %s" % cli.tag)

   # Deal with build arguments.
   def build_arg_get(arg):
      kv = arg.split("=")
      if (len(kv) == 2):
         return kv
      else:
         v = os.getenv(kv[0])
         if (v is None):
            ch.FATAL("--build-arg: %s: no value and not in environment" % kv[0])
         return (kv[0], v)
   cli.build_arg = dict( build_arg_get(i) for i in cli.build_arg )
   ch.DEBUG(cli)

   # Guess whether the context is a URL, and error out if so. This can be a
   # typical looking URL e.g. "https://..." or also something like
   # "git@github.com:...". The line noise in the second line of the regex is
   # to match this second form. Username and host characters from
   # https://tools.ietf.org/html/rfc3986.
   if (re.search(r"""  ^((git|git+ssh|http|https|ssh)://
                     | ^[\w.~%!$&'\(\)\*\+,;=-]+@[\w.~%!$&'\(\)\*\+,;=-]+:)""",
                 cli.context, re.VERBOSE) is not None):
      ch.FATAL("not yet supported: issue #773: URL context: %s" % cli.context)
   if (os.path.exists(cli.context + "/.dockerignore")):
      ch.WARNING("not yet supported, ignored: issue #777: .dockerignore file")

   # Read input file.
   if (cli.file == "-" or cli.context == "-"):
      text = ch.ossafe(sys.stdin.read, "can't read stdin")
   elif (not os.path.isdir(cli.context)):
      ch.FATAL("context must be a directory: %s" % cli.context)
   else:
      fp = fs.Path(cli.file).open_("rt")
      text = ch.ossafe(fp.read, "can't read: %s" % cli.file)
      ch.close_(fp)

   # Parse it.
   parser = lark.Lark(im.GRAMMAR_DOCKERFILE, parser="earley",
                      propagate_positions=True, tree_class=im.Tree)
   # Avoid Lark issue #237: lark.exceptions.UnexpectedEOF if the file does not
   # end in newline.
   text += "\n"
   try:
      tree = parser.parse(text)
   except lark.exceptions.UnexpectedInput as x:
      ch.VERBOSE(x)  # noise about what was expected in the grammar
      ch.FATAL("can't parse: %s:%d,%d\n\n%s"
               % (cli.file, x.line, x.column, x.get_context(text, 39)))
   ch.VERBOSE(tree.pretty())

   # Sometimes we exit after parsing.
   if (cli.parse_only):
      ch.exit(0)

   # Count the number of stages (i.e., FROM instructions)
   global image_ct
   image_ct = sum(1 for i in tree.children_("from_"))

   # Traverse the tree and do what it says.
   #
   # We don't actually care whether the tree is traversed breadth-first or
   # depth-first, but we *do* care that instruction nodes are visited in
   # order. Neither visit() nor visit_topdown() are documented as of
   # 2020-06-11 [1], but examining source code [2] shows that visit_topdown()
   # uses Tree.iter_trees_topdown(), which *is* documented to be in-order [3].
   #
   # This change seems to have been made in 0.8.6 (see PR #761); before then,
   # visit() was in order. Therefore, we call that instead, if visit_topdown()
   # is not present, to improve compatibility (see issue #792).
   #
   # [1]: https://lark-parser.readthedocs.io/en/latest/visitors/#visitors
   # [2]: https://github.com/lark-parser/lark/blob/445c8d4/lark/visitors.py#L211
   # [3]: https://lark-parser.readthedocs.io/en/latest/classes/#tree
   ml = Main_Loop()
   if (hasattr(ml, 'visit_topdown')):
      ml.visit_topdown(tree)
   else:
      ml.visit(tree)
   if (ml.instruction_total_ct > 0):
      if (ml.miss_ct == 0):
         ml.inst_prev.checkout()
      ml.inst_prev.ready()

   # Check that all build arguments were consumed.
   if (len(cli.build_arg) != 0):
      ch.FATAL("--build-arg: not consumed: " + " ".join(cli.build_arg.keys()))

   # Print summary & we're done.
   if (ml.instruction_total_ct == 0):
      ch.FATAL("no instructions found: %s" % cli.file)
   assert (ml.inst_prev.image_i + 1 == image_ct)  # should’ve errored already
   if (cli.force and ml.miss_ct != 0):
      if (fakeroot_config.inject_ct == 0):
         assert (not fakeroot_config.init_done)
         ch.WARNING("--force specified, but nothing to do")
      else:
         ch.INFO("--force: init OK & modified %d RUN instructions"
                 % fakeroot_config.inject_ct)
   ch.INFO("grown in %d instructions: %s"
           % (ml.instruction_total_ct, ml.inst_prev.image))
   # FIXME: remove when we're done encouraging people to use the build cache.
   if (isinstance(bu.cache, bu.Disabled_Cache)):
      ch.INFO("build slow? consider enabling the new build cache",
              "https://hpc.github.io/charliecloud/command-usage.html#build-cache")


class Main_Loop(lark.Visitor):

   __slots__ = ("instruction_total_ct",
                "miss_ct",    # number of misses during this stage
                "inst_prev")  # last instruction executed

   def __init__(self, *args, **kwargs):
      self.miss_ct = 0
      self.inst_prev = None
      self.instruction_total_ct = 0
      super().__init__(*args, **kwargs)

   def __default__(self, tree):
      class_ = "I_" + tree.data
      if (class_ in globals()):
         inst = globals()[class_](tree)
         if (self.instruction_total_ct == 0):
            if (not (isinstance(inst, I_directive)
                  or isinstance(inst, I_from_)
                  or isinstance(inst, Instruction_No_Image))):
               ch.FATAL("first instruction must be ARG or FROM")
         inst.init(self.inst_prev)
         # The three announce_maybe() calls are clunky but I couldn’t figure
         # out how to avoid the repeats.
         try:
            self.miss_ct = inst.prepare(self.miss_ct)
            inst.announce_maybe()
         except Instruction_Ignored:
            inst.announce_maybe()
            return
         except ch.Fatal_Error:
            inst.announce_maybe()
            raise
         if (inst.miss):
            if (self.miss_ct == 1):
               inst.checkout_for_build()
            try:
               inst.execute()
            except ch.Fatal_Error:
               inst.rollback()
               raise
            if (inst.image_i >= 0):
               inst.metadata_update()
            inst.commit()
         self.inst_prev = inst
         self.instruction_total_ct += 1


## Instruction classes ##

class Instruction(abc.ABC):

   __slots__ = ("announced_p",
                "commit_files",  # modified files; default: anything
                "git_hash",      # Git commit where sid was found
                "image",
                "image_alias",
                "image_i",
                "lineno",
                "options",       # consumed
                "options_str",   # saved at instantiation
                "parent",
                "sid",
                "tree")

   def __init__(self, tree):
      """Note: When this is called, all we know about the instruction is
         what's in the parse tree. In particular, you must not call
         ch.variables_sub() here."""
      self.announced_p = False
      self.commit_files = set()
      self.git_hash = bu.GIT_HASH_UNKNOWN
      self.lineno = tree.meta.line
      self.options = dict()
      # saving options with only 1 saved value
      for st in tree.children_("option"):
         k = st.terminal("OPTION_KEY")
         v = st.terminal("OPTION_VALUE")
         if (k in self.options):
            ch.FATAL("%3d %s: repeated option --%s"
                     % (self.lineno, self.str_name, k))
         self.options[k] = v

      # saving keypair options in a dictionary
      for st in tree.children_("option_keypair"):
         k = st.terminal("OPTION_KEY")
         s = st.terminal("OPTION_VAR")
         v = st.terminal("OPTION_VALUE")
         # assuming all key pair options allow multiple options
         self.options.setdefault(k, {}).update({s: v})

      ol = list()
      for (k, v) in self.options.items():
         if (isinstance(v, dict)):
            for (k2, v) in v.items():
               ol.append("--%s=%s=%s" % (k, k2, v))
         else:
            ol.append("--%s=%s" % (k, v))
      self.options_str = " ".join(ol)
      self.tree = tree
      # These are set in init().
      self.image = None
      self.parent = None
      self.image_alias = None
      self.image_i = None

   @property
   def env_arg(self):
      if (self.image is None):
         assert False, "unimplemented"  # return dict()
      else:
         return self.image.metadata["arg"]

   @property
   def env_build(self):
      return { **self.env_arg, **self.env_env }

   @property
   def env_env(self):
      if (self.image is None):
         assert False, "unimplemented"  # return dict()
      else:
         return self.image.metadata["env"]

   @property
   def miss(self):
      """This is actually a three-valued property:

           1. True  => miss
           2. False => hit
           3. None  => unknown or n/a"""
      if (self.git_hash == bu.GIT_HASH_UNKNOWN):
         return None
      else:
         return (self.git_hash is None)

   @property
   def shell(self):
      if (self.image is None):
         assert False, "unimplemented"  # return ["/bin/false"]
      else:
         return self.image.metadata["shell"]

   @shell.setter
   def shell(self, x):
      self.image.metadata["shell"] = x

   @property
   def sid_input(self):
      return str(self).encode("UTF-8")

   @property
   def status_char(self):
      return bu.cache.status_char(self.miss)

   @property
   @abc.abstractmethod
   def str_(self):
      ...

   @property
   def str_name(self):
      return self.__class__.__name__.split("_")[1].upper()

   @property
   def workdir(self):
      return fs.Path(self.image.metadata["cwd"])

   @workdir.setter
   def workdir(self, x):
      self.image.metadata["cwd"] = str(x)

   def __str__(self):
      options = self.options_str
      if (options != ""):
         options = " " + options
      return "%s%s %s" % (self.str_name, options, self.str_)

   def announce_maybe(self):
      "Announce myself if I haven’t already been announced."
      if (not self.announced_p):
         ch.INFO("%3s%s %s" % (self.lineno, self.status_char, self))
         self.announced_p = True

   def chdir(self, path):
      if (path.is_absolute()):
         self.workdir = path
      else:
         self.workdir //= path

   def checkout(self, base_image=None):
      bu.cache.checkout(self.image, self.git_hash, base_image)

   def checkout_for_build(self, base_image=None):
      self.parent.checkout(base_image)
      global fakeroot_config
      fakeroot_config = fakeroot.detect(self.image.unpack_path,
                                        cli.force, cli.no_force_detect)

   def commit(self):
      path = self.image.unpack_path
      self.git_hash = bu.cache.commit(path, self.sid, str(self),
                                      self.commit_files)

   def ready(self):
      bu.cache.ready(self.image)

   def execute(self):
      """Do what the instruction says. At this point, the unpack directory is
         all ready to go. Thus, the method is cache-ignorant."""
      pass

   def init(self, parent):
      """Initialize attributes defining this instruction's context, much of
         which is not available until the previous instruction is processed.
         After this is called, the instruction has a valid image and parent
         instruction, unless it's the first instruction, in which case
         prepare() does the initialization."""
      # Separate from prepare() because subclasses shouldn't need to override
      # it. If a subclass doesn't like the result, it can just change things
      # in prepare().
      self.parent = parent
      if (self.parent is None):
         self.image_i = -1
      else:
         self.image = self.parent.image
         self.image_alias = self.parent.image_alias
         self.image_i = self.parent.image_i

   def metadata_update(self):
      self.image.metadata["history"].append(
         { "created": ch.now_utc_iso8601(),
           "created_by": "%s %s" % (self.str_name, self.str_)})
      self.image.metadata_save()

   def options_assert_empty(self):
      try:
         k = next(iter(self.options.keys()))
         ch.FATAL("%s: invalid option --%s" % (self.str_name, k))
      except StopIteration:
         pass

   def prepare(self, miss_ct):
      """Set up for execution; parent is the parent instruction and miss_ct is
         the number of misses in this stage so far. Returns the new number of
         misses; usually miss_ct if this instruction hit or miss_ct + 1 if it
         missed. Some instructions (e.g., FROM) resets the miss count.
         Announce self as soon as hit/miss status is known, hopefully before
         doing anything complicated or time-consuming.

         Typically, subclasses will set up enough state for self.sid_input to
         be valid, then call super().prepare().

         Gotchas:

           1. Announcing the instruction: Subclasses that are fast can let the
              caller announce. However, subclasses that consume non-trivial
              time in prepare() should call announce_maybe() as soon as they
              know hit/miss status.

           2. Errors: Calling ch.FATAL() normally exits immediately, but here
              this often happens before the instruction has been announced
              (see issue #1486). Therefore, the caller catches Fatal_Error,
              announces, and then re-raises.

           3. Modifying image metadata: Instructions like ARG, ENV, FROM,
              SHELL, and WORKDIR must modify metadata here, not in execute(),
              so it’s available to later instructions even on cache hit."""
      self.sid = bu.cache.sid_from_parent(self.parent.sid, self.sid_input)
      self.git_hash = bu.cache.find_sid(self.sid, self.image.ref.for_path)
      return miss_ct + int(self.miss)

   def rollback(self):
      """Discard everything done by execute(), which may have completed
         partially, fully, or not at all."""
      bu.cache.rollback(self.image.unpack_path)

   def unsupported_forever_warn(self, msg):
      ch.WARNING("not supported, ignored: %s %s" % (self.str_name, msg))

   def unsupported_yet_warn(self, msg, issue_no):
      ch.WARNING("not yet supported, ignored: issue #%d: %s %s"
                 % (issue_no, self.str_name, msg))

   def unsupported_yet_fatal(self, msg, issue_no):
      ch.FATAL("not yet supported: issue #%d: %s %s"
               % (issue_no, self.str_name, msg))


class Instruction_Unsupported(Instruction):

   __slots__ = ()

   @property
   def str_(self):
      return "(unsupported)"

   @property
   def miss(self):
      return None


class Instruction_Supported_Never(Instruction_Unsupported):

   __slots__ = ()

   def prepare(self, *args):
      self.unsupported_forever_warn("instruction")
      raise Instruction_Ignored()


class Instruction_No_Image(Instruction):
   # This is a class for instructions that do not affect the image, i.e.,
   # no-op from the image’s perspective, but executed for their side effects,
   # e.g., changing some configuration. These instructions do not interact
   # with the build cache and can be executed when no image exists (i.e.,
   # before FROM).

   # FIXME: Only tested with instructions before the first FROM. I doubt it
   # works for instructions elsewhere.

   @property
   def miss(self):
      return True

   @property
   def status_char(self):
      return bu.cache.status_char(None)

   def checkout_for_build(self):
      pass

   def commit(self):
      pass

   def prepare(self, miss_ct):
      return miss_ct + int(self.miss)


class Arg(Instruction):

   __slots__ = ("key",
                "value")

   def __init__(self, *args):
      super().__init__(*args)
      self.commit_files.add(fs.Path("ch/metadata.json"))
      self.key = self.tree.terminal("WORD", 0)
      if (self.key in cli.build_arg):
         self.value = cli.build_arg[self.key]
         del cli.build_arg[self.key]
      else:
         self.value = self.value_default()

   @property
   def sid_input(self):
      if (self.key in im.ARGS_MAGIC):
         return (self.str_name + self.key).encode("UTF-8")
      else:
         return super().sid_input

   @property
   def str_(self):
      s = "%s=" % self.key
      if (self.value is not None):
         s += "'%s'" % self.value
      if (self.key in im.ARGS_MAGIC):
         s += " [special]"
      return s

   def prepare(self, *args):
      if (self.value is not None):
         self.value = ch.variables_sub(self.value, self.env_build)
         self.env_arg[self.key] = self.value
      return super().prepare(*args)


class I_arg_bare(Arg):

   __slots__ = ()

   def value_default(self):
      return None


class I_arg_equals(Arg):

   __slots__ = ()

   def value_default(self):
      v = self.tree.terminal("WORD", 1)
      if (v is None):
         v = unescape(self.tree.terminal("STRING_QUOTED"))
      return v


class Arg_First(Instruction_No_Image):

   __slots__ = ("key",
                "value")

   def __init__(self, *args):
      super().__init__(*args)
      self.key = self.tree.terminal("WORD", 0)
      if (self.key in cli.build_arg):
         self.value = cli.build_arg[self.key]
         del cli.build_arg[self.key]
      else:
         self.value = self.value_default()

   @property
   def str_(self):
      s = "%s=" % self.key
      if (self.value is not None):
         s += "'%s'" % self.value
      if (self.key in im.ARGS_MAGIC):
         s += " [special]"
      return s

   def prepare(self, *args):
      if (self.value is not None):
         argfrom.update({self.key: self.value})
      return super().prepare(*args)


class I_arg_first_bare(Arg_First):

   __slots__ = ()

   def value_default(self):
      return None


class I_arg_first_equals(Arg_First):

   __slots__ = ()

   def value_default(self):
      v = self.tree.terminal("WORD", 1)
      if (v is None):
         v = unescape(self.tree.terminal("STRING_QUOTED"))
      return v


class I_copy(Instruction):

   # ABANDON ALL HOPE YE WHO ENTER HERE
   #
   # Note: The Dockerfile specification for COPY is complex, messy,
   # inexplicably different from cp(1), and incomplete. We try to be
   # bug-compatible with Docker but probably are not 100%. See the FAQ.
   #
   # Because of these weird semantics, none of this abstracted into a general
   # copy function. I don't want people calling it except from here.

   __slots__ = ("dst",
                "dst_raw",
                "from_",
                "src_metadata",
                "srcs",
                "srcs_raw")

   def __init__(self, *args):
      super().__init__(*args)
      self.from_ = self.options.pop("from", None)
      if (self.from_ is not None):
         try:
            self.from_ = int(self.from_)
         except ValueError:
            pass
      # No subclasses, so check what parse tree matched.
      if (self.tree.child("copy_shell") is not None):
         args = list(self.tree.child_terminals("copy_shell", "WORD"))
      elif (self.tree.child("copy_list") is not None):
         args = list(self.tree.child_terminals("copy_list", "STRING_QUOTED"))
         for i in range(len(args)):
            args[i] = args[i][1:-1]  # strip quotes
      else:
         assert False, "unreachable code reached"
      self.srcs_raw = args[:-1]
      self.dst_raw = args[-1]

   @property
   def sid_input(self):
      return super().sid_input + self.src_metadata

   @property
   def str_(self):
      dst = repr(self.dst) if hasattr(self, "dst") else self.dst_raw
      return "%s -> %s" % (self.srcs_raw, dst)

   def copy_src_dir(self, src, dst):
      """Copy the contents of directory src, named by COPY, either explicitly
         or with wildcards, to dst. src might be a symlink, but dst is a
         canonical path. Both must be at the top level of the COPY
         instruction; i.e., this function must not be called recursively. dst
         must exist already and be a directory. Unlike subdirectories, the
         metadata of dst will not be altered to match src."""
      def onerror(x):
         ch.FATAL("can't scan directory: %s: %s" % (x.filename, x.strerror))
      # Use Path objects in this method because the path arithmetic was
      # getting too hard with strings.
      src = src.resolve()  # alternative to os.path.realpath()
      dst = fs.Path(dst)
      assert (src.is_dir() and not src.is_symlink())
      assert (dst.is_dir() and not dst.is_symlink())
      ch.DEBUG("copying named directory: %s -> %s" % (src, dst))
      for (dirpath, dirnames, filenames) in ch.walk(src, onerror=onerror):
         subdir = dirpath.relative_to(src)
         dst_dir = dst // subdir
         # dirnames can contain symlinks, which we handle as files, so we'll
         # rebuild it; the walk will not descend into those "directories".
         dirnames2 = dirnames.copy()  # shallow copy
         dirnames[:] = list()         # clear in place
         for d in dirnames2:
            src_path = dirpath // d
            dst_path = dst_dir // d
            ch.TRACE("dir: %s -> %s" % (src_path, dst_path))
            if (os.path.islink(src_path)):
               filenames.append(d)  # symlink, handle as file
               ch.TRACE("symlink to dir, will handle as file")
               continue
            else:
               dirnames.append(d)   # directory, descend into later
            # If destination exists, but isn't a directory, remove it.
            if (os.path.exists(dst_path)):
               if (os.path.isdir(dst_path) and not os.path.islink(dst_path)):
                  ch.TRACE("dst_path exists and is a directory")
               else:
                  ch.TRACE("dst_path exists, not a directory, removing")
                  dst_path.unlink_()
            # If destination directory doesn't exist, create it.
            if (not os.path.exists(dst_path)):
               ch.TRACE("mkdir dst_path")
               ch.ossafe(os.mkdir, "can't mkdir: %s" % dst_path, dst_path)
            # Copy metadata, now that we know the destination exists and is a
            # directory.
            ch.ossafe(shutil.copystat,
                      "can't copy metadata: %s -> %s" % (src_path, dst_path),
                      src_path, dst_path, follow_symlinks=False)
         for f in filenames:
            src_path = dirpath // f
            dst_path = dst_dir // f
            ch.TRACE("file or symlink via copy2: %s -> %s"
                      % (src_path, dst_path))
            if (not (os.path.isfile(src_path) or os.path.islink(src_path))):
               ch.FATAL("can't COPY: unknown file type: %s" % src_path)
            if (os.path.exists(dst_path)):
               ch.TRACE("destination exists, removing")
               if (os.path.isdir(dst_path) and not os.path.islink(dst_path)):
                  dst_path.rmtree()
               else:
                  dst_path.unlink_()
            ch.copy2(src_path, dst_path, follow_symlinks=False)

   def copy_src_file(self, src, dst):
      """Copy file src to dst. src might be a symlink, but dst is a canonical
         path. Both must be at the top level of the COPY instruction; i.e.,
         this function must not be called recursively. dst has additional
         constraints:

           1. If dst is a directory that exists, src will be copied into that
              directory like cp(1); e.g. “COPY file_ /dir_” will produce a
              file in the imaged called. “/dir_/file_”.

           2. If dst is a regular file that exists, src will overwrite it.

           3. If dst is another type of file that exists, that’s an error.

           4. If dst does not exist, the parent of dst must be a directory
              that exists."""
      assert (src.is_file())
      assert (not dst.is_symlink())
      assert (   (dst.exists() and (dst.is_dir() or dst.is_file()))
              or (not dst.exists() and dst.parent.is_dir()))
      ch.DEBUG("copying named file: %s -> %s" % (src, dst))
      ch.copy2(src, dst, follow_symlinks=True)

   def dest_realpath(self, unpack_path, dst):
      """Return the canonicalized version of path dst within (canonical) image
         path unpack_path. We can't use os.path.realpath() because if dst is
         an absolute symlink, we need to use the *image's* root directory, not
         the host. Thus, we have to resolve symlinks manually."""
      dst_canon = unpack_path
      dst_parts = list(reversed(dst.parts))  # easier to operate on end of list
      iter_ct = 0
      while (len(dst_parts) > 0):
         iter_ct += 1
         if (iter_ct > 100):  # arbitrary
            ch.FATAL("can't COPY: too many path components")
         ch.TRACE("current destination: %d %s" % (iter_ct, dst_canon))
         #ch.TRACE("parts remaining: %s" % dst_parts)
         part = dst_parts.pop()
         if (part == "/" or part == "//"):  # 3 or more slashes yields "/"
            ch.TRACE("skipping root")
            continue
         cand = dst_canon // part
         ch.TRACE("checking: %s" % cand)
         if (not cand.is_symlink()):
            ch.TRACE("not symlink")
            dst_canon = cand
         else:
            target = fs.Path(os.readlink(cand))
            ch.TRACE("symlink to: %s" % target)
            assert (len(target.parts) > 0)  # POSIX says no empty symlinks
            if (target.is_absolute()):
               ch.TRACE("absolute")
               dst_canon = fs.Path(unpack_path)
            else:
               ch.TRACE("relative")
            dst_parts.extend(reversed(target.parts))
      return dst_canon

   def execute(self):
      # Locate the destination.
      unpack_canon = fs.Path(self.image.unpack_path).resolve()
      if (self.dst.startswith("/")):
         dst = fs.Path(self.dst)
      else:
         dst = self.workdir // self.dst
      ch.VERBOSE("destination, as given: %s" % dst)
      dst_canon = self.dest_realpath(unpack_canon, dst) # strips trailing slash
      ch.VERBOSE("destination, canonical: %s" % dst_canon)
      if (not os.path.commonpath([dst_canon, unpack_canon])
              .startswith(str(unpack_canon))):
         ch.FATAL("can't COPY: destination not in image: %s" % dst_canon)
      # Create the destination directory if needed.
      if (   self.dst.endswith("/")
          or len(self.srcs) > 1
          or self.srcs[0].is_dir()):
         if (not dst_canon.exists()):
            dst_canon.mkdirs()
         elif (not dst_canon.is_dir()):  # not symlink b/c realpath()
            ch.FATAL("can't COPY: not a directory: %s" % dst_canon)
      if (dst_canon.parent.exists()):
         if (not dst_canon.parent.is_dir()):
            ch.FATAL("can’t COPY: not a directory: %s" % dst_canon.parent)
      else:
         dst_canon.parent.mkdirs()
      # Copy each source.
      for src in self.srcs:
         if (src.is_file()):
            self.copy_src_file(src, dst_canon)
         elif (src.is_dir()):
            self.copy_src_dir(src, dst_canon)
         else:
            ch.FATAL("can't COPY: unknown file type: %s" % src)

   def prepare(self, miss_ct):
      def stat_bytes(path, links=False):
         st = path.stat_(links)
         return (  str(path).encode("UTF-8")
                 + struct.pack("=HQQ", st.st_mode, st.st_size, st.st_mtime_ns))
      # Error checking.
      if (cli.context == "-" and self.from_ is None):
         ch.FATAL("no context because \"-\" given")
      if (len(self.srcs_raw) < 1):
         ch.FATAL("must specify at least one source")
      # Complain about unsupported stuff.
      if (self.options.pop("chown", False)):
         self.unsupported_forever_warn("--chown")
      # Any remaining options are invalid.
      self.options_assert_empty()
      # Find the context directory.
      if (self.from_ is None):
         context = cli.context
      else:
         if (self.from_ == self.image_i or self.from_ == self.image_alias):
            ch.FATAL("--from: stage %s is the current stage" % self.from_)
         if (not self.from_ in images):
            # FIXME: Would be nice to also report if a named stage is below.
            if (isinstance(self.from_, int) and self.from_ < image_ct):
               if (self.from_ < 0):
                  ch.FATAL("--from: invalid negative stage index %d"
                           % self.from_)
               else:
                  ch.FATAL("--from: stage %d does not exist yet"
                           % self.from_)
            else:
               ch.FATAL("--from: stage %s does not exist" % self.from_)
         context = images[self.from_].unpack_path
      context_canon = os.path.realpath(context)
      ch.VERBOSE("context: %s" % context)
      # Expand sources.
      self.srcs = list()
      for src in (ch.variables_sub(i, self.env_build) for i in self.srcs_raw):
         # glob can’t take Path
         matches = [fs.Path(i) for i in glob.glob("%s/%s" % (context, src))]
         if (len(matches) == 0):
            ch.FATAL("source file not found: %s" % src)
         for i in matches:
            self.srcs.append(i)
            ch.VERBOSE("source: %s" % i)
      # Expand destination.
      self.dst = ch.variables_sub(self.dst_raw, self.env_build)
      # Validate sources are within context directory. (Can't convert to
      # canonical paths yet because we need the source path as given.)
      for src in self.srcs:
         src_canon = src.resolve()
         if (not os.path.commonpath([src_canon, context_canon])
                 .startswith(context_canon)): # no clear substitute for
                                              # commonpath in pathlib
            ch.FATAL("can’t copy from outside context: %s" % src)
      # Gather metadata for hashing.
      # FIXME: Locale issues related to sorting?
      self.src_metadata = bytearray()
      for src in self.srcs:
         self.src_metadata += stat_bytes(src, links=True)
         if (src.is_dir()):
            for (dir_, dirs, files) in ch.walk(src):
               self.src_metadata += stat_bytes(dir_)
               for f in sorted(files):
                  self.src_metadata += stat_bytes(dir_ // f)
               dirs.sort()
      # Pass on to superclass.
      return super().prepare(miss_ct)


class I_directive(Instruction_Supported_Never):

   __slots__ = ()

   @property
   def str_name(self):
      return "#%s" % self.tree.terminal("DIRECTIVE_NAME")

   def prepare(self, *args):
      ch.WARNING("not supported, ignored: parser directives")
      raise Instruction_Ignored()


class Env(Instruction):

   __slots__ = ("key",
                "value")

   def __init__(self, *args):
      super().__init__(*args)
      self.commit_files |= {fs.Path("ch/environment"),
                            fs.Path("ch/metadata.json")}

   @property
   def str_(self):
      return "%s='%s'" % (self.key, self.value)

   def execute(self):
      with (self.image.unpack_path // "/ch/environment").open_("wt") \
           as fp:
         for (k, v) in self.env_env.items():
            print("%s=%s" % (k, v), file=fp)

   def prepare(self, *args):
      self.value = ch.variables_sub(unescape(self.value), self.env_build)
      self.env_env[self.key] = self.value
      return super().prepare(*args)


class I_env_equals(Env):

   __slots__ = ()

   def __init__(self, *args):
      super().__init__(*args)
      self.key = self.tree.terminal("WORD", 0)
      self.value = self.tree.terminal("WORD", 1)
      if (self.value is None):
         self.value = self.tree.terminal("STRING_QUOTED")


class I_env_space(Env):

   __slots__ = ()

   def __init__(self, *args):
      super().__init__(*args)
      self.key = self.tree.terminal("WORD")
      self.value = self.tree.terminals_cat("LINE_CHUNK")


class I_from_(Instruction):

   __slots__ = ("alias",
                "base_image",
                "base_text")

   def __init__(self, *args):
      super().__init__(*args)
      argfrom.update(self.options.pop("arg", {}))

   # Not meaningful for FROM.
   sid_input = None

   @property
   def str_(self):
      if (hasattr(self, "base_image")):
         base_image = str(self.base_image.ref)
      else:
         # Initialization failed, but we want to print *something*.
         base_image = self.base_text
      return base_image + ((" AS " + self.alias) if self.alias else "")

   def checkout_for_build(self):
      assert (isinstance(bu.cache, bu.Disabled_Cache))
      super().checkout_for_build(self.base_image)

   def metadata_update(self, *args):
      # FROM doesn’t update metadata because it never misses when the cache is
      # enabled, so this would never be called, and we want disabled results
      # to be the same. In particular, FROM does not generate history entries.
      pass

   def prepare(self, miss_ct):
      # FROM is special because its preparation involves opening a new stage
      # and closing the previous if there was one. Because of this, the actual
      # parent is the last instruction of the base image.
<<<<<<< HEAD
      self.base_text = im.tree_child_terminals_cat(self.tree, "image_ref",
                                                   "IMAGE_REF")
      self.alias = im.tree_child_terminal(self.tree, "from_alias",
                                          "IR_PATH_COMPONENT")
      self.base_image = im.Image(im.Reference(self.base_text, argfrom))
=======
      #
      image_ref = im.Reference(
         self.tree.child_terminals_cat("image_ref", "IMAGE_REF"),
         argfrom)
      self.base_image = im.Image(image_ref)
      self.alias = self.tree.child_terminal("from_alias", "IR_PATH_COMPONENT")
>>>>>>> c2e47325
      # Validate instruction.
      if (self.options.pop("platform", False)):
         self.unsupported_yet_fatal("--platform", 778)
      self.options_assert_empty()
      # Update context.
      self.image_i += 1
      self.image_alias = self.alias
      if (self.image_i == image_ct - 1):
         # Last image; use tag unchanged.
         tag = cli.tag
      elif (self.image_i > image_ct - 1):
         # Too many images!
         ch.FATAL("expected %d stages but found at least %d"
                  % (image_ct, self.image_i + 1))
      else:
         # Not last image; append stage index to tag.
         tag = "%s_stage%d" % (cli.tag, self.image_i)
      self.image = im.Image(im.Reference(tag))
      images[self.image_i] = self.image
      if (self.image_alias is not None):
         images[self.image_alias] = self.image
      ch.VERBOSE("image path: %s" % self.image.unpack_path)
      # More error checking.
      if (str(self.image.ref) == str(self.base_image.ref)):
         ch.FATAL("output image ref same as FROM: %s" % self.base_image.ref)
      # Close previous stage if needed.
      if (miss_ct == 0 and self.image_i > 0):
         # While there haven't been any misses so far, we do need to check out
         # the previous stage (a) to read its metadata and (b) in case there's
         # a COPY later. This will still be fast most of the time since the
         # correct branch is likely to be checked out already.
         self.parent.checkout()
         self.parent.ready()
      # At this point any meaningful parent of FROM, e.g., previous stage, has
      # been closed; thus, act as own parent.
      self.parent = self
      # Pull base image if needed. This tells us hit/miss.
      (self.sid, self.git_hash) = bu.cache.find_image(self.base_image)
      unpack_no_git = (    self.base_image.unpack_exist_p
                       and not self.base_image.unpack_cache_linked)
      # Announce (before we start pulling).
      self.announce_maybe()
      # FIXME: shouldn’t know or care whether build cache is enabled here.
      if (self.miss):
         if (unpack_no_git):
            # Use case is mostly images built by old ch-image still in storage.
            if (not isinstance(bu.cache, bu.Disabled_Cache)):
               ch.WARNING("base image only exists non-cached; adding to cache")
            (self.sid, self.git_hash) = bu.cache.adopt(self.base_image)
         else:
            (self.sid, self.git_hash) = bu.cache.pull_lazy(self.base_image,
                                                           self.base_image.ref)
      elif (unpack_no_git):
         ch.WARNING("base image also exists non-cached; using cache")
      # Load metadata
      self.image.metadata_load(self.base_image)
      self.env_arg.update(argfrom)  # from pre-FROM ARG

      # Done.
      return int(self.miss)  # will still miss in disabled mode

   def execute(self):
      # Everything happens in prepare().
      pass


class Run(Instruction):

   __slots__ = ("cmd")

   # FIXME: This causes spurious misses because it adds the force bit to *all*
   # RUN instructions, not just those that actually were modified (i.e, any
   # RUN instruction will miss the equivalent RUN with --force inverted). But
   # we don't know know if an instruction needs modifications until the result
   # is checked out, which happens after we check the cache. See issue #FIXME.
   @property
   def str_name(self):
      return super().str_name + (".F" if cli.force else "")

   def execute(self):
      rootfs = self.image.unpack_path
      fakeroot_config.init_maybe(rootfs, self.cmd, self.env_build)
      cmd = fakeroot_config.inject_run(self.cmd)
      exit_code = ch.ch_run_modify(rootfs, cmd, self.env_build, self.workdir,
                                   cli.bind, fail_ok=True)
      if (exit_code != 0):
         msg = "build failed: RUN command exited with %d" % exit_code
         if (cli.force):
            if (isinstance(fakeroot_config, fakeroot.Fakeroot_Noop)):
               ch.FATAL(msg, "--force specified, but no suitable config found")
            else:
               ch.FATAL(msg)  # --force inited OK but the build still failed
         elif (not cli.no_force_detect):
            if (fakeroot_config.init_done):
               ch.FATAL(msg, "--force may fix it")
            else:
               ch.FATAL(msg, "current version of --force wouldn't help")
         assert False, "unreachable code reached"


class I_run_exec(Run):

   __slots__ = ()

   @property
   def str_(self):
      return json.dumps(self.cmd)  # double quotes, shlex.quote is less verbose

   def prepare(self, *args):
      self.cmd = [    ch.variables_sub(unescape(i), self.env_build)
                  for i in self.tree.terminals("STRING_QUOTED")]
      return super().prepare(*args)


class I_run_shell(Run):

   # Note re. line continuations and whitespace: Whitespace before the
   # backslash is passed verbatim to the shell, while the newline and any
   # whitespace between the newline and baskslash are deleted.

   __slots__ = ("_str_")

   @property
   def str_(self):
      return self._str_  # can't replace abstract property with attribute

   def prepare(self, *args):
      cmd = self.tree.terminals_cat("LINE_CHUNK")
      self.cmd = self.shell + [cmd]
      self._str_ = cmd
      return super().prepare(*args)


class I_shell(Instruction):

   def __init__(self, *args):
      super().__init__(*args)
      self.commit_files.add(fs.Path("ch/metadata.json"))

   @property
   def str_(self):
      return str(self.shell)

   def prepare(self, *args):
      self.shell = [    ch.variables_sub(unescape(i), self.env_build)
                    for i in self.tree.terminals("STRING_QUOTED")]
      return super().prepare(*args)


class I_workdir(Instruction):

   __slots__ = ("path")

   @property
   def str_(self):
      return str(self.path)

   def execute(self):
      (self.image.unpack_path // self.workdir).mkdirs()

   def prepare(self, *args):
      self.path = fs.Path(ch.variables_sub(
         self.tree.terminals_cat("LINE_CHUNK"), self.env_build))
      self.chdir(self.path)
      return super().prepare(*args)


class I_uns_forever(Instruction_Supported_Never):

   __slots__ = ("name")

   def __init__(self, *args):
      super().__init__(*args)
      self.name = self.tree.terminal("UNS_FOREVER")

   @property
   def str_name(self):
      return self.name


class I_uns_yet(Instruction_Unsupported):

   __slots__ = ("issue_no",
                "name")

   def __init__(self, *args):
      super().__init__(*args)
      self.name = self.tree.terminal("UNS_YET")
      self.issue_no = { "ADD":         782,
                        "CMD":         780,
                        "ENTRYPOINT":  780,
                        "LABEL":       781,
                        "ONBUILD":     788 }[self.name]

   @property
   def str_name(self):
      return self.name

   def prepare(self, *args):
      self.unsupported_yet_warn("instruction", self.issue_no)
      raise Instruction_Ignored()


## Supporting classes ##

class Environment:
   """The state we are in: environment variables, working directory, etc. Most
      of this is just passed through from the image metadata."""

   # FIXME:
   # - problem:
   #   1. COPY (at least) needs a valid build environment to figure out if it's
   #      a hit or miss, which happens in prepare()
   #   2. no files from the image are available in prepare(), so we can't read
   #      image metadata then
   #      - could get it from Git if needed, but that seems complicated
   # - valid during prepare() and execute() but not __init__()
   #   - in particular, don't ch.variables_sub() in __init__()
   # - instructions that update it need to change the env object in prepare()
   #   - WORKDIR SHELL ARG ENV
   #   - FROM
   #     - global images and image_i makes this harder because we need to read
   #       the metadata of image_i - 1
   #       - solution: remove those two globals? instructions grow image and
   #         image_i attributes?


## Supporting functions ###

def unescape(sl):
   # FIXME: This is also ugly and should go in the grammar.
   #
   # The Dockerfile spec does not precisely define string escaping, but I'm
   # guessing it's the Go rules. You will note that we are using Python rules.
   # This is wrong but close enough for now (see also gripe in previous
   # paragraph).
   if (    not sl.startswith('"')                          # no start quote
       and (not sl.endswith('"') or sl.endswith('\\"'))):  # no end quote
      sl = '"%s"' % sl
   assert (len(sl) >= 2 and sl[0] == '"' and sl[-1] == '"' and sl[-2:] != '\\"')
   return ast.literal_eval(sl)


#  LocalWords:  earley topdown iter lineno sid keypair dst srcs pathlib<|MERGE_RESOLUTION|>--- conflicted
+++ resolved
@@ -1012,20 +1012,9 @@
       # FROM is special because its preparation involves opening a new stage
       # and closing the previous if there was one. Because of this, the actual
       # parent is the last instruction of the base image.
-<<<<<<< HEAD
-      self.base_text = im.tree_child_terminals_cat(self.tree, "image_ref",
-                                                   "IMAGE_REF")
-      self.alias = im.tree_child_terminal(self.tree, "from_alias",
-                                          "IR_PATH_COMPONENT")
+      self.base_text = self.tree.child_terminals_cat("image_ref", "IMAGE_REF")
+      self.alias = self.tree_child_terminal("from_alias", "IR_PATH_COMPONENT")
       self.base_image = im.Image(im.Reference(self.base_text, argfrom))
-=======
-      #
-      image_ref = im.Reference(
-         self.tree.child_terminals_cat("image_ref", "IMAGE_REF"),
-         argfrom)
-      self.base_image = im.Image(image_ref)
-      self.alias = self.tree.child_terminal("from_alias", "IR_PATH_COMPONENT")
->>>>>>> c2e47325
       # Validate instruction.
       if (self.options.pop("platform", False)):
          self.unsupported_yet_fatal("--platform", 778)
