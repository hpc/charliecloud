# Implementation of "ch-image build".

import abc
import ast
import glob
import os
import os.path
import re
import shutil
import sys

import charliecloud as ch
import fakeroot
import pull


## Globals ##

# Namespace from command line arguments. FIXME: be more tidy about this ...
cli = None

# Environment object.
env = None

# Fakeroot configuration (initialized during FROM).
fakeroot_config = None

# Images that we are building. Each stage gets its own image. In this
# dictionary, an image appears exactly once or twice. All images appear with
# an int key counting stages up from zero. Images with a name (e.g., "FROM ...
# AS foo") have a second string key of the name.
images = dict()
# Current stage. Incremented by FROM instructions; the first will set it to 0.
image_i = -1
image_alias = None
# Number of stages.
image_ct = None


## Imports not in standard library ##

# See charliecloud.py for the messy import of this.
lark = ch.lark


## Constants ##

ARG_DEFAULTS = { "HTTP_PROXY": os.environ.get("HTTP_PROXY"),
                 "HTTPS_PROXY": os.environ.get("HTTPS_PROXY"),
                 "FTP_PROXY": os.environ.get("FTP_PROXY"),
                 "NO_PROXY": os.environ.get("NO_PROXY"),
                 "http_proxy": os.environ.get("http_proxy"),
                 "https_proxy": os.environ.get("https_proxy"),
                 "ftp_proxy": os.environ.get("ftp_proxy"),
                 "no_proxy": os.environ.get("no_proxy"),
                 "PATH": "/usr/local/sbin:/usr/local/bin:/usr/sbin:/usr/bin:/sbin:/bin",
                 # GNU tar, when it thinks it's running as root, tries to
                 # chown(2) and chgrp(2) files to whatever's in the tarball.
                 "TAR_OPTIONS": "--no-same-owner" }

ENV_DEFAULTS = { }


## Main ##

def main(cli_):

   # CLI namespace. :P
   global cli
   cli = cli_

   # Check argument validity.
   if (cli.force and cli.no_force_detect):
      ch.FATAL("--force and --no-force-detect are incompatible")

   # Infer input file if needed.
   if (cli.file is None):
      cli.file = cli.context + "/Dockerfile"

   # Infer image name if needed.
   if (cli.tag is None):
      m = re.search(r"(([^/]+)/)?Dockerfile(\.(.+))?$",
                    os.path.abspath(cli.file))
      if (m is not None):
         if m.group(4):    # extension
            cli.tag = m.group(4)
         elif m.group(2):  # containing directory
            cli.tag = m.group(2)

   # Deal with build arguments.
   def build_arg_get(arg):
      kv = arg.split("=")
      if (len(kv) == 2):
         return kv
      else:
         v = os.getenv(kv[0])
         if (v is None):
            ch.FATAL("--build-arg: %s: no value and not in environment" % kv[0])
         return (kv[0], v)
   cli.build_arg = dict( build_arg_get(i) for i in cli.build_arg )

   # Finish CLI initialization.
   ch.DEBUG(cli)
   ch.dependencies_check()

   # Guess whether the context is a URL, and error out if so. This can be a
   # typical looking URL e.g. "https://..." or also something like
   # "git@github.com:...". The line noise in the second line of the regex is
   # to match this second form. Username and host characters from
   # https://tools.ietf.org/html/rfc3986.
   if (re.search(r"""  ^((git|git+ssh|http|https|ssh)://
                     | ^[\w.~%!$&'\(\)\*\+,;=-]+@[\w.~%!$&'\(\)\*\+,;=-]+:)""",
                 cli.context, re.VERBOSE) is not None):
      ch.FATAL("not yet supported: issue #773: URL context: %s" % cli.context)
   if (os.path.exists(cli.context + "/.dockerignore")):
      ch.WARNING("not yet supported, ignored: issue #777: .dockerignore file")

   # Set up build environment.
   global env
   env = Environment()

   # Read input file.
   if (cli.file == "-"):
      text = ch.ossafe(sys.stdin.read, "can't read stdin")
   else:
      fp = ch.open_(cli.file, "rt")
      text = ch.ossafe(fp.read, "can't read: %s" % cli.file)
      fp.close()

   # Parse it.
   parser = lark.Lark("?start: dockerfile\n" + ch.GRAMMAR,
                      parser="earley", propagate_positions=True)
   # Avoid Lark issue #237: lark.exceptions.UnexpectedEOF if the file does not
   # end in newline.
   text += "\n"
   try:
      tree = parser.parse(text)
   except lark.exceptions.UnexpectedInput as x:
      ch.DEBUG(x)  # noise about what was expected in the grammar
      ch.FATAL("can't parse: %s:%d,%d\n\n%s" % (cli.file, x.line, x.column, x.get_context(text, 39)))
   ch.DEBUG(tree.pretty())

   # Sometimes we exit after parsing.
   if (cli.parse_only):
      sys.exit(0)

   # Count the number of stages (i.e., FROM instructions)
   global image_ct
   image_ct = sum(1 for i in ch.tree_children(tree, "from_"))

   # Traverse the tree and do what it says.
   #
   # We don't actually care whether the tree is traversed breadth-first or
   # depth-first, but we *do* care that instruction nodes are visited in
   # order. Neither visit() nor visit_topdown() are documented as of
   # 2020-06-11 [1], but examining source code [2] shows that visit_topdown()
   # uses Tree.iter_trees_topdown(), which *is* documented to be in-order [3].
   #
   # This change seems to have been made in 0.8.6 (see PR #761); before then,
   # visit() was in order. Therefore, we call that instead, if visit_topdown()
   # is not present, to improve compatibility (see issue #792).
   #
   # [1]: https://lark-parser.readthedocs.io/en/latest/visitors/#visitors
   # [2]: https://github.com/lark-parser/lark/blob/445c8d4/lark/visitors.py#L211
   # [3]: https://lark-parser.readthedocs.io/en/latest/classes/#tree
   ml = Main_Loop()
   if (hasattr(ml, 'visit_topdown')):
      ml.visit_topdown(tree)
   else:
      ml.visit(tree)

   # Check that all build arguments were consumed.
   if (len(cli.build_arg) != 0):
      ch.FATAL("--build-arg: not consumed: " + " ".join(cli.build_arg.keys()))

   # Print summary & we're done.
   if (ml.instruction_ct == 0):
      ch.FATAL("no instructions found: %s" % cli.file)
   assert (image_i + 1 == image_ct)  # should have errored already if not
   if (cli.force):
      if (fakeroot_config.inject_ct == 0):
         assert (not fakeroot_config.init_done)
         ch.WARNING("--force specified, but nothing to do")
      else:
         ch.INFO("--force: init OK & modified %d RUN instructions"
                 % fakeroot_config.inject_ct)
   ch.INFO("grown in %d instructions: %s"
           % (ml.instruction_ct, images[image_i]))

class Main_Loop(lark.Visitor):

   def __init__(self, *args, **kwargs):
      self.instruction_ct = 0
      super().__init__(*args, **kwargs)

   def __default__(self, tree):
      class_ = "I_" + tree.data
      if (class_ in globals()):
         inst = globals()[class_](tree)
         inst.announce()
         if (self.instruction_ct == 0):
            if (   isinstance(inst, I_directive)
                or isinstance(inst, I_from_)):
               pass
            elif (isinstance(inst, Arg)):
               ch.WARNING("ARG before FROM not yet supported; see issue #779")
            else:
               ch.FATAL("first instruction must be ARG or FROM")
         inst.execute()
         self.instruction_ct += inst.execute_increment


## Instruction classes ##

class Instruction(abc.ABC):

   execute_increment = 1

   def __init__(self, tree):
      self.lineno = tree.meta.line
      self.options = {}
      for st in ch.tree_children(tree, "option"):
         k = ch.tree_terminal(st, "OPTION_KEY")
         v = ch.tree_terminal(st, "OPTION_VALUE")
         if (k in self.options):
            ch.FATAL("%3d %s: repeated option --%s"
                     % (self.lineno, self.str_name(), k))
         self.options[k] = v
      # Save original options string because instructions pop() from the dict
      # to process them.
      self.options_str = " ".join("--%s=%s" % (k,v)
                                  for (k,v) in self.options.items())
      self.tree = tree

   def __str__(self):
      options = self.options_str
      if (options != ""):
         options = " " + options
      return ("%3s %s%s %s"
              % (self.lineno, self.str_name(), options, self.str_()))

   def announce(self):
      ch.INFO(self)

   def execute(self):
      if (not cli.dry_run):
         self.execute_()

   @abc.abstractmethod
   def execute_(self):
      ...

   def options_assert_empty(self):
      try:
         k = next(iter(self.options.keys()))
         ch.FATAL("%s: invalid option --%s" % (self.str_name(), k))
      except StopIteration:
         pass

   @abc.abstractmethod
   def str_(self):
      ...

   def str_name(self):
      return self.__class__.__name__.split("_")[1].upper()

   def unsupported_forever_warn(self, msg):
      ch.WARNING("not supported, ignored: %s %s" % (self.str_name(), msg))

   def unsupported_yet_warn(self, msg, issue_no):
      ch.WARNING("not yet supported, ignored: issue #%d: %s %s"
                 % (issue_no, self.str_name(), msg))

   def unsupported_yet_fatal(self, msg, issue_no):
      ch.FATAL("not yet supported: issue #%d: %s %s"
               % (issue_no, self.str_name(), msg))


class Instruction_Supported_Never(Instruction):

   execute_increment = 0

   def announce(self):
      self.unsupported_forever_warn("instruction")

   def str_(self):
      return "(unsupported)"

   def execute_(self):
      pass


class Arg(Instruction):

   def __init__(self, *args):
      super().__init__(*args)
      self.key = ch.tree_terminal(self.tree, "WORD", 0)
      if (self.key in cli.build_arg):
         self.value = cli.build_arg[self.key]
         del cli.build_arg[self.key]
      else:
         self.value = self.value_default()
      if (self.value is not None):
         self.value = variables_sub(self.value, env.env_build)

   def str_(self):
      if (self.value is None):
         return self.key
      else:
         return "%s='%s'" % (self.key, self.value)

   def execute_(self):
      if (self.value is not None):
         env.arg[self.key] = self.value


class I_arg_bare(Arg):

   def __init__(self, *args):
      super().__init__(*args)

   def value_default(self):
      return None


class I_arg_equals(Arg):

   def __init__(self, *args):
      super().__init__(*args)

   def value_default(self):
      v = ch.tree_terminal(self.tree, "WORD", 1)
      if (v is None):
         v = unescape(ch.tree_terminal(self.tree, "STRING_QUOTED"))
      return v


class I_copy(Instruction):

   # Note: The Dockerfile specification for COPY is complex, messy,
   # inexplicably different from cp(1), and incomplete. We try to be
   # bug-compatible with Docker but probably are not 100%. See the FAQ.
   #
   # Because of these weird semantics, none of this abstracted into a general
   # copy function. I don't want people calling it except from here.

   def __init__(self, *args):
      super().__init__(*args)
      self.from_ = self.options.pop("from", None)
      if (self.from_ is not None):
         try:
            self.from_ = int(self.from_)
         except ValueError:
            pass
      if (ch.tree_child(self.tree, "copy_shell") is not None):
         paths = [variables_sub(i, env.env_build)
                  for i in ch.tree_child_terminals(self.tree, "copy_shell",
                                                   "WORD")]
         self.srcs = paths[:-1]
         self.dst = paths[-1]
      else:
         assert (ch.tree_child(self.tree, "copy_list") is not None)
         self.unsupported_yet_fatal("list form", 784)

   def str_(self):
      return "%s -> %s" % (self.srcs, repr(self.dst))

   def copy_src_dir(self, src, dst):
      """Copy the contents of directory src, named by COPY, either explicitly
         or with wildcards, to dst. src might be a symlink, but dst is a
         canonical path. Both must be at the top level of the COPY
         instruction; i.e., this function must not be called recursively. dst
         must exist already and be a directory. Unlike subdirectories, the
         metadata of dst will not be altered to match src."""
      def onerror(x):
         ch.FATAL("error scanning directory: %s: %s" % (x.filename, x.strerror))
      # Use Path objects in this method because the path arithmetic was
      # getting too hard with strings.
      src = ch.Path(os.path.realpath(src))
      dst = ch.Path(dst)
      assert (os.path.isdir(src) and not os.path.islink(src))
      assert (os.path.isdir(dst) and not os.path.islink(dst))
      ch.DEBUG("copying named directory: %s -> %s" % (src, dst), v=2)
      for (dirpath, dirnames, filenames) in os.walk(src, onerror=onerror):
         dirpath = ch.Path(dirpath)
         subdir = dirpath.relative_to(src)
         dst_dir = dst // subdir
         # dirnames can contain symlinks, which we handle as files, so we'll
         # rebuild it; the walk will not descend into those "directories".
         dirnames2 = dirnames.copy()  # shallow copy
         dirnames[:] = list()         # clear in place
         for d in dirnames2:
            d = ch.Path(d)
            src_path = dirpath // d
            dst_path = dst_dir // d
            ch.DEBUG("dir: %s -> %s" % (src_path, dst_path), v=2)
            if (os.path.islink(src_path)):
               filenames.append(d)  # symlink, handle as file
               ch.DEBUG("symlink to dir, will handle as file", v=2)
               continue
            else:
               dirnames.append(d)   # directory, descend into later
            # If destination exists, but isn't a directory, remove it.
            if (os.path.exists(dst_path)):
               if (os.path.isdir(dst_path) and not os.path.islink(dst_path)):
                  ch.DEBUG("dst_path exists and is a directory", v=2)
               else:
                  ch.DEBUG("dst_path exists, not a directory, removing", v=2)
                  ch.unlink(dst_path)
            # If destination directory doesn't exist, create it.
            if (not os.path.exists(dst_path)):
               ch.DEBUG("mkdir dst_path", v=2)
               ch.ossafe(os.mkdir, "can't mkdir: %s" % dst_path, dst_path)
            # Copy metadata, now that we know the destination exists and is a
            # directory.
            ch.ossafe(shutil.copystat,
                      "can't copy metadata: %s -> %s" % (src_path, dst_path),
                      src_path, dst_path, follow_symlinks=False)
         for f in filenames:
            f = ch.Path(f)
            src_path = dirpath // f
            dst_path = dst_dir // f
            ch.DEBUG("file or symlink via copy2: %s -> %s"
                     % (src_path, dst_path), v=2)
            if (not (os.path.isfile(src_path) or os.path.islink(src_path))):
               ch.FATAL("can't COPY: unknown file type: %s" % src_path)
            if (os.path.exists(dst_path)):
               ch.DEBUG("destination exists, removing", v=2)
               if (os.path.isdir(dst_path) and not os.path.islink(dst_path)):
                  ch.rmtree(dst_path)
               else:
                  ch.unlink(dst_path)
            ch.copy2(src_path, dst_path, follow_symlinks=False)

   def copy_src_file(self, src, dst):
      """Copy file src, named by COPY either explicitly or with wildcards, to
         dst. src might be a symlink, but dst is a canonical path. Both must
         be at the top level of the COPY instruction; i.e., this function must
         not be called recursively. If dst is a directory, file should go in
         that directory named src (i.e., the directory creation magic has
         already happened)."""
      assert (os.path.isfile(src))
      assert (   not os.path.exists(dst)
              or (os.path.isdir(dst) and not os.path.islink(dst))
              or (os.path.isfile(dst) and not os.path.islink(dst)))
      ch.DEBUG("copying named file: %s -> %s" % (src, dst), v=2)
      ch.copy2(src, dst, follow_symlinks=True)

   def dest_realpath(self, unpack_path, dst):
      """Return the canonicalized version of path dst within (canonical) image
        path unpack_path. We can't use os.path.realpath() because if dst is
        an absolute symlink, we need to use the *image's* root directory, not
        the host. Thus, we have to resolve symlinks manually."""
      unpack_path = ch.Path(unpack_path)
      dst_canon = ch.Path(unpack_path)
      dst = ch.Path(dst)
      dst_parts = list(reversed(dst.parts))  # easier to operate on end of list
      iter_ct = 0
      while (len(dst_parts) > 0):
         iter_ct += 1
         if (iter_ct > 100):  # arbitrary
            ch.FATAL("can't COPY: too many path components")
         ch.DEBUG("current destination: %d %s" % (iter_ct, dst_canon), v=2)
         #ch.DEBUG("parts remaining: %s" % dst_parts, v=2)
         part = dst_parts.pop()
         if (part == "/" or part == "//"):  # 3 or more slashes yields "/"
            ch.DEBUG("skipping root")
            continue
         cand = dst_canon // part
         ch.DEBUG("checking: %s" % cand, v=2)
         if (not cand.is_symlink()):
            ch.DEBUG("not symlink", v=2)
            dst_canon = cand
         else:
            target = ch.Path(os.readlink(cand))
            ch.DEBUG("symlink to: %s" % target, v=2)
            assert (len(target.parts) > 0)  # POSIX says no empty symlinks
            if (target.is_absolute()):
               ch.DEBUG("absolute")
               dst_canon = ch.Path(unpack_path)
            else:
               ch.DEBUG("relative", v=2)
            dst_parts.extend(reversed(target.parts))
      return dst_canon

   def execute_(self):
      # Complain about unsupported stuff.
      if (self.options.pop("chown", False)):
         self.unsupported_forever_warn("--chown")
      # Any remaining options are invalid.
      self.options_assert_empty()
      # Find the context directory.
      if (self.from_ is None):
         context = cli.context
      else:
         if (self.from_ == image_i or self.from_ == image_alias):
            ch.FATAL("COPY --from: stage %s is the current stage" % self.from_)
         if (not self.from_ in images):
            # FIXME: Would be nice to also report if a named stage is below.
            if (isinstance(self.from_, int) and self.from_ < image_ct):
               if (self.from_ < 0):
                  ch.FATAL("COPY --from: invalid negative stage index %d"
                           % self.from_)
               else:
                  ch.FATAL("COPY --from: stage %d does not exist yet"
                           % self.from_)
            else:
               ch.FATAL("COPY --from: stage %s does not exist" % self.from_)
         context = images[self.from_].unpack_path
      context_canon = os.path.realpath(context)
      ch.DEBUG("context: %s" % context)
      # Expand source wildcards.
      srcs = list()
      for src in self.srcs:
         for i in glob.glob("%s/%s" % (context, src)):  # glob can't take Path
            srcs.append(i)
            ch.DEBUG("source: %s" % i)
      if (len(srcs) == 0):
         ch.FATAL("can't COPY: no sources found")
      # Validate sources are within context directory. (Can't convert to
      # canonical paths yet because we need the source path as given.)
      for src in srcs:
         src_canon = os.path.realpath(src)
         if (not os.path.commonpath([src_canon, context_canon])
                 .startswith(context_canon)):
            ch.FATAL("can't COPY from outside context: %s" % src)
      # Locate the destination.
      unpack_canon = os.path.realpath(images[image_i].unpack_path)
      if (self.dst.startswith("/")):
         dst = ch.Path(self.dst)
      else:
         dst = env.workdir // self.dst
      ch.DEBUG("destination, as given: %s" % dst)
      dst_canon = self.dest_realpath(unpack_canon, dst) # strips trailing slash
      ch.DEBUG("destination, canonical: %s" % dst_canon)
      if (not os.path.commonpath([dst_canon, unpack_canon])
              .startswith(unpack_canon)):
         ch.FATAL("can't COPY: destination not in image: %s" % dst_canon)
      # Create the destination directory if needed.
      if (self.dst.endswith("/") or len(srcs) > 1 or os.path.isdir(srcs[0])):
         if (not os.path.exists(dst_canon)):
            ch.mkdirs(dst_canon)
         elif (not os.path.isdir(dst_canon)):  # not symlink b/c realpath()
            ch.FATAL("can't COPY: not a directory: %s" % dst_canon)
      # Copy each source.
      for src in srcs:
         if (os.path.isfile(src)):
            self.copy_src_file(src, dst_canon)
         elif (os.path.isdir(src)):
            self.copy_src_dir(src, dst_canon)
         else:
            ch.FATAL("can't COPY: unknown file type: %s" % src)


class I_directive(Instruction_Supported_Never):

   def __init__(self, *args):
      super().__init__(*args)

   def announce(self):
      ch.WARNING("not supported, ignored: parser directives")


class Env(Instruction):

   def str_(self):
      return "%s='%s'" % (self.key, self.value)

   def execute_(self):
      env.env[self.key] = self.value
      with ch.open_(images[image_i].unpack_path // "/ch/environment", "wt") \
           as fp:
         for (k, v) in env.env.items():
            print("%s=%s" % (k, v), file=fp)


class I_env_equals(Env):

   def __init__(self, *args):
      super().__init__(*args)
      self.key = ch.tree_terminal(self.tree, "WORD", 0)
      self.value = ch.tree_terminal(self.tree, "WORD", 1)
      if (self.value is None):
         self.value = unescape(ch.tree_terminal(self.tree, "STRING_QUOTED"))
      self.value = variables_sub(self.value, env.env_build)


class I_env_space(Env):

   def __init__(self, *args):
      super().__init__(*args)
      self.key = ch.tree_terminal(self.tree, "WORD")
      value = ch.tree_terminal(self.tree, "LINE")
      if (not value.startswith('"')):
         value = '"' + value + '"'
      self.value = unescape(value)
      self.value = variables_sub(self.value, env.env_build)


class I_from_(Instruction):

   def __init__(self, *args):
      super().__init__(*args)
      self.base_ref = ch.Image_Ref(ch.tree_child(self.tree, "image_ref"))
      self.alias = ch.tree_child_terminal(self.tree, "from_alias",
                                          "IR_PATH_COMPONENT")

   def execute_(self):
      # Complain about unsupported stuff.
      if (self.options.pop("platform", False)):
         self.unsupported_yet_fatal("--platform", 778)
      # Any remaining options are invalid.
      self.options_assert_empty()
      # Update image globals.
      global image_i
      image_i += 1
      global image_alias
      image_alias = self.alias
      if (image_i == image_ct - 1):
         # Last image; use tag unchanged.
         tag = cli.tag
      elif (image_i > image_ct - 1):
         # Too many images!
         ch.FATAL("expected %d stages but found at least %d"
                  % (image_ct, image_i + 1))
      else:
         # Not last image; append stage index to tag.
         tag = "%s/_stage%d" % (cli.tag, image_i)
      image = ch.Image(ch.Image_Ref(tag))
      images[image_i] = image
      if (self.alias is not None):
         images[self.alias] = image
      ch.DEBUG("image path: %s" % image.unpack_path)
      # Other error checking.
      if (str(image.ref) == str(self.base_ref)):
         ch.FATAL("output image ref same as FROM: %s" % self.base_ref)
      # Initialize image.
      self.base_image = ch.Image(self.base_ref)
      if (not os.path.isdir(self.base_image.unpack_path)):
         ch.DEBUG("image not found, pulling: %s" % self.base_image.unpack_path)
         # a young hen, especially one less than one year old.
         pullet = pull.Image_Puller(self.base_image)
         pullet.pull_to_unpacked(fixup=True)
      image.copy_unpacked(self.base_image)
      env.reset()
      # Find fakeroot configuration, if any.
      global fakeroot_config
      fakeroot_config = fakeroot.detect(image.unpack_path,
                                        cli.force, cli.no_force_detect)

   def str_(self):
      alias = "AS %s" % self.alias if self.alias else ""
      return "%s %s" % (self.base_ref, alias)


class Run(Instruction):

   def execute_(self):
      rootfs = images[image_i].unpack_path
      fakeroot_config.init_maybe(rootfs, self.cmd, env.env_build)
      cmd = fakeroot_config.inject_run(self.cmd)
      exit_code = ch.ch_run_modify(rootfs, cmd, env.env_build, env.workdir,
                                   cli.bind, fail_ok=True)
      if (exit_code != 0):
         if (cli.force):
            if (isinstance(fakeroot_config, fakeroot.Fakeroot_Noop)):
               ch.ERROR("build failed: --force specified, but no suitable config found")
            else:
               pass  # we did init --force OK but the build still failed
         elif (not cli.no_force_detect):
            if (fakeroot_config.init_done):
               ch.ERROR("build failed: --force may fix it")
            else:
               ch.ERROR("build failed: current version of --force wouldn't help")
         ch.FATAL("build failed: RUN command exited with %d" % exit_code)

   def str_(self):
      return str(self.cmd)


class I_run_exec(Run):

   def __init__(self, *args):
      super().__init__(*args)
      self.cmd = [    variables_sub(unescape(i), env.env_build)
                  for i in ch.tree_terminals(self.tree, "STRING_QUOTED")]


class I_run_shell(Run):

   def __init__(self, *args):
      super().__init__(*args)
      # FIXME: Can't figure out how to remove continuations at parse time.
      cmd = ch.tree_terminal(self.tree, "LINE").replace("\\\n", "")
      self.cmd = env.shell + [cmd]

class I_shell(Instruction):
 
   def __init__(self, *args):
      super().__init__(*args)
      self.shell = [variables_sub(unescape(i), env.env_build)
                    for i in ch.tree_terminals(self.tree, "STRING_QUOTED")]
  
   def str_(self):
      return str(self.shell)

   def execute_(self):
      env.shell = list(self.shell) #copy

class I_workdir(Instruction):

   def __init__(self, *args):
      super().__init__(*args)
      self.path = variables_sub(ch.tree_terminal(self.tree, "LINE"),
                                env.env_build)

   def str_(self):
      return self.path

   def execute_(self):
      env.chdir(self.path)
      ch.mkdirs(images[image_i].unpack_path // env.workdir)


class I_uns_forever(Instruction_Supported_Never):

   def __init__(self, *args):
      super().__init__(*args)
      self.name = ch.tree_terminal(self.tree, "UNS_FOREVER")

   def str_name(self):
      return self.name


class I_uns_yet(Instruction):

   execute_increment = 0

   def __init__(self, *args):
      super().__init__(*args)
      self.name = ch.tree_terminal(self.tree, "UNS_YET")
      self.issue_no = { "ADD":         782,
                        "CMD":         780,
                        "ENTRYPOINT":  780,
                        "LABEL":       781,
                        "ONBUILD":     788 }[self.name]

   def announce(self):
      self.unsupported_yet_warn("instruction", self.issue_no)

   def str_(self):
      return "(unsupported)"

   def str_name(self):
      return self.name

   def execute_(self):
      pass


## Supporting classes ##

class Environment:
   "The state we are in: environment variables, working directory, etc."
   __slots__ = ['workdir','shell', 'arg','env']
 
   def __init__(self):
      self.reset()

   @property
   def env_build(self):
      return { **self.arg, **self.env }

   def chdir(self, path):
      if (path.startswith("/")):
         self.workdir = ch.Path(path)
      else:
         self.workdir //= path

   def reset(self):
<<<<<<< HEAD
      self.workdir = "/"
      self.shell   = ["/bin/sh", "-c"]
=======
      self.workdir = ch.Path("/")
>>>>>>> 8f69928d
      self.arg = { k: v for (k, v) in ARG_DEFAULTS.items() if v is not None }
      self.env = { k: v for (k, v) in ENV_DEFAULTS.items() if v is not None }

## Supporting functions ###

def variables_sub(s, variables):
   # FIXME: This should go in the grammar rather than being a regex kludge.
   #
   # Dockerfile spec does not say what to do if substituting a value that's
   # not set. We ignore those subsitutions. This is probably wrong (the shell
   # substitutes the empty string).
   for (k, v) in variables.items():
      # FIXME: remove when issue #774 is fixed
      m = re.search(r"(?<!\\)\${.+?:[+-].+?}", s)
      if (m is not None):
         ch.FATAL("modifiers ${foo:+bar} and ${foo:-bar} not yet supported (issue #774)")
      s = re.sub(r"(?<!\\)\${?%s}?" % k, v, s)
   return s

def unescape(sl):
   # FIXME: This is also ugly and should go in the grammar.
   #
   # The Dockerfile spec does not precisely define string escaping, but I'm
   # guessing it's the Go rules. You will note that we are using Python rules.
   # This is wrong but close enough for now (see also gripe in previous
   # paragraph).
   if (not (sl.startswith('"') and sl.endswith('"'))):
      ch.FATAL("string literal not quoted")
   return ast.literal_eval(sl)<|MERGE_RESOLUTION|>--- conflicted
+++ resolved
@@ -778,12 +778,8 @@
          self.workdir //= path
 
    def reset(self):
-<<<<<<< HEAD
-      self.workdir = "/"
-      self.shell   = ["/bin/sh", "-c"]
-=======
       self.workdir = ch.Path("/")
->>>>>>> 8f69928d
+      self.shell   = ["/bin/sh","-c"]
       self.arg = { k: v for (k, v) in ARG_DEFAULTS.items() if v is not None }
       self.env = { k: v for (k, v) in ENV_DEFAULTS.items() if v is not None }
 
