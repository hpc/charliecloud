# Implementation of "ch-image build".

import abc
import ast
import glob
import os
import os.path
import re
import shutil
import sys

import charliecloud as ch
import fakeroot
import pull


## Globals ##

# Namespace from command line arguments. FIXME: be more tidy about this ...
cli = None

# Environment object.
env = None

# Fakeroot configuration (initialized during FROM).
fakeroot_config = None

# Images that we are building. Each stage gets its own image. In this
# dictionary, an image appears exactly once or twice. All images appear with
# an int key counting stages up from zero. Images with a name (e.g., "FROM ...
# AS foo") have a second string key of the name.
images = dict()
# Current stage. Incremented by FROM instructions; the first will set it to 0.
image_i = -1
image_alias = None
# Number of stages.
image_ct = None


## Imports not in standard library ##

# See charliecloud.py for the messy import of this.
lark = ch.lark


## Constants ##

ARG_DEFAULTS = { "HTTP_PROXY": os.environ.get("HTTP_PROXY"),
                 "HTTPS_PROXY": os.environ.get("HTTPS_PROXY"),
                 "FTP_PROXY": os.environ.get("FTP_PROXY"),
                 "NO_PROXY": os.environ.get("NO_PROXY"),
                 "http_proxy": os.environ.get("http_proxy"),
                 "https_proxy": os.environ.get("https_proxy"),
                 "ftp_proxy": os.environ.get("ftp_proxy"),
                 "no_proxy": os.environ.get("no_proxy"),
                 "PATH": "/usr/local/sbin:/usr/local/bin:/usr/sbin:/usr/bin:/sbin:/bin",
                 # GNU tar, when it thinks it's running as root, tries to
                 # chown(2) and chgrp(2) files to whatever's in the tarball.
                 "TAR_OPTIONS": "--no-same-owner" }


## Main ##

def main(cli_):

   # CLI namespace. :P
   global cli
   cli = cli_

   # Check argument validity.
   if (cli.force and cli.no_force_detect):
      ch.FATAL("--force and --no-force-detect are incompatible")

   # Infer input file if needed.
   if (cli.file is None):
      cli.file = cli.context + "/Dockerfile"

   # Infer image name if needed.
   if (cli.tag is None):
      m = re.search(r"(([^/]+)/)?Dockerfile(\.(.+))?$",
                    os.path.abspath(cli.file))
      if (m is not None):
         if m.group(4):    # extension
            cli.tag = m.group(4)
         elif m.group(2):  # containing directory
            cli.tag = m.group(2)

   # Deal with build arguments.
   def build_arg_get(arg):
      kv = arg.split("=")
      if (len(kv) == 2):
         return kv
      else:
         v = os.getenv(kv[0])
         if (v is None):
            ch.FATAL("--build-arg: %s: no value and not in environment" % kv[0])
         return (kv[0], v)
   cli.build_arg = dict( build_arg_get(i) for i in cli.build_arg )

   # Finish CLI initialization.
   ch.DEBUG(cli)
   ch.dependencies_check()

   # Guess whether the context is a URL, and error out if so. This can be a
   # typical looking URL e.g. "https://..." or also something like
   # "git@github.com:...". The line noise in the second line of the regex is
   # to match this second form. Username and host characters from
   # https://tools.ietf.org/html/rfc3986.
   if (re.search(r"""  ^((git|git+ssh|http|https|ssh)://
                     | ^[\w.~%!$&'\(\)\*\+,;=-]+@[\w.~%!$&'\(\)\*\+,;=-]+:)""",
                 cli.context, re.VERBOSE) is not None):
      ch.FATAL("not yet supported: issue #773: URL context: %s" % cli.context)
   if (os.path.exists(cli.context + "/.dockerignore")):
      ch.WARNING("not yet supported, ignored: issue #777: .dockerignore file")

   # Set up build environment.
   global env
   env = Environment()

   # Read input file.
   if (cli.file == "-"):
      text = ch.ossafe(sys.stdin.read, "can't read stdin")
   else:
      fp = ch.open_(cli.file, "rt")
      text = ch.ossafe(fp.read, "can't read: %s" % cli.file)
      fp.close()

   # Parse it.
   parser = lark.Lark("?start: dockerfile\n" + ch.GRAMMAR,
                      parser="earley", propagate_positions=True)
   # Avoid Lark issue #237: lark.exceptions.UnexpectedEOF if the file does not
   # end in newline.
   text += "\n"
   try:
      tree = parser.parse(text)
   except lark.exceptions.UnexpectedInput as x:
      ch.VERBOSE(x)  # noise about what was expected in the grammar
      ch.FATAL("can't parse: %s:%d,%d\n\n%s" % (cli.file, x.line, x.column, x.get_context(text, 39)))
   ch.VERBOSE(tree.pretty())

   # Sometimes we exit after parsing.
   if (cli.parse_only):
      sys.exit(0)

   # Count the number of stages (i.e., FROM instructions)
   global image_ct
   image_ct = sum(1 for i in ch.tree_children(tree, "from_"))

   # Traverse the tree and do what it says.
   #
   # We don't actually care whether the tree is traversed breadth-first or
   # depth-first, but we *do* care that instruction nodes are visited in
   # order. Neither visit() nor visit_topdown() are documented as of
   # 2020-06-11 [1], but examining source code [2] shows that visit_topdown()
   # uses Tree.iter_trees_topdown(), which *is* documented to be in-order [3].
   #
   # This change seems to have been made in 0.8.6 (see PR #761); before then,
   # visit() was in order. Therefore, we call that instead, if visit_topdown()
   # is not present, to improve compatibility (see issue #792).
   #
   # [1]: https://lark-parser.readthedocs.io/en/latest/visitors/#visitors
   # [2]: https://github.com/lark-parser/lark/blob/445c8d4/lark/visitors.py#L211
   # [3]: https://lark-parser.readthedocs.io/en/latest/classes/#tree
   ml = Main_Loop()
   if (hasattr(ml, 'visit_topdown')):
      ml.visit_topdown(tree)
   else:
      ml.visit(tree)

   # Check that all build arguments were consumed.
   if (len(cli.build_arg) != 0):
      ch.FATAL("--build-arg: not consumed: " + " ".join(cli.build_arg.keys()))

   # Print summary & we're done.
   if (ml.instruction_ct == 0):
      ch.FATAL("no instructions found: %s" % cli.file)
   assert (image_i + 1 == image_ct)  # should have errored already if not
   if (cli.force):
      if (fakeroot_config.inject_ct == 0):
         assert (not fakeroot_config.init_done)
         ch.WARNING("--force specified, but nothing to do")
      else:
         ch.INFO("--force: init OK & modified %d RUN instructions"
                 % fakeroot_config.inject_ct)
   ch.INFO("grown in %d instructions: %s"
           % (ml.instruction_ct, images[image_i]))

class Main_Loop(lark.Visitor):

   def __init__(self, *args, **kwargs):
      self.instruction_ct = 0
      super().__init__(*args, **kwargs)

   def __default__(self, tree):
      class_ = "I_" + tree.data
      if (class_ in globals()):
         inst = globals()[class_](tree)
         inst.announce()
         if (self.instruction_ct == 0):
            if (   isinstance(inst, I_directive)
                or isinstance(inst, I_from_)):
               pass
            elif (isinstance(inst, Arg)):
               ch.WARNING("ARG before FROM not yet supported; see issue #779")
            else:
               ch.FATAL("first instruction must be ARG or FROM")
         inst.execute()
         if (image_i != -1):
            images[image_i].metadata_save()
         self.instruction_ct += inst.execute_increment


## Instruction classes ##

class Instruction(abc.ABC):

   execute_increment = 1

   def __init__(self, tree):
      self.lineno = tree.meta.line
      self.options = {}
      for st in ch.tree_children(tree, "option"):
         k = ch.tree_terminal(st, "OPTION_KEY")
         v = ch.tree_terminal(st, "OPTION_VALUE")
         if (k in self.options):
            ch.FATAL("%3d %s: repeated option --%s"
                     % (self.lineno, self.str_name(), k))
         self.options[k] = v
      # Save original options string because instructions pop() from the dict
      # to process them.
      self.options_str = " ".join("--%s=%s" % (k,v)
                                  for (k,v) in self.options.items())
      self.tree = tree

   def __str__(self):
      options = self.options_str
      if (options != ""):
         options = " " + options
      return ("%3s %s%s %s"
              % (self.lineno, self.str_name(), options, self.str_()))

   def announce(self):
      ch.INFO(self)

   def execute(self):
      if (not cli.dry_run):
         self.execute_()

   @abc.abstractmethod
   def execute_(self):
      ...

   def options_assert_empty(self):
      try:
         k = next(iter(self.options.keys()))
         ch.FATAL("%s: invalid option --%s" % (self.str_name(), k))
      except StopIteration:
         pass

   @abc.abstractmethod
   def str_(self):
      ...

   def str_name(self):
      return self.__class__.__name__.split("_")[1].upper()

   def unsupported_forever_warn(self, msg):
      ch.WARNING("not supported, ignored: %s %s" % (self.str_name(), msg))

   def unsupported_yet_warn(self, msg, issue_no):
      ch.WARNING("not yet supported, ignored: issue #%d: %s %s"
                 % (issue_no, self.str_name(), msg))

   def unsupported_yet_fatal(self, msg, issue_no):
      ch.FATAL("not yet supported: issue #%d: %s %s"
               % (issue_no, self.str_name(), msg))


class Instruction_Supported_Never(Instruction):

   execute_increment = 0

   def announce(self):
      self.unsupported_forever_warn("instruction")

   def str_(self):
      return "(unsupported)"

   def execute_(self):
      pass


class Arg(Instruction):

   def __init__(self, *args):
      super().__init__(*args)
      self.key = ch.tree_terminal(self.tree, "WORD", 0)
      if (self.key in cli.build_arg):
         self.value = cli.build_arg[self.key]
         del cli.build_arg[self.key]
      else:
         self.value = self.value_default()
      if (self.value is not None):
         self.value = variables_sub(self.value, env.env_build)

   def str_(self):
      if (self.value is None):
         return self.key
      else:
         return "%s='%s'" % (self.key, self.value)

   def execute_(self):
      if (self.value is not None):
         env.arg[self.key] = self.value


class I_arg_bare(Arg):

   def __init__(self, *args):
      super().__init__(*args)

   def value_default(self):
      return None


class I_arg_equals(Arg):

   def __init__(self, *args):
      super().__init__(*args)

   def value_default(self):
      v = ch.tree_terminal(self.tree, "WORD", 1)
      if (v is None):
         v = unescape(ch.tree_terminal(self.tree, "STRING_QUOTED"))
      return v


class I_copy(Instruction):

   # Note: The Dockerfile specification for COPY is complex, messy,
   # inexplicably different from cp(1), and incomplete. We try to be
   # bug-compatible with Docker but probably are not 100%. See the FAQ.
   #
   # Because of these weird semantics, none of this abstracted into a general
   # copy function. I don't want people calling it except from here.

   def __init__(self, *args):
      super().__init__(*args)
      self.from_ = self.options.pop("from", None)
      if (self.from_ is not None):
         try:
            self.from_ = int(self.from_)
         except ValueError:
            pass
      if (ch.tree_child(self.tree, "copy_shell") is not None):
         paths = [variables_sub(i, env.env_build)
                  for i in ch.tree_child_terminals(self.tree, "copy_shell",
                                                   "WORD")]
         self.srcs = paths[:-1]
         self.dst = paths[-1]
      else:
         assert (ch.tree_child(self.tree, "copy_list") is not None)
         self.unsupported_yet_fatal("list form", 784)

   def str_(self):
      return "%s -> %s" % (self.srcs, repr(self.dst))

   def copy_src_dir(self, src, dst):
      """Copy the contents of directory src, named by COPY, either explicitly
         or with wildcards, to dst. src might be a symlink, but dst is a
         canonical path. Both must be at the top level of the COPY
         instruction; i.e., this function must not be called recursively. dst
         must exist already and be a directory. Unlike subdirectories, the
         metadata of dst will not be altered to match src."""
      def onerror(x):
         ch.FATAL("error scanning directory: %s: %s" % (x.filename, x.strerror))
      # Use Path objects in this method because the path arithmetic was
      # getting too hard with strings.
      src = ch.Path(os.path.realpath(src))
      dst = ch.Path(dst)
      assert (os.path.isdir(src) and not os.path.islink(src))
      assert (os.path.isdir(dst) and not os.path.islink(dst))
      ch.DEBUG("copying named directory: %s -> %s" % (src, dst))
      for (dirpath, dirnames, filenames) in os.walk(src, onerror=onerror):
         dirpath = ch.Path(dirpath)
         subdir = dirpath.relative_to(src)
         dst_dir = dst // subdir
         # dirnames can contain symlinks, which we handle as files, so we'll
         # rebuild it; the walk will not descend into those "directories".
         dirnames2 = dirnames.copy()  # shallow copy
         dirnames[:] = list()         # clear in place
         for d in dirnames2:
            d = ch.Path(d)
            src_path = dirpath // d
            dst_path = dst_dir // d
            ch.TRACE("dir: %s -> %s" % (src_path, dst_path))
            if (os.path.islink(src_path)):
               filenames.append(d)  # symlink, handle as file
               ch.TRACE("symlink to dir, will handle as file")
               continue
            else:
               dirnames.append(d)   # directory, descend into later
            # If destination exists, but isn't a directory, remove it.
            if (os.path.exists(dst_path)):
               if (os.path.isdir(dst_path) and not os.path.islink(dst_path)):
                  ch.TRACE("dst_path exists and is a directory")
               else:
                  ch.TRACE("dst_path exists, not a directory, removing")
                  ch.unlink(dst_path)
            # If destination directory doesn't exist, create it.
            if (not os.path.exists(dst_path)):
               ch.TRACE("mkdir dst_path")
               ch.ossafe(os.mkdir, "can't mkdir: %s" % dst_path, dst_path)
            # Copy metadata, now that we know the destination exists and is a
            # directory.
            ch.ossafe(shutil.copystat,
                      "can't copy metadata: %s -> %s" % (src_path, dst_path),
                      src_path, dst_path, follow_symlinks=False)
         for f in filenames:
            f = ch.Path(f)
            src_path = dirpath // f
            dst_path = dst_dir // f
            ch.TRACE("file or symlink via copy2: %s -> %s"
                      % (src_path, dst_path))
            if (not (os.path.isfile(src_path) or os.path.islink(src_path))):
               ch.FATAL("can't COPY: unknown file type: %s" % src_path)
            if (os.path.exists(dst_path)):
               ch.TRACE("destination exists, removing")
               if (os.path.isdir(dst_path) and not os.path.islink(dst_path)):
                  ch.rmtree(dst_path)
               else:
                  ch.unlink(dst_path)
            ch.copy2(src_path, dst_path, follow_symlinks=False)

   def copy_src_file(self, src, dst):
      """Copy file src, named by COPY either explicitly or with wildcards, to
         dst. src might be a symlink, but dst is a canonical path. Both must
         be at the top level of the COPY instruction; i.e., this function must
         not be called recursively. If dst is a directory, file should go in
         that directory named src (i.e., the directory creation magic has
         already happened)."""
      assert (os.path.isfile(src))
      assert (   not os.path.exists(dst)
              or (os.path.isdir(dst) and not os.path.islink(dst))
              or (os.path.isfile(dst) and not os.path.islink(dst)))
      ch.DEBUG("copying named file: %s -> %s" % (src, dst))
      ch.copy2(src, dst, follow_symlinks=True)

   def dest_realpath(self, unpack_path, dst):
      """Return the canonicalized version of path dst within (canonical) image
        path unpack_path. We can't use os.path.realpath() because if dst is
        an absolute symlink, we need to use the *image's* root directory, not
        the host. Thus, we have to resolve symlinks manually."""
      unpack_path = ch.Path(unpack_path)
      dst_canon = ch.Path(unpack_path)
      dst = ch.Path(dst)
      dst_parts = list(reversed(dst.parts))  # easier to operate on end of list
      iter_ct = 0
      while (len(dst_parts) > 0):
         iter_ct += 1
         if (iter_ct > 100):  # arbitrary
            ch.FATAL("can't COPY: too many path components")
         ch.TRACE("current destination: %d %s" % (iter_ct, dst_canon))
         #ch.TRACE("parts remaining: %s" % dst_parts)
         part = dst_parts.pop()
         if (part == "/" or part == "//"):  # 3 or more slashes yields "/"
            ch.TRACE("skipping root")
            continue
         cand = dst_canon // part
         ch.TRACE("checking: %s" % cand)
         if (not cand.is_symlink()):
            ch.TRACE("not symlink")
            dst_canon = cand
         else:
            target = ch.Path(os.readlink(cand))
            ch.TRACE("symlink to: %s" % target)
            assert (len(target.parts) > 0)  # POSIX says no empty symlinks
            if (target.is_absolute()):
               ch.TRACE("absolute")
               dst_canon = ch.Path(unpack_path)
            else:
               ch.TRACE("relative")
            dst_parts.extend(reversed(target.parts))
      return dst_canon

   def execute_(self):
      # Complain about unsupported stuff.
      if (self.options.pop("chown", False)):
         self.unsupported_forever_warn("--chown")
      # Any remaining options are invalid.
      self.options_assert_empty()
      # Find the context directory.
      if (self.from_ is None):
         context = cli.context
      else:
         if (self.from_ == image_i or self.from_ == image_alias):
            ch.FATAL("COPY --from: stage %s is the current stage" % self.from_)
         if (not self.from_ in images):
            # FIXME: Would be nice to also report if a named stage is below.
            if (isinstance(self.from_, int) and self.from_ < image_ct):
               if (self.from_ < 0):
                  ch.FATAL("COPY --from: invalid negative stage index %d"
                           % self.from_)
               else:
                  ch.FATAL("COPY --from: stage %d does not exist yet"
                           % self.from_)
            else:
               ch.FATAL("COPY --from: stage %s does not exist" % self.from_)
         context = images[self.from_].unpack_path
      context_canon = os.path.realpath(context)
      ch.VERBOSE("context: %s" % context)
      # Expand source wildcards.
      srcs = list()
      for src in self.srcs:
         for i in glob.glob("%s/%s" % (context, src)):  # glob can't take Path
            srcs.append(i)
            ch.VERBOSE("source: %s" % i)
      if (len(srcs) == 0):
         ch.FATAL("can't COPY: no sources found")
      # Validate sources are within context directory. (Can't convert to
      # canonical paths yet because we need the source path as given.)
      for src in srcs:
         src_canon = os.path.realpath(src)
         if (not os.path.commonpath([src_canon, context_canon])
                 .startswith(context_canon)):
            ch.FATAL("can't COPY from outside context: %s" % src)
      # Locate the destination.
      unpack_canon = os.path.realpath(images[image_i].unpack_path)
      if (self.dst.startswith("/")):
         dst = ch.Path(self.dst)
      else:
         dst = env.workdir // self.dst
      ch.VERBOSE("destination, as given: %s" % dst)
      dst_canon = self.dest_realpath(unpack_canon, dst) # strips trailing slash
      ch.VERBOSE("destination, canonical: %s" % dst_canon)
      if (not os.path.commonpath([dst_canon, unpack_canon])
              .startswith(unpack_canon)):
         ch.FATAL("can't COPY: destination not in image: %s" % dst_canon)
      # Create the destination directory if needed.
      if (self.dst.endswith("/") or len(srcs) > 1 or os.path.isdir(srcs[0])):
         if (not os.path.exists(dst_canon)):
            ch.mkdirs(dst_canon)
         elif (not os.path.isdir(dst_canon)):  # not symlink b/c realpath()
            ch.FATAL("can't COPY: not a directory: %s" % dst_canon)
      # Copy each source.
      for src in srcs:
         if (os.path.isfile(src)):
            self.copy_src_file(src, dst_canon)
         elif (os.path.isdir(src)):
            self.copy_src_dir(src, dst_canon)
         else:
            ch.FATAL("can't COPY: unknown file type: %s" % src)


class I_directive(Instruction_Supported_Never):

   def __init__(self, *args):
      super().__init__(*args)

   def announce(self):
      ch.WARNING("not supported, ignored: parser directives")


class Env(Instruction):

   def str_(self):
      return "%s='%s'" % (self.key, self.value)

   def execute_(self):
      env.env[self.key] = self.value
      with ch.open_(images[image_i].unpack_path // "/ch/environment", "wt") \
           as fp:
         for (k, v) in env.env.items():
            print("%s=%s" % (k, v), file=fp)


class I_env_equals(Env):

   def __init__(self, *args):
      super().__init__(*args)
      self.key = ch.tree_terminal(self.tree, "WORD", 0)
      self.value = ch.tree_terminal(self.tree, "WORD", 1)
      if (self.value is None):
         self.value = unescape(ch.tree_terminal(self.tree, "STRING_QUOTED"))
      self.value = variables_sub(self.value, env.env_build)


class I_env_space(Env):

   def __init__(self, *args):
      super().__init__(*args)
      self.key = ch.tree_terminal(self.tree, "WORD")
      value = ch.tree_terminal(self.tree, "LINE")
      if (not value.startswith('"')):
         value = '"' + value + '"'
      self.value = unescape(value)
      self.value = variables_sub(self.value, env.env_build)


class I_from_(Instruction):

   def __init__(self, *args):
      super().__init__(*args)
      self.base_ref = ch.Image_Ref(ch.tree_child(self.tree, "image_ref"))
      self.alias = ch.tree_child_terminal(self.tree, "from_alias",
                                          "IR_PATH_COMPONENT")

   def execute_(self):
      # Complain about unsupported stuff.
      if (self.options.pop("platform", False)):
         self.unsupported_yet_fatal("--platform", 778)
      # Any remaining options are invalid.
      self.options_assert_empty()
      # Update image globals.
      global image_i
      image_i += 1
      global image_alias
      image_alias = self.alias
      if (image_i == image_ct - 1):
         # Last image; use tag unchanged.
         tag = cli.tag
      elif (image_i > image_ct - 1):
         # Too many images!
         ch.FATAL("expected %d stages but found at least %d"
                  % (image_ct, image_i + 1))
      else:
         # Not last image; append stage index to tag.
         tag = "%s/_stage%d" % (cli.tag, image_i)
      image = ch.Image(ch.Image_Ref(tag))
      images[image_i] = image
      if (self.alias is not None):
         images[self.alias] = image
      ch.VERBOSE("image path: %s" % image.unpack_path)
      # Other error checking.
      if (str(image.ref) == str(self.base_ref)):
         ch.FATAL("output image ref same as FROM: %s" % self.base_ref)
      # Initialize image.
      self.base_image = ch.Image(self.base_ref)
      if (not os.path.isdir(self.base_image.unpack_path)):
         ch.VERBOSE("image not found, pulling: %s"
                    % self.base_image.unpack_path)
         # a young hen, especially one less than one year old.
         pullet = pull.Image_Puller(self.base_image)
         pullet.pull_to_unpacked()
      image.copy_unpacked(self.base_image)
      image.metadata_load()
      env.reset()
      # Find fakeroot configuration, if any.
      global fakeroot_config
      fakeroot_config = fakeroot.detect(image.unpack_path,
                                        cli.force, cli.no_force_detect)

   def str_(self):
      alias = "AS %s" % self.alias if self.alias else ""
      return "%s %s" % (self.base_ref, alias)


class Run(Instruction):

   def execute_(self):
      rootfs = images[image_i].unpack_path
      fakeroot_config.init_maybe(rootfs, self.cmd, env.env_build)
      cmd = fakeroot_config.inject_run(self.cmd)
      exit_code = ch.ch_run_modify(rootfs, cmd, env.env_build, env.workdir,
                                   cli.bind, fail_ok=True)
      if (exit_code != 0):
         if (cli.force):
            if (isinstance(fakeroot_config, fakeroot.Fakeroot_Noop)):
               ch.ERROR("build failed: --force specified, but no suitable config found")
            else:
               pass  # we did init --force OK but the build still failed
         elif (not cli.no_force_detect):
            if (fakeroot_config.init_done):
               ch.ERROR("build failed: --force may fix it")
            else:
               ch.ERROR("build failed: current version of --force wouldn't help")
         ch.FATAL("build failed: RUN command exited with %d" % exit_code)

   def str_(self):
      return str(self.cmd)


class I_run_exec(Run):

   def __init__(self, *args):
      super().__init__(*args)
      self.cmd = [    variables_sub(unescape(i), env.env_build)
                  for i in ch.tree_terminals(self.tree, "STRING_QUOTED")]


class I_run_shell(Run):

   def __init__(self, *args):
      super().__init__(*args)
      # FIXME: Can't figure out how to remove continuations at parse time.
      cmd = ch.tree_terminal(self.tree, "LINE").replace("\\\n", "")
      self.cmd = env.shell + [cmd]

class I_shell(Instruction):
 
   def __init__(self, *args):
      super().__init__(*args)
      self.shell = [variables_sub(unescape(i), env.env_build)
                    for i in ch.tree_terminals(self.tree, "STRING_QUOTED")]
  
   def str_(self):
      return str(self.shell)

   def execute_(self):
      env.shell = list(self.shell) #copy

class I_workdir(Instruction):

   def __init__(self, *args):
      super().__init__(*args)
      self.path = variables_sub(ch.tree_terminal(self.tree, "LINE"),
                                env.env_build)

   def str_(self):
      return self.path

   def execute_(self):
      env.chdir(self.path)
      ch.mkdirs(images[image_i].unpack_path // env.workdir)


class I_uns_forever(Instruction_Supported_Never):

   def __init__(self, *args):
      super().__init__(*args)
      self.name = ch.tree_terminal(self.tree, "UNS_FOREVER")

   def str_name(self):
      return self.name


class I_uns_yet(Instruction):

   execute_increment = 0

   def __init__(self, *args):
      super().__init__(*args)
      self.name = ch.tree_terminal(self.tree, "UNS_YET")
      self.issue_no = { "ADD":         782,
                        "CMD":         780,
                        "ENTRYPOINT":  780,
                        "LABEL":       781,
                        "ONBUILD":     788 }[self.name]

   def announce(self):
      self.unsupported_yet_warn("instruction", self.issue_no)

   def str_(self):
      return "(unsupported)"

   def str_name(self):
      return self.name

   def execute_(self):
      pass


## Supporting classes ##

class Environment:
<<<<<<< HEAD
   """The state we are in: environment variables, working directory, etc. Most
      of this is just passed through from the image metadata."""

   __slots__ = ("arg",)

=======
   "The state we are in: environment variables, working directory, etc."
   __slots__ = ('arg', 'env', 'shell', 'workdir')
 
>>>>>>> 6e24f560
   def __init__(self):
      self.reset()

   @property
   def env(self):
      if (image_i == -1):
         return dict()
      else:
         return images[image_i].metadata["env"]

   @env.setter
   def env(self, x):
      images[image_i].metadata["env"] = x

   @property
   def env_build(self):
      return { **self.arg, **self.env }

   @property
   def workdir(self):
      return ch.Path(images[image_i].metadata["cwd"])

   @workdir.setter
   def workdir(self, x):
      images[image_i].metadata["cwd"] = str(x)

   def chdir(self, path):
      if (path.startswith("/")):
         self.workdir = ch.Path(path)
      else:
         self.workdir //= path

   def reset(self):
<<<<<<< HEAD
      # This resets only things that aren't part of the image metadata.
=======
      self.workdir = ch.Path("/")
      self.shell   = ["/bin/sh", "-c"]
>>>>>>> 6e24f560
      self.arg = { k: v for (k, v) in ARG_DEFAULTS.items() if v is not None }


## Supporting functions ###

def variables_sub(s, variables):
   # FIXME: This should go in the grammar rather than being a regex kludge.
   #
   # Dockerfile spec does not say what to do if substituting a value that's
   # not set. We ignore those subsitutions. This is probably wrong (the shell
   # substitutes the empty string).
   for (k, v) in variables.items():
      # FIXME: remove when issue #774 is fixed
      m = re.search(r"(?<!\\)\${.+?:[+-].+?}", s)
      if (m is not None):
         ch.FATAL("modifiers ${foo:+bar} and ${foo:-bar} not yet supported (issue #774)")
      s = re.sub(r"(?<!\\)\${?%s}?" % k, v, s)
   return s

def unescape(sl):
   # FIXME: This is also ugly and should go in the grammar.
   #
   # The Dockerfile spec does not precisely define string escaping, but I'm
   # guessing it's the Go rules. You will note that we are using Python rules.
   # This is wrong but close enough for now (see also gripe in previous
   # paragraph).
   if (not (sl.startswith('"') and sl.endswith('"'))):
      ch.FATAL("string literal not quoted")
   return ast.literal_eval(sl)<|MERGE_RESOLUTION|>--- conflicted
+++ resolved
@@ -763,17 +763,11 @@
 ## Supporting classes ##
 
 class Environment:
-<<<<<<< HEAD
    """The state we are in: environment variables, working directory, etc. Most
       of this is just passed through from the image metadata."""
 
-   __slots__ = ("arg",)
-
-=======
-   "The state we are in: environment variables, working directory, etc."
-   __slots__ = ('arg', 'env', 'shell', 'workdir')
- 
->>>>>>> 6e24f560
+   __slots__ = ("arg", "shell")
+
    def __init__(self):
       self.reset()
 
@@ -807,12 +801,8 @@
          self.workdir //= path
 
    def reset(self):
-<<<<<<< HEAD
       # This resets only things that aren't part of the image metadata.
-=======
-      self.workdir = ch.Path("/")
       self.shell   = ["/bin/sh", "-c"]
->>>>>>> 6e24f560
       self.arg = { k: v for (k, v) in ARG_DEFAULTS.items() if v is not None }
 
 
