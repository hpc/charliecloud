# Implementation of "ch-image build".

import abc
import ast
import glob
import json
import os
import os.path
import re
import shutil
import struct
import sys

import charliecloud as ch
import build_cache as bu
import filesystem as fs
import force
import image as im


## Globals ##

# ARG values that are set before FROM.
argfrom = {}

# Namespace from command line arguments. FIXME: be more tidy about this ...
cli = None

# --force injector object (initialized to something meaningful during FROM).
forcer = None

# Images that we are building. Each stage gets its own image. In this
# dictionary, an image appears exactly once or twice. All images appear with
# an int key counting stages up from zero. Images with a name (e.g., “FROM ...
# AS foo”) have a second string key of the name.
images = dict()
# Number of stages. This is obtained by counting FROM instructions in the
# parse tree, so we can use it for error checking.
image_ct = None


## Imports not in standard library ##

# See charliecloud.py for the messy import of this.
lark = im.lark


## Exceptions ##

class Instruction_Ignored(Exception): pass


## Main ##

def main(cli_):

   # CLI namespace. :P
   global cli
   cli = cli_

   # Infer input file if needed.
   if (cli.file is None):
      cli.file = cli.context + "/Dockerfile"

   # Infer image name if needed.
   if (cli.tag is None):
      path = os.path.basename(cli.file)
      if ("." in path):
         (base, ext_all) = str(path).split(".", maxsplit=1)
         (base_all, ext_last) = str(path).rsplit(".", maxsplit=1)
      else:
         base = None
         ext_last = None
      if (base == "Dockerfile"):
         cli.tag = ext_all
         ch.VERBOSE("inferring name from Dockerfile extension: %s" % cli.tag)
      elif (ext_last in ("df", "dockerfile")):
         cli.tag = base_all
         ch.VERBOSE("inferring name from Dockerfile basename: %s" % cli.tag)
      elif (os.path.abspath(cli.context) != "/"):
         cli.tag = os.path.basename(os.path.abspath(cli.context))
         ch.VERBOSE("inferring name from context directory: %s" % cli.tag)
      else:
         assert (os.path.abspath(cli.context) == "/")
         cli.tag = "root"
         ch.VERBOSE("inferring name with root context directory: %s" % cli.tag)
      cli.tag = re.sub(r"[^a-z0-9_.-]", "", cli.tag.lower())
      ch.INFO("inferred image name: %s" % cli.tag)

   # --force and friends.
   if (cli.force_cmd and cli.force == ch.Force_Mode.FAKEROOT):
      ch.FATAL("--force-cmd and --force=fakeroot are incompatible")
   if (not cli.force_cmd):
      cli.force_cmd = force.FORCE_CMD_DEFAULT
   else:
      cli.force = ch.Force_Mode.SECCOMP
      # convert cli.force_cmd to parsed dict
      force_cmd = dict()
      for line in cli.force_cmd:
         (cmd, args) = force.force_cmd_parse(line)
         force_cmd[cmd] = args
      cli.force_cmd = force_cmd
   ch.VERBOSE("force mode: %s" % cli.force)
   if (cli.force == ch.Force_Mode.SECCOMP):
      for (cmd, args) in cli.force_cmd.items():
         ch.VERBOSE("force command: %s" % ch.argv_to_string([cmd] + args))
   if (    cli.force == ch.Force_Mode.SECCOMP
       and ch.cmd([ch.CH_BIN + "/ch-run", "--feature=seccomp"],
                  fail_ok=True) != 0):
      ch.FATAL("ch-run was not built with seccomp(2) support")

   # Deal with build arguments.
   def build_arg_get(arg):
      kv = arg.split("=")
      if (len(kv) == 2):
         return kv
      else:
         v = os.getenv(kv[0])
         if (v is None):
            ch.FATAL("--build-arg: %s: no value and not in environment" % kv[0])
         return (kv[0], v)
   cli.build_arg = dict( build_arg_get(i) for i in cli.build_arg )
   ch.DEBUG(cli)

   # Guess whether the context is a URL, and error out if so. This can be a
   # typical looking URL e.g. “https://...” or also something like
   # “git@github.com:...”. The line noise in the second line of the regex is
   # to match this second form. Username and host characters from
   # https://tools.ietf.org/html/rfc3986.
   if (re.search(r"""  ^((git|git+ssh|http|https|ssh)://
                     | ^[\w.~%!$&'\(\)\*\+,;=-]+@[\w.~%!$&'\(\)\*\+,;=-]+:)""",
                 cli.context, re.VERBOSE) is not None):
      ch.FATAL("not yet supported: issue #773: URL context: %s" % cli.context)
   if (os.path.exists(cli.context + "/.dockerignore")):
      ch.WARNING("not yet supported, ignored: issue #777: .dockerignore file")

   # Read input file.
   if (cli.file == "-" or cli.context == "-"):
      text = ch.ossafe(sys.stdin.read, "can’t read stdin")
   elif (not os.path.isdir(cli.context)):
      ch.FATAL("context must be a directory: %s" % cli.context)
   else:
      fp = fs.Path(cli.file).open_("rt")
      text = ch.ossafe(fp.read, "can’t read: %s" % cli.file)
      ch.close_(fp)

   # Parse it.
   parser = lark.Lark(im.GRAMMAR_DOCKERFILE, parser="earley",
                      propagate_positions=True, tree_class=im.Tree)
   # Avoid Lark issue #237: lark.exceptions.UnexpectedEOF if the file does not
   # end in newline.
   text += "\n"
   try:
      tree = parser.parse(text)
   except lark.exceptions.UnexpectedInput as x:
      ch.VERBOSE(x)  # noise about what was expected in the grammar
      ch.FATAL("can’t parse: %s:%d,%d\n\n%s"
               % (cli.file, x.line, x.column, x.get_context(text, 39)))
   ch.VERBOSE(tree.pretty())

   # Sometimes we exit after parsing.
   if (cli.parse_only):
      ch.exit(0)

   # Count the number of stages (i.e., FROM instructions)
   global image_ct
   image_ct = sum(1 for i in tree.children_("from_"))

   # Traverse the tree and do what it says.
   #
   # We don’t actually care whether the tree is traversed breadth-first or
   # depth-first, but we *do* care that instruction nodes are visited in
   # order. Neither visit() nor visit_topdown() are documented as of
   # 2020-06-11 [1], but examining source code [2] shows that visit_topdown()
   # uses Tree.iter_trees_topdown(), which *is* documented to be in-order [3].
   #
   # This change seems to have been made in 0.8.6 (see PR #761); before then,
   # visit() was in order. Therefore, we call that instead, if visit_topdown()
   # is not present, to improve compatibility (see issue #792).
   #
   # [1]: https://lark-parser.readthedocs.io/en/latest/visitors/#visitors
   # [2]: https://github.com/lark-parser/lark/blob/445c8d4/lark/visitors.py#L211
   # [3]: https://lark-parser.readthedocs.io/en/latest/classes/#tree
   ml = Main_Loop()
   if (hasattr(ml, 'visit_topdown')):
      ml.visit_topdown(tree)
   else:
      ml.visit(tree)
   if (ml.instruction_total_ct > 0):
      if (ml.miss_ct == 0):
         ml.inst_prev.checkout()
      ml.inst_prev.ready()

   # Check that all build arguments were consumed.
   if (len(cli.build_arg) != 0):
      ch.FATAL("--build-arg: not consumed: " + " ".join(cli.build_arg.keys()))

   # Print summary & we’re done.
   if (ml.instruction_total_ct == 0):
      ch.FATAL("no instructions found: %s" % cli.file)
   assert (ml.inst_prev.image_i + 1 == image_ct)  # should’ve errored already
   if ((cli.force != ch.Force_Mode.NONE) and ml.miss_ct != 0):
      ch.INFO("--force=%s: modified %d RUN instructions"
              % (cli.force.value, forcer.run_modified_ct))
   ch.INFO("grown in %d instructions: %s"
           % (ml.instruction_total_ct, ml.inst_prev.image))
   # FIXME: remove when we’re done encouraging people to use the build cache.
   if (isinstance(bu.cache, bu.Disabled_Cache)):
      ch.INFO("build slow? consider enabling the new build cache",
              "https://hpc.github.io/charliecloud/command-usage.html#build-cache")


class Main_Loop(lark.Visitor):

   __slots__ = ("instruction_total_ct",
                "miss_ct",    # number of misses during this stage
                "inst_prev")  # last instruction executed

   def __init__(self, *args, **kwargs):
      self.miss_ct = 0
      self.inst_prev = None
      self.instruction_total_ct = 0
      super().__init__(*args, **kwargs)

   def __default__(self, tree):
      class_ = "I_" + tree.data
      if (class_ in globals()):
         inst = globals()[class_](tree)
         if (self.instruction_total_ct == 0):
            if (not (isinstance(inst, I_directive)
                  or isinstance(inst, I_from_)
                  or isinstance(inst, Instruction_No_Image))):
               ch.FATAL("first instruction must be ARG or FROM")
         inst.init(self.inst_prev)
         # The three announce_maybe() calls are clunky but I couldn’t figure
         # out how to avoid the repeats.
         try:
            self.miss_ct = inst.prepare(self.miss_ct)
            inst.announce_maybe()
         except Instruction_Ignored:
            inst.announce_maybe()
            return
         except ch.Fatal_Error:
            inst.announce_maybe()
            inst.prepare_rollback()
            raise
         if (inst.miss):
            if (self.miss_ct == 1):
               inst.checkout_for_build()
            try:
               inst.execute()
            except ch.Fatal_Error:
               inst.rollback()
               raise
            if (inst.image_i >= 0):
               inst.metadata_update()
            inst.commit()
         self.inst_prev = inst
         self.instruction_total_ct += 1


## Instruction classes ##

class Instruction(abc.ABC):

   __slots__ = ("announced_p",
                "commit_files",  # modified files; default: anything
                "git_hash",      # Git commit where sid was found
                "image",
                "image_alias",
                "image_i",
                "lineno",
                "options",       # consumed
                "options_str",   # saved at instantiation
                "parent",
                "sid",
                "tree")

   def __init__(self, tree):
      """Note: When this is called, all we know about the instruction is
         what’s in the parse tree. In particular, you must not call
         ch.variables_sub() here."""
      self.announced_p = False
      self.commit_files = set()
      self.git_hash = bu.GIT_HASH_UNKNOWN
      self.lineno = tree.meta.line
      self.options = dict()
      # saving options with only 1 saved value
      for st in tree.children_("option"):
         k = st.terminal("OPTION_KEY")
         v = st.terminal("OPTION_VALUE")
         if (k in self.options):
            ch.FATAL("%3d %s: repeated option --%s"
                     % (self.lineno, self.str_name, k))
         self.options[k] = v

      # saving keypair options in a dictionary
      for st in tree.children_("option_keypair"):
         k = st.terminal("OPTION_KEY")
         s = st.terminal("OPTION_VAR")
         v = st.terminal("OPTION_VALUE")
         # assuming all key pair options allow multiple options
         self.options.setdefault(k, {}).update({s: v})

      ol = list()
      for (k, v) in self.options.items():
         if (isinstance(v, dict)):
            for (k2, v) in v.items():
               ol.append("--%s=%s=%s" % (k, k2, v))
         else:
            ol.append("--%s=%s" % (k, v))
      self.options_str = " ".join(ol)
      self.tree = tree
      # These are set in init().
      self.image = None
      self.parent = None
      self.image_alias = None
      self.image_i = None

   @property
   def env_arg(self):
      if (self.image is None):
         assert False, "unimplemented"  # return dict()
      else:
         return self.image.metadata["arg"]

   @property
   def env_build(self):
      return { **self.env_arg, **self.env_env }

   @property
   def env_env(self):
      if (self.image is None):
         assert False, "unimplemented"  # return dict()
      else:
         return self.image.metadata["env"]

   @property
   def miss(self):
      """This is actually a three-valued property:

           1. True  => miss
           2. False => hit
           3. None  => unknown or n/a"""
      if (self.git_hash == bu.GIT_HASH_UNKNOWN):
         return None
      else:
         return (self.git_hash is None)

   @property
   def shell(self):
      if (self.image is None):
         assert False, "unimplemented"  # return ["/bin/false"]
      else:
         return self.image.metadata["shell"]

   @shell.setter
   def shell(self, x):
      self.image.metadata["shell"] = x

   @property
   def sid_input(self):
      return str(self).encode("UTF-8")

   @property
   def status_char(self):
      return bu.cache.status_char(self.miss)

   @property
   @abc.abstractmethod
   def str_(self):
      ...

   @property
   def str_name(self):
      return self.__class__.__name__.split("_")[1].upper()

   @property
   def workdir(self):
      return fs.Path(self.image.metadata["cwd"])

   @workdir.setter
   def workdir(self, x):
      self.image.metadata["cwd"] = str(x)

   def __str__(self):
      options = self.options_str
      if (options != ""):
         options = " " + options
      return "%s%s %s" % (self.str_name, options, self.str_)

   def announce_maybe(self):
      "Announce myself if I haven’t already been announced."
      if (not self.announced_p):
         ch.INFO("%3s%s %s" % (self.lineno, self.status_char, self))
         self.announced_p = True

   def chdir(self, path):
      if (path.is_absolute()):
         self.workdir = path
      else:
         self.workdir //= path

   def checkout(self, base_image=None):
      bu.cache.checkout(self.image, self.git_hash, base_image)

   def checkout_for_build(self, base_image=None):
      self.parent.checkout(base_image)
      global forcer
      forcer = force.new(self.image.unpack_path, cli.force, cli.force_cmd)

   def commit(self):
      path = self.image.unpack_path
      self.git_hash = bu.cache.commit(path, self.sid, str(self),
                                      self.commit_files)

   def execute(self):
      """Do what the instruction says. At this point, the unpack directory is
         all ready to go. Thus, the method is cache-ignorant."""
      pass

   def init(self, parent):
      """Initialize attributes defining this instruction’s context, much of
         which is not available until the previous instruction is processed.
         After this is called, the instruction has a valid image and parent
         instruction, unless it’s the first instruction, in which case
         prepare() does the initialization."""
      # Separate from prepare() because subclasses shouldn’t need to override
      # it. If a subclass doesn’t like the result, it can just change things
      # in prepare().
      self.parent = parent
      if (self.parent is None):
         self.image_i = -1
      else:
         self.image = self.parent.image
         self.image_alias = self.parent.image_alias
         self.image_i = self.parent.image_i

   def metadata_update(self):
      self.image.metadata["history"].append(
         { "created": ch.now_utc_iso8601(),
           "created_by": "%s %s" % (self.str_name, self.str_)})
      self.image.metadata_save()

   def options_assert_empty(self):
      try:
         k = next(iter(self.options.keys()))
         ch.FATAL("%s: invalid option --%s" % (self.str_name, k))
      except StopIteration:
         pass

   def prepare(self, miss_ct):
      """Set up for execution; parent is the parent instruction and miss_ct is
         the number of misses in this stage so far. Returns the new number of
         misses; usually miss_ct if this instruction hit or miss_ct + 1 if it
         missed. Some instructions (e.g., FROM) resets the miss count.
         Announce self as soon as hit/miss status is known, hopefully before
         doing anything complicated or time-consuming.

         Typically, subclasses will set up enough state for self.sid_input to
         be valid, then call super().prepare().

         Gotchas:

           1. Announcing the instruction: Subclasses that are fast can let the
              caller announce. However, subclasses that consume non-trivial
              time in prepare() should call announce_maybe() as soon as they
              know hit/miss status.

           2. Errors: The caller catches Fatal_Error, announces, calls
              prepare_rollback(), and then re-raises. This to ensure the
              instruction is announced (see #1486) and any
              possibly-inconsistent state is fixed before existing.

           3. Modifying image metadata: Instructions like ARG, ENV, FROM,
              LABEL, SHELL, and WORKDIR must modify metadata here, not in
              execute(), so it’s available to later instructions even on
              cache hit."""
      self.sid = bu.cache.sid_from_parent(self.parent.sid, self.sid_input)
      self.git_hash = bu.cache.find_sid(self.sid, self.image.ref.for_path)
      return miss_ct + int(self.miss)

<<<<<<< HEAD
   def prepare_rollback(self):
      pass  # typically a no-op
=======
   def ready(self):
      bu.cache.ready(self.image)
>>>>>>> 392abefc

   def rollback(self):
      """Discard everything done by execute(), which may have completed
         partially, fully, or not at all."""
      bu.cache.rollback(self.image.unpack_path)

   def unsupported_forever_warn(self, msg):
      ch.WARNING("not supported, ignored: %s %s" % (self.str_name, msg))

   def unsupported_yet_fatal(self, msg, issue_no):
      ch.FATAL("not yet supported: issue #%d: %s %s"
               % (issue_no, self.str_name, msg))

   def unsupported_yet_warn(self, msg, issue_no):
      ch.WARNING("not yet supported, ignored: issue #%d: %s %s"
                 % (issue_no, self.str_name, msg))


class Instruction_Unsupported(Instruction):

   __slots__ = ()

   @property
   def str_(self):
      return "(unsupported)"

   @property
   def miss(self):
      return None


class Instruction_Supported_Never(Instruction_Unsupported):

   __slots__ = ()

   def prepare(self, *args):
      self.unsupported_forever_warn("instruction")
      raise Instruction_Ignored()


class Instruction_No_Image(Instruction):
   # This is a class for instructions that do not affect the image, i.e.,
   # no-op from the image’s perspective, but executed for their side effects,
   # e.g., changing some configuration. These instructions do not interact
   # with the build cache and can be executed when no image exists (i.e.,
   # before FROM).

   # FIXME: Only tested with instructions before the first FROM. I doubt it
   # works for instructions elsewhere.

   @property
   def miss(self):
      return True

   @property
   def status_char(self):
      return bu.cache.status_char(None)

   def checkout_for_build(self):
      pass

   def commit(self):
      pass

   def prepare(self, miss_ct):
      return miss_ct + int(self.miss)


class Arg(Instruction):

   __slots__ = ("key",
                "value")

   def __init__(self, *args):
      super().__init__(*args)
      self.commit_files.add(fs.Path("ch/metadata.json"))
      self.key = self.tree.terminal("WORD", 0)
      if (self.key in cli.build_arg):
         self.value = cli.build_arg[self.key]
         del cli.build_arg[self.key]
      else:
         self.value = self.value_default()

   @property
   def sid_input(self):
      if (self.key in im.ARGS_MAGIC):
         return (self.str_name + self.key).encode("UTF-8")
      else:
         return super().sid_input

   @property
   def str_(self):
      s = "%s=" % self.key
      if (self.value is not None):
         s += "'%s'" % self.value
      if (self.key in im.ARGS_MAGIC):
         s += " [special]"
      return s

   def prepare(self, *args):
      if (self.value is not None):
         self.value = ch.variables_sub(self.value, self.env_build)
         self.env_arg[self.key] = self.value
      return super().prepare(*args)


class I_arg_bare(Arg):

   __slots__ = ()

   def value_default(self):
      return None


class I_arg_equals(Arg):

   __slots__ = ()

   def value_default(self):
      v = self.tree.terminal("WORD", 1)
      if (v is None):
         v = unescape(self.tree.terminal("STRING_QUOTED"))
      return v


class Arg_First(Instruction_No_Image):

   __slots__ = ("key",
                "value")

   def __init__(self, *args):
      super().__init__(*args)
      self.key = self.tree.terminal("WORD", 0)
      if (self.key in cli.build_arg):
         self.value = cli.build_arg[self.key]
         del cli.build_arg[self.key]
      else:
         self.value = self.value_default()

   @property
   def str_(self):
      s = "%s=" % self.key
      if (self.value is not None):
         s += "'%s'" % self.value
      if (self.key in im.ARGS_MAGIC):
         s += " [special]"
      return s

   def prepare(self, *args):
      if (self.value is not None):
         argfrom.update({self.key: self.value})
      return super().prepare(*args)


class I_arg_first_bare(Arg_First):

   __slots__ = ()

   def value_default(self):
      return None


class I_arg_first_equals(Arg_First):

   __slots__ = ()

   def value_default(self):
      v = self.tree.terminal("WORD", 1)
      if (v is None):
         v = unescape(self.tree.terminal("STRING_QUOTED"))
      return v


class I_copy(Instruction):

   # ABANDON ALL HOPE YE WHO ENTER HERE
   #
   # Note: The Dockerfile specification for COPY is complex, messy,
   # inexplicably different from cp(1), and incomplete. We try to be
   # bug-compatible with Docker but probably are not 100%. See the FAQ.
   #
   # Because of these weird semantics, none of this abstracted into a general
   # copy function. I don’t want people calling it except from here.

   __slots__ = ("dst",
                "dst_raw",
                "from_",
                "src_metadata",
                "srcs",
                "srcs_raw")

   def __init__(self, *args):
      super().__init__(*args)
      self.from_ = self.options.pop("from", None)
      if (self.from_ is not None):
         try:
            self.from_ = int(self.from_)
         except ValueError:
            pass
      # No subclasses, so check what parse tree matched.
      if (self.tree.child("copy_shell") is not None):
         args = list(self.tree.child_terminals("copy_shell", "WORD"))
      elif (self.tree.child("copy_list") is not None):
         args = list(self.tree.child_terminals("copy_list", "STRING_QUOTED"))
         for i in range(len(args)):
            args[i] = args[i][1:-1]  # strip quotes
      else:
         assert False, "unreachable code reached"
      self.srcs_raw = args[:-1]
      self.dst_raw = args[-1]

   @property
   def sid_input(self):
      return super().sid_input + self.src_metadata

   @property
   def str_(self):
      dst = repr(self.dst) if hasattr(self, "dst") else self.dst_raw
      return "%s -> %s" % (self.srcs_raw, dst)

   def copy_src_dir(self, src, dst):
      """Copy the contents of directory src, named by COPY, either explicitly
         or with wildcards, to dst. src might be a symlink, but dst is a
         canonical path. Both must be at the top level of the COPY
         instruction; i.e., this function must not be called recursively. dst
         must exist already and be a directory. Unlike subdirectories, the
         metadata of dst will not be altered to match src."""
      def onerror(x):
         ch.FATAL("can’t scan directory: %s: %s" % (x.filename, x.strerror))
      # Use Path objects in this method because the path arithmetic was
      # getting too hard with strings.
      src = src.resolve()  # alternative to os.path.realpath()
      dst = fs.Path(dst)
      assert (src.is_dir() and not src.is_symlink())
      assert (dst.is_dir() and not dst.is_symlink())
      ch.DEBUG("copying named directory: %s -> %s" % (src, dst))
      for (dirpath, dirnames, filenames) in ch.walk(src, onerror=onerror):
         subdir = dirpath.relative_to(src)
         dst_dir = dst // subdir
         # dirnames can contain symlinks, which we handle as files, so we’ll
         # rebuild it; the walk will not descend into those “directories”.
         dirnames2 = dirnames.copy()  # shallow copy
         dirnames[:] = list()         # clear in place
         for d in dirnames2:
            src_path = dirpath // d
            dst_path = dst_dir // d
            ch.TRACE("dir: %s -> %s" % (src_path, dst_path))
            if (os.path.islink(src_path)):
               filenames.append(d)  # symlink, handle as file
               ch.TRACE("symlink to dir, will handle as file")
               continue
            else:
               dirnames.append(d)   # directory, descend into later
            # If destination exists, but isn’t a directory, remove it.
            if (os.path.exists(dst_path)):
               if (os.path.isdir(dst_path) and not os.path.islink(dst_path)):
                  ch.TRACE("dst_path exists and is a directory")
               else:
                  ch.TRACE("dst_path exists, not a directory, removing")
                  dst_path.unlink_()
            # If destination directory doesn’t exist, create it.
            if (not os.path.exists(dst_path)):
               ch.TRACE("mkdir dst_path")
               ch.ossafe(os.mkdir, "can’t mkdir: %s" % dst_path, dst_path)
            # Copy metadata, now that we know the destination exists and is a
            # directory.
            ch.ossafe(shutil.copystat,
                      "can’t copy metadata: %s -> %s" % (src_path, dst_path),
                      src_path, dst_path, follow_symlinks=False)
         for f in filenames:
            src_path = dirpath // f
            dst_path = dst_dir // f
            ch.TRACE("file or symlink via copy2: %s -> %s"
                      % (src_path, dst_path))
            if (not (os.path.isfile(src_path) or os.path.islink(src_path))):
               ch.FATAL("can’t COPY: unknown file type: %s" % src_path)
            if (os.path.exists(dst_path)):
               ch.TRACE("destination exists, removing")
               if (os.path.isdir(dst_path) and not os.path.islink(dst_path)):
                  dst_path.rmtree()
               else:
                  dst_path.unlink_()
            ch.copy2(src_path, dst_path, follow_symlinks=False)

   def copy_src_file(self, src, dst):
      """Copy file src to dst. src might be a symlink, but dst is a canonical
         path. Both must be at the top level of the COPY instruction; i.e.,
         this function must not be called recursively. dst has additional
         constraints:

           1. If dst is a directory that exists, src will be copied into that
              directory like cp(1); e.g. “COPY file_ /dir_” will produce a
              file in the imaged called. “/dir_/file_”.

           2. If dst is a regular file that exists, src will overwrite it.

           3. If dst is another type of file that exists, that’s an error.

           4. If dst does not exist, the parent of dst must be a directory
              that exists."""
      assert (src.is_file())
      assert (not dst.is_symlink())
      assert (   (dst.exists() and (dst.is_dir() or dst.is_file()))
              or (not dst.exists() and dst.parent.is_dir()))
      ch.DEBUG("copying named file: %s -> %s" % (src, dst))
      ch.copy2(src, dst, follow_symlinks=True)

   def dest_realpath(self, unpack_path, dst):
      """Return the canonicalized version of path dst within (canonical) image
         path unpack_path. We can’t use os.path.realpath() because if dst is
         an absolute symlink, we need to use the *image’s* root directory, not
         the host. Thus, we have to resolve symlinks manually."""
      dst_canon = unpack_path
      dst_parts = list(reversed(dst.parts))  # easier to operate on end of list
      iter_ct = 0
      while (len(dst_parts) > 0):
         iter_ct += 1
         if (iter_ct > 100):  # arbitrary
            ch.FATAL("can’t COPY: too many path components")
         ch.TRACE("current destination: %d %s" % (iter_ct, dst_canon))
         #ch.TRACE("parts remaining: %s" % dst_parts)
         part = dst_parts.pop()
         if (part == "/" or part == "//"):  # 3 or more slashes yields "/"
            ch.TRACE("skipping root")
            continue
         cand = dst_canon // part
         ch.TRACE("checking: %s" % cand)
         if (not cand.is_symlink()):
            ch.TRACE("not symlink")
            dst_canon = cand
         else:
            target = fs.Path(os.readlink(cand))
            ch.TRACE("symlink to: %s" % target)
            assert (len(target.parts) > 0)  # POSIX says no empty symlinks
            if (target.is_absolute()):
               ch.TRACE("absolute")
               dst_canon = fs.Path(unpack_path)
            else:
               ch.TRACE("relative")
            dst_parts.extend(reversed(target.parts))
      return dst_canon

   def execute(self):
      # Locate the destination.
      unpack_canon = fs.Path(self.image.unpack_path).resolve()
      if (self.dst.startswith("/")):
         dst = fs.Path(self.dst)
      else:
         dst = self.workdir // self.dst
      ch.VERBOSE("destination, as given: %s" % dst)
      dst_canon = self.dest_realpath(unpack_canon, dst) # strips trailing slash
      ch.VERBOSE("destination, canonical: %s" % dst_canon)
      if (not os.path.commonpath([dst_canon, unpack_canon])
              .startswith(str(unpack_canon))):
         ch.FATAL("can’t COPY: destination not in image: %s" % dst_canon)
      # Create the destination directory if needed.
      if (   self.dst.endswith("/")
          or len(self.srcs) > 1
          or self.srcs[0].is_dir()):
         if (not dst_canon.exists()):
            dst_canon.mkdirs()
         elif (not dst_canon.is_dir()):  # not symlink b/c realpath()
            ch.FATAL("can’t COPY: not a directory: %s" % dst_canon)
      if (dst_canon.parent.exists()):
         if (not dst_canon.parent.is_dir()):
            ch.FATAL("can’t COPY: not a directory: %s" % dst_canon.parent)
      else:
         dst_canon.parent.mkdirs()
      # Copy each source.
      for src in self.srcs:
         if (src.is_file()):
            self.copy_src_file(src, dst_canon)
         elif (src.is_dir()):
            self.copy_src_dir(src, dst_canon)
         else:
            ch.FATAL("can’t COPY: unknown file type: %s" % src)

   def prepare(self, miss_ct):
      def stat_bytes(path, links=False):
         st = path.stat_(links)
         return (  str(path).encode("UTF-8")
                 + struct.pack("=HQQ", st.st_mode, st.st_size, st.st_mtime_ns))
      # Error checking.
      if (cli.context == "-" and self.from_ is None):
         ch.FATAL("no context because “-” given")
      if (len(self.srcs_raw) < 1):
         ch.FATAL("must specify at least one source")
      # Complain about unsupported stuff.
      if (self.options.pop("chown", False)):
         self.unsupported_forever_warn("--chown")
      # Any remaining options are invalid.
      self.options_assert_empty()
      # Find the context directory.
      if (self.from_ is None):
         context = cli.context
      else:
         if (self.from_ == self.image_i or self.from_ == self.image_alias):
            ch.FATAL("--from: stage %s is the current stage" % self.from_)
         if (not self.from_ in images):
            # FIXME: Would be nice to also report if a named stage is below.
            if (isinstance(self.from_, int) and self.from_ < image_ct):
               if (self.from_ < 0):
                  ch.FATAL("--from: invalid negative stage index %d"
                           % self.from_)
               else:
                  ch.FATAL("--from: stage %d does not exist yet"
                           % self.from_)
            else:
               ch.FATAL("--from: stage %s does not exist" % self.from_)
         context = images[self.from_].unpack_path
      context_canon = os.path.realpath(context)
      ch.VERBOSE("context: %s" % context)
      # Expand sources.
      self.srcs = list()
      for src in (ch.variables_sub(i, self.env_build) for i in self.srcs_raw):
         # glob can’t take Path
         matches = [fs.Path(i) for i in glob.glob("%s/%s" % (context, src))]
         if (len(matches) == 0):
            ch.FATAL("source file not found: %s" % src)
         for i in matches:
            self.srcs.append(i)
            ch.VERBOSE("source: %s" % i)
      # Expand destination.
      self.dst = ch.variables_sub(self.dst_raw, self.env_build)
      # Validate sources are within context directory. (Can’t convert to
      # canonical paths yet because we need the source path as given.)
      for src in self.srcs:
         src_canon = src.resolve()
         if (not os.path.commonpath([src_canon, context_canon])
                 .startswith(context_canon)): # no clear substitute for
                                              # commonpath in pathlib
            ch.FATAL("can’t copy from outside context: %s" % src)
      # Gather metadata for hashing.
      # FIXME: Locale issues related to sorting?
      self.src_metadata = bytearray()
      for src in self.srcs:
         self.src_metadata += stat_bytes(src, links=True)
         if (src.is_dir()):
            for (dir_, dirs, files) in ch.walk(src):
               self.src_metadata += stat_bytes(dir_)
               for f in sorted(files):
                  self.src_metadata += stat_bytes(dir_ // f)
               dirs.sort()
      # Pass on to superclass.
      return super().prepare(miss_ct)


class I_directive(Instruction_Supported_Never):

   __slots__ = ()

   @property
   def str_name(self):
      return "#%s" % self.tree.terminal("DIRECTIVE_NAME")

   def prepare(self, *args):
      ch.WARNING("not supported, ignored: parser directives")
      raise Instruction_Ignored()


class Env(Instruction):

   __slots__ = ("key",
                "value")

   def __init__(self, *args):
      super().__init__(*args)
      self.commit_files |= {fs.Path("ch/environment"),
                            fs.Path("ch/metadata.json")}

   @property
   def str_(self):
      return "%s='%s'" % (self.key, self.value)

   def execute(self):
      with (self.image.unpack_path // "/ch/environment").open_("wt") \
           as fp:
         for (k, v) in self.env_env.items():
            print("%s=%s" % (k, v), file=fp)

   def prepare(self, *args):
      self.value = ch.variables_sub(unescape(self.value), self.env_build)
      self.env_env[self.key] = self.value
      return super().prepare(*args)


class I_env_equals(Env):

   __slots__ = ()

   def __init__(self, *args):
      super().__init__(*args)
      self.key = self.tree.terminal("WORD", 0)
      self.value = self.tree.terminal("WORD", 1)
      if (self.value is None):
         self.value = self.tree.terminal("STRING_QUOTED")


class I_env_space(Env):

   __slots__ = ()

   def __init__(self, *args):
      super().__init__(*args)
      self.key = self.tree.terminal("WORD")
      self.value = self.tree.terminals_cat("LINE_CHUNK")


class Label(Instruction):

   __slots__ = ("key",
                "value")

   def __init__(self, *args):
      super().__init__(*args)
      self.commit_files |= {ch.Path("ch/metadata.json")}

   @property
   def str_(self):
      return "%s='%s'" % (self.key, self.value)

   def prepare(self, *args):
      self.value = ch.variables_sub(unescape(self.value), self.env_build)
      self.image.metadata["labels"][self.key] = self.value
      return super().prepare(*args)


class I_label_equals(Label):

   __slots__ = ()

   def __init__(self, *args):
      super().__init__(*args)
      self.key = self.tree.terminal("WORD", 0)
      self.value = self.tree.terminal("WORD", 1)
      if (self.value is None):
         self.value = self.tree.terminal("STRING_QUOTED")


class I_label_space(Label):

   __slots__ = ()

   def __init__(self, *args):
      super().__init__(*args)
      self.key = self.tree.terminal("WORD")
      self.value = self.tree.terminals_cat("LINE_CHUNK")


class I_from_(Instruction):

   __slots__ = ("alias",
                "base_alias",
                "base_image",
                "base_text")

   def __init__(self, *args):
      super().__init__(*args)
      argfrom.update(self.options.pop("arg", {}))

   # Not meaningful for FROM.
   sid_input = None

   @property
   def str_(self):
      if (hasattr(self, "base_alias")):
         base_text = str(self.base_alias)
      elif (hasattr(self, "base_image")):
         base_text = str(self.base_image.ref)
      else:
         # Initialization failed, but we want to print *something*.
         base_text = self.base_text
      return base_text + ((" AS " + self.alias) if self.alias else "")

   def checkout_for_build(self):
      assert (isinstance(bu.cache, bu.Disabled_Cache))
      super().checkout_for_build(self.base_image)

   def execute(self):
      # Everything happens in prepare().
      pass

   def metadata_update(self, *args):
      # FROM doesn’t update metadata because it never misses when the cache is
      # enabled, so this would never be called, and we want disabled results
      # to be the same. In particular, FROM does not generate history entries.
      pass

   def prepare(self, miss_ct):
      # FROM is special because its preparation involves opening a new stage
      # and closing the previous if there was one. Because of this, the actual
      # parent is the last instruction of the base image.
      self.base_text = self.tree.child_terminals_cat("image_ref", "IMAGE_REF")
      self.alias = self.tree.child_terminal("from_alias", "IR_PATH_COMPONENT")
      # Validate instruction.
      if (self.options.pop("platform", False)):
         self.unsupported_yet_fatal("--platform", 778)
      self.options_assert_empty()
      # Update context.
      self.image_i += 1
      self.image_alias = self.alias
      if (self.image_i == image_ct - 1):
         # Last image; use tag unchanged.
         tag = cli.tag
      elif (self.image_i > image_ct - 1):
         # Too many images!
         ch.FATAL("expected %d stages but found at least %d"
                  % (image_ct, self.image_i + 1))
      else:
         # Not last image; append stage index to tag.
         tag = "%s_stage%d" % (cli.tag, self.image_i)
      if self.base_text in images:
         # Is alias; store base_text as the “alias used” to target a previous
         # stage as the base.
         self.base_alias = self.base_text
         self.base_text = str(images[self.base_text].ref)
      self.base_image = im.Image(im.Reference(self.base_text, argfrom))
      self.image = im.Image(im.Reference(tag))
      images[self.image_i] = self.image
      if (self.image_alias is not None):
         images[self.image_alias] = self.image
      ch.VERBOSE("image path: %s" % self.image.unpack_path)
      # More error checking.
      if (str(self.image.ref) == str(self.base_image.ref)):
         ch.FATAL("output image ref same as FROM: %s" % self.base_image.ref)
      # Close previous stage if needed. In particular, we need the previous
      # stage’s image directory to exist because (a) we need to read its
      # metadata and (b) in case there’s a COPY later. Cache disabled will
      # already have the image directory and there is no notion of branch
      # “ready”, so do nothing in that case.
      if (self.image_i > 0 and not isinstance(bu.cache, bu.Disabled_Cache)):
         if (miss_ct == 0):
            # No previous miss already checked out the image. This will still
            # be fast most of the time since the correct branch is likely
            # checked out already.
            self.parent.checkout()
         self.parent.ready()
      # At this point any meaningful parent of FROM, e.g., previous stage, has
      # been closed; thus, act as own parent.
      self.parent = self
      # Pull base image if needed. This tells us hit/miss.
      (self.sid, self.git_hash) = bu.cache.find_image(self.base_image)
      unpack_no_git = (    self.base_image.unpack_exist_p
                       and not self.base_image.unpack_cache_linked)
      # Announce (before we start pulling).
      self.announce_maybe()
      # FIXME: shouldn’t know or care whether build cache is enabled here.
      if (self.miss):
         if (unpack_no_git):
            # Use case is mostly images built by old ch-image still in storage.
            if (not isinstance(bu.cache, bu.Disabled_Cache)):
               ch.WARNING("base image only exists non-cached; adding to cache")
            (self.sid, self.git_hash) = bu.cache.adopt(self.base_image)
         else:
            (self.sid, self.git_hash) = bu.cache.pull_lazy(self.base_image,
                                                           self.base_image.ref)
      elif (unpack_no_git):
         ch.WARNING("base image also exists non-cached; using cache")
      # Load metadata
      self.image.metadata_load(self.base_image)
      self.env_arg.update(argfrom)  # from pre-FROM ARG

      # Done.
      return int(self.miss)  # will still miss in disabled mode

<<<<<<< HEAD
   def prepare_rollback(self):
      # AFAICT the only thing that might be busted is the unpack directories
      # for either the base image or the image. We could probably be smarter
      # about this, but for now just delete them.
      try:
         base_image = self.base_image
      except AttributeError:
         base_image = None
      try:
         image = self.image
      except AttributeError:
         image = None
      if (base_image is not None or image is not None):
         ch.INFO("something went wrong, rolling back ...")
         if (base_image is not None):
            bu.cache.unpack_delete(base_image, missing_ok=True)
         if (image is not None):
            bu.cache.unpack_delete(image, missing_ok=True)

   def execute(self):
      # Everything happens in prepare().
      pass

=======
>>>>>>> 392abefc

class Run(Instruction):

   __slots__ = ("cmd")

   @property
   def str_name(self):
      # Can’t get this from the forcer object because it might not have been
      # initialized yet.
      if (cli.force == ch.Force_Mode.NONE):
         tag = ".N"
      elif (cli.force == ch.Force_Mode.FAKEROOT):
         # FIXME: This causes spurious misses because it adds the force tag to
         # *all* RUN instructions, not just those that actually were modified
         # (i.e, any RUN instruction will miss the equivalent RUN without
         # --force=fakeroot). But we don’t know know if an instruction needs
         # modifications until the result is checked out, which happens after
         # we check the cache. See issue #1339.
         tag = ".F"
      elif (cli.force == ch.Force_Mode.SECCOMP):
         tag = ".S"
      else:
         assert False, "unreachable code reached (force mode = %s)" % cli.force
      return super().str_name + tag

   def execute(self):
      rootfs = self.image.unpack_path
      cmd = forcer.run_modified(self.cmd, self.env_build)
      exit_code = ch.ch_run_modify(rootfs, cmd, self.env_build, self.workdir,
                                   cli.bind, forcer.ch_run_args, fail_ok=True)
      if (exit_code != 0):
         ch.FATAL("build failed: RUN command exited with %d" % exit_code)


class I_run_exec(Run):

   __slots__ = ()

   @property
   def str_(self):
      return json.dumps(self.cmd)  # double quotes, shlex.quote is less verbose

   def prepare(self, *args):
      self.cmd = [    ch.variables_sub(unescape(i), self.env_build)
                  for i in self.tree.terminals("STRING_QUOTED")]
      return super().prepare(*args)


class I_run_shell(Run):

   # Note re. line continuations and whitespace: Whitespace before the
   # backslash is passed verbatim to the shell, while the newline and any
   # whitespace between the newline and baskslash are deleted.

   __slots__ = ("_str_")

   @property
   def str_(self):
      return self._str_  # can’t replace abstract property with attribute

   def prepare(self, *args):
      cmd = self.tree.terminals_cat("LINE_CHUNK")
      self.cmd = self.shell + [cmd]
      self._str_ = cmd
      return super().prepare(*args)


class I_shell(Instruction):

   def __init__(self, *args):
      super().__init__(*args)
      self.commit_files.add(fs.Path("ch/metadata.json"))

   @property
   def str_(self):
      return str(self.shell)

   def prepare(self, *args):
      self.shell = [    ch.variables_sub(unescape(i), self.env_build)
                    for i in self.tree.terminals("STRING_QUOTED")]
      return super().prepare(*args)


class I_workdir(Instruction):

   __slots__ = ("path")

   @property
   def str_(self):
      return str(self.path)

   def execute(self):
      (self.image.unpack_path // self.workdir).mkdirs()

   def prepare(self, *args):
      self.path = fs.Path(ch.variables_sub(
         self.tree.terminals_cat("LINE_CHUNK"), self.env_build))
      self.chdir(self.path)
      return super().prepare(*args)


class I_uns_forever(Instruction_Supported_Never):

   __slots__ = ("name")

   def __init__(self, *args):
      super().__init__(*args)
      self.name = self.tree.terminal("UNS_FOREVER")

   @property
   def str_name(self):
      return self.name


class I_uns_yet(Instruction_Unsupported):

   __slots__ = ("issue_no",
                "name")

   def __init__(self, *args):
      super().__init__(*args)
      self.name = self.tree.terminal("UNS_YET")
      self.issue_no = { "ADD":         782,
                        "CMD":         780,
                        "ENTRYPOINT":  780,
                        "ONBUILD":     788 }[self.name]

   @property
   def str_name(self):
      return self.name

   def prepare(self, *args):
      self.unsupported_yet_warn("instruction", self.issue_no)
      raise Instruction_Ignored()


## Supporting classes ##

class Environment:
   """The state we are in: environment variables, working directory, etc. Most
      of this is just passed through from the image metadata."""

   # FIXME:
   # - problem:
   #   1. COPY (at least) needs a valid build environment to figure out if it’s
   #      a hit or miss, which happens in prepare()
   #   2. no files from the image are available in prepare(), so we can’t read
   #      image metadata then
   #      - could get it from Git if needed, but that seems complicated
   # - valid during prepare() and execute() but not __init__()
   #   - in particular, don’t ch.variables_sub() in __init__()
   # - instructions that update it need to change the env object in prepare()
   #   - WORKDIR SHELL ARG ENV
   #   - FROM
   #     - global images and image_i makes this harder because we need to read
   #       the metadata of image_i - 1
   #       - solution: remove those two globals? instructions grow image and
   #         image_i attributes?


## Supporting functions ###

def unescape(sl):
   # FIXME: This is also ugly and should go in the grammar.
   #
   # The Dockerfile spec does not precisely define string escaping, but I’m
   # guessing it’s the Go rules. You will note that we are using Python rules.
   # This is wrong but close enough for now (see also gripe in previous
   # paragraph).
   if (    not sl.startswith('"')                          # no start quote
       and (not sl.endswith('"') or sl.endswith('\\"'))):  # no end quote
      sl = '"%s"' % sl
   assert (len(sl) >= 2 and sl[0] == '"' and sl[-1] == '"' and sl[-2:] != '\\"')
   return ast.literal_eval(sl)<|MERGE_RESOLUTION|>--- conflicted
+++ resolved
@@ -480,13 +480,11 @@
       self.git_hash = bu.cache.find_sid(self.sid, self.image.ref.for_path)
       return miss_ct + int(self.miss)
 
-<<<<<<< HEAD
    def prepare_rollback(self):
       pass  # typically a no-op
-=======
+
    def ready(self):
       bu.cache.ready(self.image)
->>>>>>> 392abefc
 
    def rollback(self):
       """Discard everything done by execute(), which may have completed
@@ -1152,7 +1150,6 @@
       # Done.
       return int(self.miss)  # will still miss in disabled mode
 
-<<<<<<< HEAD
    def prepare_rollback(self):
       # AFAICT the only thing that might be busted is the unpack directories
       # for either the base image or the image. We could probably be smarter
@@ -1172,12 +1169,6 @@
          if (image is not None):
             bu.cache.unpack_delete(image, missing_ok=True)
 
-   def execute(self):
-      # Everything happens in prepare().
-      pass
-
-=======
->>>>>>> 392abefc
 
 class Run(Instruction):
 
