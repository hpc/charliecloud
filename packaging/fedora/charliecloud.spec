# Charliecloud fedora package spec file
#
# Contributors:
#    Dave Love           @loveshack
#    Michael Jennings    @mej
#    Jordan Ogas         @jogas
#    Reid Priedhorksy    @reidpr

# Don't try to compile python3 files with /usr/bin/python.
%{?el7:%global __python %__python3}

Name:          charliecloud
Version:       @VERSION@
Release:       @RELEASE@%{?dist}
Summary:       Lightweight user-defined software stacks for high-performance computing
License:       ASL 2.0
URL:           https://hpc.github.io/%{name}/
Source0:       https://github.com/hpc/%{name}/releases/downloads/v%{version}/%{name}-%{version}.tar.gz
BuildRequires: gcc rsync autoconf /usr/bin/python3
Patch0:        ch-test.lib.patch
%if 0%{?el7}
Patch1:        ch-test.el7.patch
%endif

%description
Charliecloud uses Linux user namespaces to run containers with no privileged
operations or daemons and minimal configuration changes on center resources.
This simple approach avoids most security risks while maintaining access to
the performance and functionality already on offer.

Container images can be built using Docker or anything else that can generate
a standard Linux filesystem tree.

For more information: https://hpc.github.io/charliecloud/

%package       doc
Summary:       Charliecloud html documentation
License:       BSD and ASL 2.0
BuildArch:     noarch
Obsoletes:     %{name}-doc < %{version}-%{release}
%if 0%{?el7}
BuildRequires: python36-sphinx
BuildRequires: python36-sphinx_rtd_theme
%else
BuildRequires: python3-sphinx
BuildRequires: python3-sphinx_rtd_theme
%endif

%description doc
Html and man page documentation for %{name}.

%package   test
Summary:   Charliecloud test suite
License:   ASL 2.0
Obsoletes: %{name}-test < %{version}-%{release}
Requires:  %{name} bash /usr/bin/bats /usr/bin/python3

%description test
<<<<<<< HEAD
Test fixtures for %{name}.
=======
Charliecloud test suite and examples.
>>>>>>> 44c99d94

%prep
%setup -q

%patch0 -p1
%if 0%{?el7}
%patch1 -p1
%endif

%build
%configure CFLAGS="-g -std=c11 -pthread" \
           --prefix=%{_prefix} \
           --libdir=%{_libdir} \
           --with-python=/usr/bin/python3 \
%if 0%{?el7}
            --with-sphinx-build=%{_bindir}/sphinx-build-3.6
%else
            --with-sphinx-build=%{_bindir}/sphinx-build
%endif

%install
%make_install

cat > README.EL7 <<EOF
For RHEL7 you must increase the number of available user namespaces to a non-
zero number (note the number below is taken from the default for RHEL8):

  echo user.max_user_namespaces=3171 >/etc/sysctl.d/51-userns.conf
  sysctl -p /etc/sysctl.d/51-userns.conf

Note for versions below RHEL7.6, you will also need to enable user namespaces:

  grubby --args=namespace.unpriv_enable=1 --update-kernel=ALL
  sysctl -p #FIXME: determine file

Please visit https://hpc.github.io/charliecloud/ for more information.
EOF

#

# Use Fedora packaged sphinx_rtd_theme fonts; remove corresponding
# bundled bits.
%{__rm} -rf %{buildroot}%{_docdir}/%{name}/html/_static/css
%{__rm} -rf %{buildroot}%{_docdir}/%{name}/html/_static/fonts
%{__rm} -rf %{buildroot}%{_docdir}/%{name}/html/_static/js

sphinxdir=%{python3_sitelib}/sphinx_rtd_theme/static
ln -s "${sphinxdir}/css"   %{buildroot}%{_docdir}/%{name}/html/_static/css
ln -s "${sphinxdir}/fonts" %{buildroot}%{_docdir}/%{name}/html/_static/fonts
ln -s "${sphinxdir}/js"    %{buildroot}%{_docdir}/%{name}/html/_static/js

%if 0%{?el7}
%{__mv} %{buildroot}/%{_docdir}/%{name} %{buildroot}%{_docdir}/%{name}-%{version}
%endif

%files
%license LICENSE
%doc README.rst %{?el7:README.EL7}
%{_pkgdocdir}/examples
%{_mandir}/man1/ch*

# Library files.
%{_libdir}/%{name}/base.sh
%{_libdir}/%{name}/charliecloud.py
%{_libdir}/%{name}/contributors.bash
%{_libdir}/%{name}/version.py
%{_libdir}/%{name}/version.sh
%{_libdir}/%{name}/version.txt

# Binary files.
%{_bindir}/ch-*
%exclude %{_bindir}/ch-test

# Exclude bundled license and readme
%if 0%{?el7}
%exclude %{_docdir}/%{name}-%{version}/LICENSE
%exclude %{_docdir}/%{name}-%{version}/README.rst
%else
%exclude %{_docdir}/%{name}/LICENSE
%exclude %{_docdir}/%{name}/README.rst
%endif

# Exclude test artifacts
%exclude %{_libdir}/%{name}/test

%files doc
%license LICENSE
%{_pkgdocdir}/html

%files test
%license LICENSE
%{_libexecdir}/%{name}/test
%{_bindir}/ch-test
%{_mandir}/man1/ch-test.1*

%changelog
* Tue Feb 25 2020 <jogas@lanl.gov> - @VERSION@-@RELEASE@
- Add charliecloud @VERSION@ package<|MERGE_RESOLUTION|>--- conflicted
+++ resolved
@@ -56,11 +56,7 @@
 Requires:  %{name} bash /usr/bin/bats /usr/bin/python3
 
 %description test
-<<<<<<< HEAD
-Test fixtures for %{name}.
-=======
-Charliecloud test suite and examples.
->>>>>>> 44c99d94
+Charliecloud test suite.
 
 %prep
 %setup -q
