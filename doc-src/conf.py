# -*- coding: utf-8 -*-
#
# QUAC documentation build configuration file, created by
# sphinx-quickstart on Wed Feb 20 12:04:35 2013.
#
# This file is execfile()d with the current directory set to its containing dir.
#
# Note that not all possible configuration values are present in this
# autogenerated file.
#
# All configuration values have a default; values that are commented out
# serve to show the default.

import sys, os

# If extensions (or modules to document with autodoc) are in another directory,
# add these directories to sys.path here. If the directory is relative to the
# documentation root, use os.path.abspath to make it absolute, like shown here.
#sys.path.insert(0, os.path.abspath('.'))

# -- General configuration -----------------------------------------------------

# If your documentation needs a minimal Sphinx version, state it here.
needs_sphinx = '1.4.9'

# Add any Sphinx extension module names here, as strings. They can be extensions
# coming with Sphinx (named 'sphinx.ext.*') or your custom ones.
extensions = ['sphinx.ext.mathjax', 'sphinx.ext.viewcode']

# Add any paths that contain templates here, relative to this directory.
templates_path = ['_templates']

# The suffix of source filenames.
source_suffix = '.rst'

# The encoding of source files.
#source_encoding = 'utf-8-sig'

# The master toctree document.
master_doc = 'index'

# General information about the project.
project = u'Charliecloud'
copyright = u'2014–2018, Los Alamos National Security, LLC'

# The version info for the project you're documenting, acts as replacement for
# |version| and |release|, also used in various other places throughout the
# built documents.
#
# The short X.Y version.
#version = '0.1'
# The full version, including alpha/beta/rc tags.
#release = '0.1'

# The language for content autogenerated by Sphinx. Refer to documentation
# for a list of supported languages.
#language = None

# There are two options for replacing |today|: either, you set today to some
# non-false value, then it is used:
#today = ''
# Else, today_fmt is used as the format for a strftime call.
today_fmt = '%Y-%m-%d %H:%M %Z'

# List of patterns, relative to source directory, that match files and
# directories to ignore when looking for source files.
exclude_patterns = ['_build']

# The reST default role (used for this markup: `text`) to use for all documents.
#default_role = None

# If true, '()' will be appended to :func: etc. cross-reference text.
#add_function_parentheses = True

# If true, the current module name will be prepended to all description
# unit titles (such as .. function::).
#add_module_names = True

# If true, sectionauthor and moduleauthor directives will be shown in the
# output. They are ignored by default.
#show_authors = False

# The name of the Pygments (syntax highlighting) style to use.
#pygments_style = 'sphinx'

# A list of ignored prefixes for module index sorting.
#modindex_common_prefix = []


# -- Options for HTML output ---------------------------------------------------

# The theme to use for HTML and HTML Help pages.  See the documentation for
# a list of builtin themes.
html_theme = 'sphinx_rtd_theme'

highlight_language = 'console'

# Theme options are theme-specific and customize the look and feel of a theme
# further.  For a list of options available for each theme, see the
# documentation.
#html_theme_options = {'bodyfont': 'serif',  # for agogo
#                      'pagewidth': '60em',
#                      'documentwidth': '43em',
#                      'sidebarwidth': '17em',
#                      'textalign':'left'}

# Add any paths that contain custom themes here, relative to this directory.
#html_theme_path = []

# The name for this set of Sphinx documents.  If None, it defaults to
# "<project> v<release> documentation".
#
#html_title = None

# A shorter title for the navigation bar.  Default is the same as html_title.
#html_short_title = None

# The name of an image file (relative to this directory) to place at the top
# of the sidebar.
html_logo = "logo-sidebar.png"

# The name of an image file (within the static path) to use as favicon of the
# docs.  This file should be a Windows icon file (.ico) being 16x16 or 32x32
# pixels large.
html_favicon = "favicon.ico"

# Add any paths that contain custom static files (such as style sheets) here,
# relative to this directory. They are copied after the builtin static files,
# so a file named "default.css" will overwrite the builtin "default.css".
#html_static_path = ['_static']

# If not '', a 'Last updated on:' timestamp is inserted at every page bottom,
# using the given strftime format.
#html_last_updated_fmt = '%b %d, %Y'

# If true, SmartyPants will be used to convert quotes and dashes to
# typographically correct entities.
#html_use_smartypants = True

# Custom sidebar templates, maps document names to template names.
#html_sidebars = {}

# Additional templates that should be rendered to pages, maps page names to
# template names.
#html_additional_pages = {}

# If false, no module index is generated.
html_domain_indices = False

# If false, no index is generated.
html_use_index = False

# If true, the index is split into individual pages for each letter.
#html_split_index = False

# If true, links to the reST sources are added to the pages.
html_show_sourcelink = False

# If true, "Created using Sphinx" is shown in the HTML footer. Default is True.
html_show_sphinx = False

# If true, "(C) Copyright ..." is shown in the HTML footer. Default is True.
#html_show_copyright = True

# If true, an OpenSearch description file will be output, and all pages will
# contain a <link> tag referring to it.  The value of this option must be the
# base URL from which the finished HTML is served.
#html_use_opensearch = ''

# This is the file name suffix for HTML files (e.g. ".xhtml").
#html_file_suffix = None

# Output file base name for HTML help builder.
htmlhelp_basename = 'charliedoc'


# -- Options for LaTeX output --------------------------------------------------

latex_elements = {
# The paper size ('letterpaper' or 'a4paper').
#'papersize': 'letterpaper',

# The font size ('10pt', '11pt' or '12pt').
#'pointsize': '10pt',

# Additional stuff for the LaTeX preamble.
#'preamble': '',
}

# Grouping the document tree into LaTeX files. List of tuples
# (source start file, target name, title, author, documentclass [howto/manual]).
latex_documents = [
  ('index', 'charlie.tex', u'Charliecloud Documentation',
   u'Reid Priedhorsky, Tim Randles, and others', 'manual'),
]

# The name of an image file (relative to this directory) to place at the top of
# the title page.
#latex_logo = None

# For "manual" documents, if this is true, then toplevel headings are parts,
# not chapters.
#latex_use_parts = False

# If true, show page references after internal links.
#latex_show_pagerefs = False

# If true, show URL addresses after external links.
#latex_show_urls = False

# Documents to append as an appendix to all manuals.
#latex_appendices = []

# If false, no module index is generated.
#latex_domain_indices = True


# -- Options for manual page output --------------------------------------------

# One entry per manual page. List of tuples
# (source start file, name, description, authors, manual section).
man_pages = [
<<<<<<< HEAD
    ('charliecloud', 'charliecloud', u'Lightweight user-defined software stacks for high-performance computing',
     [u'Reid Priedhorsky, Tim Randles, and others'], 1),
    ('ch-build', 'ch-build', u'Wrapper for "docker build" that works around some of its annoying behaviors',
     [u'Reid Priedhorsky, Tim Randles, and others'], 1),
    ('ch-build2dir', 'ch-build2dir', u'Build a Charliecloud image from Dockerfile and unpack it',
     [u'Reid Priedhorsky, Tim Randles, and others'], 1),
    ('ch-docker2tar', 'ch-docker2tar', u'Flatten a Docker image into a Charliecloud image tarball',
     [u'Reid Priedhorsky, Tim Randles, and others'], 1),
    ('ch-fromhost', 'ch-fromhost', u'Inject files from the host into an image directory',
     [u'Reid Priedhorsky, Tim Randles, and others'], 1),
    ('ch-pull2dir', 'ch-pull2dir', u'Pull image from Docker Hub, flatten and unpack it',
     [u'Reid Priedhorsky, Tim Randles, and others'], 1),
    ('ch-pull2tar', 'ch-pull2tar', u'Pull image from Docker Hub and flatten into tarball',
     [u'Reid Priedhorsky, Tim Randles, and others'], 1),
    ('ch-run', 'ch-run', u'Run a command in a Charliecloud container',
     [u'Reid Priedhorsky, Tim Randles, and others'], 1),
    ('ch-run-oci', 'ch-run-oci', u'FIXME',
     [u'Reid Priedhorsky, Tim Randles, and others'], 1),
    ('ch-ssh', 'ch-ssh', u'Run a remote command in a Charliecloud container',
     [u'Reid Priedhorsky, Tim Randles, and others'], 1),
    ('ch-tar2dir', 'ch-tar2dir', u'Unpack an image tarball into a directory',
     [u'Reid Priedhorsky, Tim Randles, and others'], 1)
=======
   ("charliecloud", "charliecloud",
    "Lightweight user-defined software stacks for high-performance computing",
    [], 1),
   ("ch-build", "ch-build",
    "Build an image and place it in the builder's back-end storage",
    [], 1),
   ("ch-build2dir", "ch-build2dir",
    "Build a Charliecloud image from Dockerfile and unpack it into a directory",
    [], 1),
   ("ch-builder2tar", "ch-builder2tar",
    "Flatten a builder image into a Charliecloud image tarball",
    [], 1),
   ("ch-dir2squash", "ch-dir2squash",
    "Create a SquashFS file from an image directory",
    [], 1),
   ("ch-docker2squash", "ch-docker2squash",
    "Flatten a Docker image into a Charliecloud SquashFS file",
    [], 1),
   ("ch-grow", "ch-grow",
    "Build an image from a Dockerfile; completely unprivileged",
    [], 1),
   ("ch-fromhost", "ch-fromhost",
    "Inject files from the host into an image directory",
    [], 1),
   ("ch-mount", "ch-mount",
    "Mount a SquashFS image file using FUSE",
    [], 1),
   ("ch-pull2dir", "ch-pull2dir",
    "Pull image from a Docker Hub and unpack into directory",
    [], 1),
   ("ch-pull2tar", "ch-pull2tar",
    "Pull image from a Docker Hub and flatten into tarball",
    [], 1),
   ("ch-run", "ch-run",
    "Run a command in a Charliecloud container",
    [], 1),
   ("ch-ssh", "ch-ssh",
    "Run a remote command in a Charliecloud container",
    [], 1),
   ("ch-tar2dir", "ch-tar2dir",
    "Unpack an image tarball into a directory",
    [], 1),
   ("ch-tar2squash", "ch-tar2squash",
    "Create a SquashFS file from a tarball image",
    [], 1),
   ("ch-umount", "ch-umount",
    "Unmount a FUSE mounted squash filesystem and remove the mount point",
    [], 1),
>>>>>>> 64e0554b
]

# If true, show URL addresses after external links.
#man_show_urls = False


# -- Options for Texinfo output ------------------------------------------------

# Grouping the document tree into Texinfo files. List of tuples
# (source start file, target name, title, author,
#  dir menu entry, description, category)
texinfo_documents = [
  ('index', 'Charliecloud', u'Charliecloud Documentation',
   u'Reid Priedhorsky, Tim Randles, and others', 'Charliecloud', 'One line description of project.',
   'Miscellaneous'),
]

# Documents to append as an appendix to all manuals.
#texinfo_appendices = []

# If false, no module index is generated.
#texinfo_domain_indices = True

# How to display URL addresses: 'footnote', 'no', or 'inline'.
#texinfo_show_urls = 'footnote'<|MERGE_RESOLUTION|>--- conflicted
+++ resolved
@@ -220,30 +220,6 @@
 # One entry per manual page. List of tuples
 # (source start file, name, description, authors, manual section).
 man_pages = [
-<<<<<<< HEAD
-    ('charliecloud', 'charliecloud', u'Lightweight user-defined software stacks for high-performance computing',
-     [u'Reid Priedhorsky, Tim Randles, and others'], 1),
-    ('ch-build', 'ch-build', u'Wrapper for "docker build" that works around some of its annoying behaviors',
-     [u'Reid Priedhorsky, Tim Randles, and others'], 1),
-    ('ch-build2dir', 'ch-build2dir', u'Build a Charliecloud image from Dockerfile and unpack it',
-     [u'Reid Priedhorsky, Tim Randles, and others'], 1),
-    ('ch-docker2tar', 'ch-docker2tar', u'Flatten a Docker image into a Charliecloud image tarball',
-     [u'Reid Priedhorsky, Tim Randles, and others'], 1),
-    ('ch-fromhost', 'ch-fromhost', u'Inject files from the host into an image directory',
-     [u'Reid Priedhorsky, Tim Randles, and others'], 1),
-    ('ch-pull2dir', 'ch-pull2dir', u'Pull image from Docker Hub, flatten and unpack it',
-     [u'Reid Priedhorsky, Tim Randles, and others'], 1),
-    ('ch-pull2tar', 'ch-pull2tar', u'Pull image from Docker Hub and flatten into tarball',
-     [u'Reid Priedhorsky, Tim Randles, and others'], 1),
-    ('ch-run', 'ch-run', u'Run a command in a Charliecloud container',
-     [u'Reid Priedhorsky, Tim Randles, and others'], 1),
-    ('ch-run-oci', 'ch-run-oci', u'FIXME',
-     [u'Reid Priedhorsky, Tim Randles, and others'], 1),
-    ('ch-ssh', 'ch-ssh', u'Run a remote command in a Charliecloud container',
-     [u'Reid Priedhorsky, Tim Randles, and others'], 1),
-    ('ch-tar2dir', 'ch-tar2dir', u'Unpack an image tarball into a directory',
-     [u'Reid Priedhorsky, Tim Randles, and others'], 1)
-=======
    ("charliecloud", "charliecloud",
     "Lightweight user-defined software stacks for high-performance computing",
     [], 1),
@@ -280,6 +256,8 @@
    ("ch-run", "ch-run",
     "Run a command in a Charliecloud container",
     [], 1),
+   ("ch-run-oci", "ch-run-oci", "",
+    [], 1),
    ("ch-ssh", "ch-ssh",
     "Run a remote command in a Charliecloud container",
     [], 1),
@@ -292,7 +270,6 @@
    ("ch-umount", "ch-umount",
     "Unmount a FUSE mounted squash filesystem and remove the mount point",
     [], 1),
->>>>>>> 64e0554b
 ]
 
 # If true, show URL addresses after external links.
