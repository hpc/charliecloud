--- conflicted
+++ resolved
@@ -485,12 +485,8 @@
 
    def execute_(self):
       env.env[self.key] = self.value
-<<<<<<< HEAD
-      with ch.open_(image.unpack_path + "/ch/environment", "wt") as fp:
-=======
       with ch.open_(images[image_i].unpack_path + "/ch/environment", "wt") \
            as fp:
->>>>>>> 6fa17320
          for (k, v) in env.env.items():
             print("%s=%s" % (k, v), file=fp)
 
@@ -668,13 +664,8 @@
       ch.dependencies_check()
       imgdir = namespace.storage + '/img'
       imgs = ch.ossafe(os.listdir, "can't list directory: %s" % imgdir, imgdir)
-<<<<<<< HEAD
-      for image in imgs:
-         print(ch.Image_Ref(image))
-=======
       for img in imgs:
          print(ch.Image_Ref(img))
->>>>>>> 6fa17320
       sys.exit(0)
 
 
