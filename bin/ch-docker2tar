#!/bin/sh

libexec="$(cd "$(dirname "$0")" && pwd)"
. "${libexec}/base.sh"

# shellcheck disable=SC2034
usage=$(cat <<EOF
Flatten a Docker image into a Charliecloud image tarball.

Usage:

  $ $(basename "$0") IMAGE OUTDIR

You must have sufficient privilege (via sudo) to run the Docker commands.
EOF
)

parse_basic_args "$@"

if [ "$#" -ne 2 ]; then
    usage
fi

image=$1
outdir=$2
tar=$(echo "$image" | sed 's/\//./g').tar.gz
<<<<<<< HEAD
dir="$outdir"/$(echo "$image")
echo $tar
echo $dir
#cid=$(docker_ create --read-only "$image")
#size=$(docker_ image inspect "$image" --format='{{.Size}}')
#docker_ ps -af "id=$cid"
img unpack -o "$dir" "$image"
cd $dir
=======
#dir="$outdir"/$(echo "$image")
dir="$outdir"/$(echo "$image")
#cid=$(docker_ create --read-only "$image")
#size=$(docker_ image inspect "$image" --format='{{.Size}}')
#docker_ ps -af "id=$cid"
img unpack -o $dir "$image"
cd $dir
# TODO 755 is bad
find . -type f -exec chmod 755 -- {} +
>>>>>>> 7599e89b
tar -czf ../"$tar" *
cd ..
rm -rf "$image"
#docker_ export "$cid" | pv_ -s "$size" | gzip_ -6 > "$tar"
#docker_ rm "$cid" > /dev/null
ls -lh "$tar"<|MERGE_RESOLUTION|>--- conflicted
+++ resolved
@@ -24,16 +24,6 @@
 image=$1
 outdir=$2
 tar=$(echo "$image" | sed 's/\//./g').tar.gz
-<<<<<<< HEAD
-dir="$outdir"/$(echo "$image")
-echo $tar
-echo $dir
-#cid=$(docker_ create --read-only "$image")
-#size=$(docker_ image inspect "$image" --format='{{.Size}}')
-#docker_ ps -af "id=$cid"
-img unpack -o "$dir" "$image"
-cd $dir
-=======
 #dir="$outdir"/$(echo "$image")
 dir="$outdir"/$(echo "$image")
 #cid=$(docker_ create --read-only "$image")
@@ -43,7 +33,6 @@
 cd $dir
 # TODO 755 is bad
 find . -type f -exec chmod 755 -- {} +
->>>>>>> 7599e89b
 tar -czf ../"$tar" *
 cd ..
 rm -rf "$image"
