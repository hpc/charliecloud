--- conflicted
+++ resolved
@@ -112,13 +112,8 @@
 
 _image_common_opts="-a --arch --always-download --auth --cache
                     --cache-large --dependencies -h --help
-<<<<<<< HEAD
-                    --no-cache --no-lock --profile --rebuild
-                    --password-many -q --quiet -s --storage
-=======
                     --no-cache --no-lock --no-xattrs --profile
-                    --rebuild --password-many -s --storage
->>>>>>> d818d9c8
+                    --rebuild --password-many -q --quiet -s --storage
                     --tls-no-verify -v --verbose --version"
 
 _image_subcommands="build build-cache delete gestalt
