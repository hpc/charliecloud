/* Copyright © Triad National Security, LLC, and others. */

#define _GNU_SOURCE
#include <ctype.h>
#include <dirent.h>
#include <fcntl.h>
#include <fnmatch.h>
#include <libgen.h>
#include <stdarg.h>
#include <stdbool.h>
#include <stdio.h>
#include <stdlib.h>
#include <string.h>
#include <sys/mount.h>
#include <sys/stat.h>
#include <sys/statvfs.h>
#include <unistd.h>

#include "config.h"
#include "ch_misc.h"


/** Macros **/

/* FNM_EXTMATCH is a GNU extension to support extended globs in fnmatch(3).
   If not available, define as 0 to ignore this flag. */
#ifndef HAVE_FNM_EXTMATCH
#define FNM_EXTMATCH 0
#endif

/* Number of supplemental GIDs we can deal with. */
#define SUPP_GIDS_MAX 128


/** External variables **/

/* Level of chatter on stderr. */
enum log_level verbose;

/* Path to host temporary directory. Set during command line processing. */
char *host_tmp = NULL;

/* Username of invoking users. Set during command line processing. */
char *username = NULL;

/* List of warnings to be re-printed on exit. This is a buffer of shared memory
   allocated by mmap(2), structured as a sequence of null-terminated character
   strings. Warnings that do not fit in this buffer will be lost, though we
   allocate enough memory that this is unlikely. See “string_append()” for
   more details. */
char *warnings;

/* Current byte offset from start of “warnings” buffer. This gives the address
   where the next appended string will start. This means that the null
   terminator of the previous string is warnings_offset - 1. */
size_t warnings_offset = 0;


/** Function prototypes (private) **/

void mkdir_overmount(const char *path, const char *scratch);
void msgv(enum log_level level, const char *file, int line, int errno_,
          const char *fmt, va_list ap);


/** Functions **/

/* Serialize the null-terminated vector of arguments argv and return the
   result as a newly allocated string. The purpose is to provide a
   human-readable reconstruction of a command line where each argument can
   also be recovered byte-for-byte; see ch-run(1) for details. */
char *argv_to_string(char **argv)
{
   char *s = NULL;

   for (size_t i = 0; argv[i] != NULL; i++) {
      char *argv_, *x;
      bool quote_p = false;

      // Max length is escape every char plus two quotes and terminating zero.
      T_ (argv_ = calloc(2 * strlen(argv[i]) + 3, 1));

      // Copy to new string, escaping as we go. Note lots of fall-through. I'm
      // not sure where this list of shell meta-characters came from; I just
      // had it on hand already from when we were deciding on the image
      // reference transformation for filesystem paths.
      for (size_t ji = 0, jo = 0; argv[i][ji] != 0; ji++) {
         char c = argv[i][ji];
         if (isspace(c) || !isascii(c) || !isprint(c))
            quote_p = true;
         switch (c) {
         case '!':   // history expansion
         case '"':   // string delimiter
         case '$':   // variable expansion
         case '\\':  // escape character
         case '`':   // output expansion
            argv_[jo++] = '\\';
         case '#':   // comment
         case '%':   // job ID
         case '&':   // job control
         case '\'':  // string delimiter
         case '(':   // subshell grouping
         case ')':   // subshell grouping
         case '*':   // globbing
         case ';':   // command separator
         case '<':   // redirect
         case '=':   // globbing
         case '>':   // redirect
         case '?':   // globbing
         case '[':   // globbing
         case ']':   // globbing
         case '^':   // command “quick substitution”
         case '{':   // command grouping
         case '|':   // pipe
         case '}':   // command grouping
         case '~':   // home directory expansion
            quote_p = true;
         default:
            argv_[jo++] = c;
            break;
         }
      }

      if (quote_p) {
         x = argv_;
         T_ (1 <= asprintf(&argv_, "\"%s\"", argv_));
         free(x);
      }

      if (i != 0) {
         x = s;
         s = cat(s, " ");
         free(x);
      }

      x = s;
      s = cat(s, argv_);
      free(x);
      free(argv_);
   }

   return s;
}

/* Iterate through buffer “buf” of size “s” consisting of null-terminated
   strings and return the number of strings in it. Key assumptions:

      1. The buffer has been initialized to zero, i.e. all bytes that have not
         been explicitly set are null.

      2. All strings have been appended to the buffer in full without
         truncation, including their null terminator.

      3. The buffer contains no empty strings.

   These assumptions are consistent with the construction of the “warnings”
   shared memory buffer, which is the main justification for this function. Note
   that under these assumptions, the final byte in the buffer is guaranteed to
   be null. */
int buf_strings_count(char *buf, size_t size)
{
   int count = 0;

   if (buf[0] != '\0') {
      for (size_t i = 0; i < size; i++)
         if (buf[i] == '\0') {                     // found string terminator
            count++;
            if (i < size - 1 && buf[i+1] == '\0')  // two term. in a row; done
               break;
         }
   }

   return count;
}

/* Return true if buffer buf of length size is all zeros, false otherwise. */
bool buf_zero_p(void *buf, size_t size)
{
   for (size_t i = 0; i < size; i++)
      if (((char *)buf)[i] != 0)
         return false;
   return true;
}

/* Concatenate strings a and b, then return the result. */
char *cat(const char *a, const char *b)
{
   char *ret;
   if (a == NULL)
      a = "";
   if (b == NULL)
       b = "";
   T_ (asprintf(&ret, "%s%s", a, b) == strlen(a) + strlen(b));
   return ret;
}

/* Like scandir(3), but (1) filter excludes “.” and “..”, (2) results are not
   sorted, and (3) cannot fail (exits with an error instead). */
int dir_ls(const char *path, struct dirent ***namelist)
{
   int entry_ct;

   entry_ct = scandir(path, namelist, dir_ls_filter, NULL);
   Tf (entry_ct >= 0, "can't scan dir", path);
   return entry_ct;
}

/* Return the number of entries in directory path, not including “.” and “..”;
   i.e., the empty directory returns 0 despite them. */
int dir_ls_count(const char *path)
{
   int ct;
   struct dirent **namelist;

   ct = dir_ls(path, &namelist);
   for (size_t i = 0; i < ct; i++)
      free(namelist[i]);
   free(namelist);

   return ct;
}

/* scandir(3) filter that excludes “.” and “..”: Return 0 if e->d_name is one
   of those strings, else 1. */
int dir_ls_filter(const struct dirent *e)
{
   return !(!strcmp(e->d_name, ".") || !strcmp(e->d_name, ".."));
}

/* Read the file listing environment variables at path, with records separated
   by delim, and return a corresponding list of struct env_var. Reads the
   entire file one time without seeking. If there is a problem reading the
   file, or with any individual variable, exit with error.

   The purpose of delim is to allow both newline- and zero-delimited files. We
   did consider using a heuristic to choose the file’s delimiter, but there
   seemed to be two problems. First, every heuristic we considered had flaws.
   Second, use of a heuristic would require reading the file twice or seeking.
   We don’t want to demand non-seekable files (e.g., pipes), and if we read
   the file into a buffer before parsing, we’d need our own getdelim(3). See
   issue #1124 for further discussion. */
struct env_var *env_file_read(const char *path, int delim)
{
   struct env_var *vars;
   FILE *fp;

   Tf (fp = fopen(path, "r"), "can't open: %s", path);

   vars = list_new(sizeof(struct env_var), 0);
   for (size_t line_no = 1; true; line_no++) {
      struct env_var var;
      char *line = NULL;
      size_t line_len = 0;  // don't care but required by getline(3)
      errno = 0;
      if (-1 == getdelim(&line, &line_len, delim, fp)) {
         if (errno == 0)    // EOF
            break;
         else
            Tf (0, "can't read: %s", path);
      }
      if (line[strlen(line) - 1] == '\n')  // rm newline if present
         line[strlen(line) - 1] = 0;
      if (line[0] == 0)                    // skip blank lines
         continue;
      var = env_var_parse(line, path, line_no);
      list_append((void **)&vars, &var, sizeof(var));
   }

   Zf (fclose(fp), "can't close: %s", path);
   return vars;
}

/* Set environment variable name to value. If expand, then further expand
   variables in value marked with "$" as described in the man page. */
void env_set(const char *name, const char *value, const bool expand)
{
   char *value_, *value_expanded;
   bool first_written;

   // Walk through value fragments separated by colon and expand variables.
   T_ (value_ = strdup(value));
   value_expanded = "";
   first_written = false;
   while (true) {                               // loop executes ≥ once
      char *fgmt = strsep(&value_, ":");        // NULL -> no more items
      if (fgmt == NULL)
         break;
      if (expand && fgmt[0] == '$' && fgmt[1] != 0) {
         fgmt = getenv(fgmt + 1);               // NULL if unset
         if (fgmt != NULL && fgmt[0] == 0)
            fgmt = NULL;                        // convert empty to unset
      }
      if (fgmt != NULL) {                       // NULL -> omit from output
         if (first_written)
            value_expanded = cat(value_expanded, ":");
         value_expanded = cat(value_expanded, fgmt);
         first_written = true;
      }
   }

   // Save results.
   VERBOSE("environment: %s=%s", name, value_expanded);
   Z_ (setenv(name, value_expanded, 1));
}

/* Remove variables matching glob from the environment. This is tricky,
   because there is no standard library function to iterate through the
   environment, and the environ global array can be re-ordered after
   unsetenv(3) [1]. Thus, the only safe way without additional storage is an
   O(n^2) search until no matches remain.

   Our approach is O(n): we build up a copy of environ, skipping variables
   that match the glob, and then assign environ to the copy. (This is a valid
   thing to do [2].)

   [1]: https://unix.stackexchange.com/a/302987
   [2]: http://man7.org/linux/man-pages/man3/exec.3p.html */
void env_unset(const char *glob)
{
   char **new_environ = list_new(sizeof(char *), 0);
   for (size_t i = 0; environ[i] != NULL; i++) {
      char *name, *value;
      int matchp;
      split(&name, &value, environ[i], '=');
      T_ (name != NULL);          // environ entries must always have equals
      matchp = fnmatch(glob, name, FNM_EXTMATCH); // extglobs if available
      if (matchp == 0) {
         VERBOSE("environment: unset %s", name);
      } else {
         T_ (matchp == FNM_NOMATCH);
         *(value - 1) = '=';  // rejoin line
         list_append((void **)&new_environ, &name, sizeof(name));
      }
   }
   environ = new_environ;
}

/* Parse the environment variable in line and return it as a struct env_var.
   Exit with error on syntax error; if path is non-NULL, attribute the problem
   to that path at line_no. Note: Trailing whitespace such as newline is
   *included* in the value. */
struct env_var env_var_parse(const char *line, const char *path, size_t lineno)
{
   char *name, *value, *where;

   if (path == NULL) {
      T_ (where = strdup(line));
   } else {
      T_ (1 <= asprintf(&where, "%s:%zu", path, lineno));
   }

   // Split line into variable name and value.
   split(&name, &value, line, '=');
   Te (name != NULL, "can't parse variable: no delimiter: %s", where);
   Te (name[0] != 0, "can't parse variable: empty name: %s", where);
   free(where);  // for Tim

   // Strip leading and trailing single quotes from value, if both present.
   if (   strlen(value) >= 2
       && value[0] == '\''
       && value[strlen(value) - 1] == '\'') {
      value[strlen(value) - 1] = 0;
      value++;
   }

   return (struct env_var){ name, value };
}

/* Copy the buffer of size size pointed to by new into the last position in
   the zero-terminated array of elements with the same size on the heap
   pointed to by *ar, reallocating it to hold one more element and setting
   list to the new location. *list can be NULL to initialize a new list.
   Return the new array size.

   Note: ar must be cast, e.g. "list_append((void **)&foo, ...)".

   Warning: This function relies on all pointers having the same
   representation, which is true on most modern machines but is not guaranteed
   by the standard [1]. We could instead return the new value of ar rather
   than using an out parameter, which would avoid the double pointer and
   associated non-portability but make it easy for callers to create dangling
   pointers, i.e., after "a = list_append(b, ...)", b will dangle. That
   problem could in turn be avoided by returning a *copy* of the array rather
   than a modified array, but then the caller has to deal with the original
   array itself. It seemed to me the present behavior was the best trade-off.

   [1]: http://www.c-faq.com/ptrs/genericpp.html */
void list_append(void **ar, void *new, size_t size)
{
   int ct;
   T_ (new != NULL);

   // count existing elements
   if (*ar == NULL)
      ct = 0;
   else
      for (ct = 0; !buf_zero_p((char *)*ar + ct*size, size); ct++)
         ;

   T_ (*ar = realloc(*ar, (ct+2)*size));        // existing + new + terminator
   memcpy((char *)*ar + ct*size, new, size);    // append new (no overlap)
   memset((char *)*ar + (ct+1)*size, 0, size);  // set new terminator
}

/* Return a pointer to a new, empty zero-terminated array containing elements
   of size size, with room for ct elements without re-allocation. The latter
   allows to pre-allocate an arbitrary number of slots in the list, which can
   then be filled directly without testing the list's length for each one.
   (The list is completely filled with zeros, so every position has a
   terminator after it.) */
void *list_new(size_t size, size_t ct)
{
   void *list;
   T_ (list = calloc(ct+1, size));
   return list;
}

/* If verbose, print uids and gids on stderr prefixed with where. */
void log_ids(const char *func, int line)
{
   uid_t ruid, euid, suid;
   gid_t rgid, egid, sgid;
   gid_t supp_gids[SUPP_GIDS_MAX];
   int supp_gid_ct;

   if (verbose >= 3) {
      Z_ (getresuid(&ruid, &euid, &suid));
      Z_ (getresgid(&rgid, &egid, &sgid));
      fprintf(stderr, "%s %d: uids=%d,%d,%d, gids=%d,%d,%d + ", func, line,
              ruid, euid, suid, rgid, egid, sgid);
      supp_gid_ct = getgroups(SUPP_GIDS_MAX, supp_gids);
      if (supp_gid_ct == -1) {
         T_ (errno == EINVAL);
         Te (0, "more than %d groups", SUPP_GIDS_MAX);
      }
      for (int i = 0; i < supp_gid_ct; i++) {
         if (i > 0)
            fprintf(stderr, ",");
         fprintf(stderr, "%d", supp_gids[i]);
      }
      fprintf(stderr, "\n");
   }
}

<<<<<<< HEAD
void logging_print(bool fail) {
   TRACE("trace");
   DEBUG("debug");
   VERBOSE("verbose");
   INFO("info");
   WARNING("warning");
   if (fail) {
      FATAL("the program failed inexplicably");
   } else {
      exit(0);
   }
=======
/* Create the directory at path, despite its parent not allowing write access,
   by overmounting a new, writeable directory atop it. We preserve the old
   contents by bind-mounting the old directory as a subdirectory, then setting
   up a symlink ranch.

   The new directory lives initially in scratch, which must not be used for
   any other purpose. No cleanup is done here, so a disposable tmpfs is best.
   If anything goes wrong, exit with an error message. */
void mkdir_overmount(const char *path, const char *scratch)
{
   char *parent, *path2, *over, *path_dst;
   char *orig_dir = ".orig";  // resisted calling this .weirdal
   int entry_ct;
   struct dirent **entries;

   VERBOSE("making writeable via symlink ranch: %s", path);
   path2 = strdup(path);
   parent = dirname(path2);
   T_ (1 <= asprintf(&over, "%s/%d", scratch, dir_ls_count(scratch) + 1));
   path_dst = path_join(over, orig_dir);

   // bind-mounts
   Z_ (mkdir(over, 0755));
   Z_ (mkdir(path_dst, 0755));
   Zf (mount(parent, path_dst, NULL, MS_REC|MS_BIND, NULL),
       "can't bind-mount: %s -> %s", parent, path_dst);
   Zf (mount(over, parent, NULL, MS_REC|MS_BIND, NULL),
       "can't bind-mount: %s- > %s", over, parent);

   // symlink ranch
   entry_ct = dir_ls(path_dst, &entries);
   DEBUG("existing entries: %d", entry_ct);
   for (int i = 0; i < entry_ct; i++) {
      char * src = path_join(parent, entries[i]->d_name);
      char * dst = path_join(orig_dir, entries[i]->d_name);

      Zf (symlink(dst, src), "can't symlink: %s -> %s", src, dst);

      free(src);
      free(dst);
      free(entries[i]);
   }
   free(entries);

   Zf (mkdir(path, 0755), "can't mkdir even after overmount: %s", path);

   free(path_dst);
   free(over);
   free(path2);
>>>>>>> e1637d93
}

/* Create directories in path under base. Exit with an error if anything goes
   wrong. For example, mkdirs("/foo", "/bar/baz") will create directories
   /foo/bar and /foo/bar/baz if they don't already exist, but /foo must exist
   already. Symlinks are followed. path must remain under base, i.e. you can't
   use symlinks or ".." to climb out. denylist is a null-terminated array of
   paths under which no directories may be created, or NULL if none.

   Can defeat an un-writeable directory by overmounting a new writeable
   directory atop it. To enable this behavior, pass the path to an appropriate
   scratch directory in scratch. */
void mkdirs(const char *base, const char *path, char **denylist,
            const char *scratch)
{
   char *basec, *component, *next, *nextc, *pathw, *saveptr;
   char *denylist_null[] = { NULL };
   struct stat sb;

   T_ (base[0] != 0   && path[0] != 0);      // no empty paths
   T_ (base[0] == '/' && path[0] == '/');    // absolute paths only
   if (denylist == NULL)
      denylist = denylist_null;  // literal here causes intermittent segfaults

   basec = realpath_(base, false);

   TRACE("mkdirs: base: %s", basec);
   TRACE("mkdirs: path: %s", path);
   for (size_t i = 0; denylist[i] != NULL; i++)
      TRACE("mkdirs: deny: %s", denylist[i]);

   pathw = cat(path, "");  // writeable copy
   saveptr = NULL;         // avoid warning (#1048; see also strtok_r(3))
   component = strtok_r(pathw, "/", &saveptr);
   nextc = basec;
   next = NULL;
   while (component != NULL) {
      next = cat(nextc, "/");
      next = cat(next, component);  // canonical except for last component
      TRACE("mkdirs: next: %s", next)
      component = strtok_r(NULL, "/", &saveptr);  // next NULL if current last
      if (path_exists(next, &sb, false)) {
         if (S_ISLNK(sb.st_mode)) {
            char buf;                             // we only care if absolute
            Tf (1 == readlink(next, &buf, 1), "can't read symlink: %s", next);
            Tf (buf != '/', "can't mkdir: symlink not relative: %s", next);
            Te (path_exists(next, &sb, true),     // resolve symlink
                "can't mkdir: broken symlink: %s", next);
         }
         Tf (S_ISDIR(sb.st_mode) || !component,   // last component not dir OK
             "can't mkdir: exists but not a directory: %s", next);
         nextc = realpath_(next, false);
         TRACE("mkdirs: exists, canonical: %s", nextc);
      } else {
         Te (path_subdir_p(basec, next),
             "can't mkdir: %s not subdirectory of %s", next, basec);
         for (size_t i = 0; denylist[i] != NULL; i++)
            Ze (path_subdir_p(denylist[i], next),
                "can't mkdir: %s under existing bind-mount %s",
                next, denylist[i]);
         if (mkdir(next, 0755)) {
            if (scratch && (errno == EACCES || errno == EPERM))
               mkdir_overmount(next, scratch);
            else
               Tf (0, "can't mkdir: %s", next);
         }
         nextc = next;  // canonical b/c we just created last component as dir
         TRACE("mkdirs: created: %s", nextc)
      }
   }
   TRACE("mkdirs: done");
}

/* Print a formatted message on stderr if the level warrants it. */
void msg(enum log_level level, const char *file, int line, int errno_,
         const char *fmt, ...)
{
   va_list ap;

   va_start(ap, fmt);
   msgv(level, file, line, errno_, fmt, ap);
   va_end(ap);
}

noreturn void msg_fatal(const char *file, int line, int errno_,
                       const char *fmt, ...)
{
   va_list ap;

   va_start(ap, fmt);
   msgv(LL_FATAL, file, line, errno_, fmt, ap);
   va_end(ap);

   exit(EXIT_FAILURE);
}

/* va_list form of msg(). */
void msgv(enum log_level level, const char *file, int line, int errno_,
          const char *fmt, va_list ap)
{
   char *message, *ap_msg;

   if (level > verbose)
      return;

   T_ (1 <= asprintf(&message, "%s[%d]: ",
                     program_invocation_short_name, getpid()));

   // Prefix for the more urgent levels.
   switch (level) {
   case LL_FATAL:
      message = cat(message, "error: ");  // "fatal" too morbid for users
      break;
   case LL_WARNING:
      message = cat(message, "warning: ");
      break;
   default:
      break;
   }

   // Default message if not specified. Users should not see this.
   if (fmt == NULL)
      fmt = "please report this bug";

   T_ (1 <= vasprintf(&ap_msg, fmt, ap));
   if (errno_) {
      T_ (1 <= asprintf(&message, "%s%s: %s (%s:%d %d)", message, ap_msg,
                        strerror(errno_), file, line, errno_));
   } else {
      T_ (1 <= asprintf(&message, "%s%s (%s:%d)", message, ap_msg, file, line));
   }

   if (level == LL_WARNING) {
      warnings_offset += string_append(warnings, message, WARNINGS_SIZE,
                                       warnings_offset);
   }
   fprintf(stderr, "%s\n", message);
   if (fflush(stderr))
      abort();  // can't print an error b/c already trying to do that
}

/* Return true if the given path exists, false otherwise. On error, exit. If
   statbuf is non-null, store the result of stat(2) there. If follow_symlink
   is true and the last component of path is a symlink, stat(2) the target of
   the symlink; otherwise, lstat(2) the link itself. */
bool path_exists(const char *path, struct stat *statbuf, bool follow_symlink)
{
   struct stat statbuf_;

   if (statbuf == NULL)
      statbuf = &statbuf_;

   if (follow_symlink) {
      if (stat(path, statbuf) == 0)
         return true;
   } else {
      if (lstat(path, statbuf) == 0)
         return true;
   }

   Tf (errno == ENOENT, "can't stat: %s", path);
   return false;
}

/* Concatenate paths a and b, then return the result. */
char *path_join(const char *a, const char *b)
{
   char *ret;

   T_ (a != NULL);
   T_ (strlen(a) > 0);
   T_ (b != NULL);
   T_ (strlen(b) > 0);

   T_ (asprintf(&ret, "%s/%s", a, b) == strlen(a) + strlen(b) + 1);

   return ret;
}

/* Return the mount flags of the file system containing path, suitable for
   passing to mount(2).

   This is messy because, the flags we get from statvfs(3) are ST_* while the
   flags needed by mount(2) are MS_*. My glibc has a comment in bits/statvfs.h
   that the ST_* "should be kept in sync with" the MS_* flags, and the values
   do seem to match, but there are additional undocumented flags in there.
   Also, the kernel contains a test "unprivileged-remount-test.c" that
   manually translates the flags. Thus, I wasn't comfortable simply passing
   the output of statvfs(3) to mount(2). */
unsigned long path_mount_flags(const char *path)
{
   struct statvfs sv;
   unsigned long known_flags =   ST_MANDLOCK   | ST_NOATIME  | ST_NODEV
                               | ST_NODIRATIME | ST_NOEXEC   | ST_NOSUID
                               | ST_RDONLY     | ST_RELATIME | ST_SYNCHRONOUS;

   Z_ (statvfs(path, &sv));

   // Flag 0x20 is ST_VALID according to the kernel [1], which clashes with
   // MS_REMOUNT, so inappropriate to pass through. Glibc unsets it from the
   // flag bits returned by statvfs(2) [2], but musl doesn’t [3], so unset it.
   //
   // [1]: https://github.com/torvalds/linux/blob/3644286f/include/linux/statfs.h#L27
   // [2]: https://sourceware.org/git?p=glibc.git;a=blob;f=sysdeps/unix/sysv/linux/internal_statvfs.c;h=b1b8dfefe6be909339520d120473bd67e4bece57
   // [3]: https://git.musl-libc.org/cgit/musl/tree/src/stat/statvfs.c?h=v1.2.2
   sv.f_flag &= ~0x20;

   Ze (sv.f_flag & ~known_flags, "unknown mount flags: 0x%lx %s",
       sv.f_flag & ~known_flags, path);

   return   (sv.f_flag & ST_MANDLOCK    ? MS_MANDLOCK    : 0)
          | (sv.f_flag & ST_NOATIME     ? MS_NOATIME     : 0)
          | (sv.f_flag & ST_NODEV       ? MS_NODEV       : 0)
          | (sv.f_flag & ST_NODIRATIME  ? MS_NODIRATIME  : 0)
          | (sv.f_flag & ST_NOEXEC      ? MS_NOEXEC      : 0)
          | (sv.f_flag & ST_NOSUID      ? MS_NOSUID      : 0)
          | (sv.f_flag & ST_RDONLY      ? MS_RDONLY      : 0)
          | (sv.f_flag & ST_RELATIME    ? MS_RELATIME    : 0)
          | (sv.f_flag & ST_SYNCHRONOUS ? MS_SYNCHRONOUS : 0);
}

/* Split path into dirname and basename. */
void path_split(const char *path, char **dir, char **base)
{
   char *path2;

   T_ (path2 = strdup(path));
   T_ (*dir = strdup(dirname(path2)));
   free(path2);
   T_ (path2 = strdup(path));
   T_ (*base = strdup(basename(path2)));
   free(path2);
}

/* Return true if path is a subdirectory of base, false otherwise. Acts on the
   paths as given, with no canonicalization or other reference to the
   filesystem. For example:

      path_subdir_p("/foo", "/foo/bar")   => true
      path_subdir_p("/foo", "/bar")       => false
      path_subdir_p("/foo/bar", "/foo/b") => false */
bool path_subdir_p(const char *base, const char *path)
{
   int base_len = strlen(base);
   int path_len = strlen(base);

   // remove trailing slashes
   while (base[base_len-1] == '/' && base_len >= 1)
      base_len--;
   while (path[path_len-1] == '/' && path_len >= 1)
      path_len--;

   if (base_len > path_len)
      return false;

   if (!strcmp(base, "/"))  // below logic breaks if base is root
      return true;

   return (   !strncmp(base, path, base_len)
           && (path[base_len] == '/' || path[base_len] == 0));
}

/* Like realpath(3), but never returns an error. If the underlying realpath(3)
   fails or path is NULL, and fail_ok is true, then return a copy of the
   input; otherwise (i.e., fail_ok is false) exit with error. */
char *realpath_(const char *path, bool fail_ok)
{
   char *pathc;

   if (path == NULL)
      return NULL;

   pathc = realpath(path, NULL);

   if (pathc == NULL) {
      if (fail_ok) {
         T_ (pathc = strdup(path));
      } else {
         Tf (false, "can't canonicalize: %s", path);
      }
   }

   return pathc;
}

/* Replace all instances of character “old” in “s” with “new”. */
void replace_char(char *s, char old, char new)
{
   for (int i = 0; s[i] != '\0'; i++)
      if(s[i] == old)
         s[i] = new;
}

/* Split string str at first instance of delimiter del. Set *a to the part
   before del, and *b to the part after. Both can be empty; if no token is
   present, set both to NULL. Unlike strsep(3), str is unchanged; *a and *b
   point into a new buffer allocated with malloc(3). This has two
   implications: (1) the caller must free(3) *a but not *b, and (2) the parts
   can be rejoined by setting *(*b-1) to del. The point here is to provide an
   easier wrapper for strsep(3). */
void split(char **a, char **b, const char *str, char del)
{
   char *tmp;
   char delstr[2] = { del, 0 };
   T_ (str != NULL);
   tmp = strdup(str);
   *b = tmp;
   *a = strsep(b, delstr);
   if (*b == NULL)
      *a = NULL;
}

/* Report the version number. */
void version(void)
{
   fprintf(stderr, "%s\n", VERSION);
}

/* Append null-terminated string “str” to the memory buffer “offset” bytes after
   from the address pointed to by “addr”. Buffer length is “size” bytes. Return
   the number of bytes written. If there isn’t enough room for the string, do
   nothing and return zero. */
size_t string_append(char *addr, char *str, size_t size, size_t offset)
{
   size_t written = strlen(str) + 1;

   if (size > (offset + written - 1))  // there is space
      memcpy(addr + offset, str, written);

   return written;
}

/* Reprint messages stored in “warnings” memory buffer. */
void warnings_reprint(void)
{
   size_t offset = 0;
   int warn_ct = buf_strings_count(warnings, WARNINGS_SIZE);

   if (warn_ct > 0)
      fprintf(stderr, "%s[%d]: warning: reprinting first %d warning(s)\n",
              program_invocation_short_name, getpid(), warn_ct);

   while (   warnings[offset] != 0
          || (offset < (WARNINGS_SIZE - 1) && warnings[offset+1] != 0)) {
      fputs(warnings + offset, stderr);
      fputc('\n', stderr);
      offset += strlen(warnings + offset) + 1;
   }

   if (fflush(stderr))
      abort();  // can't print an error b/c already trying to do that
}<|MERGE_RESOLUTION|>--- conflicted
+++ resolved
@@ -442,7 +442,6 @@
    }
 }
 
-<<<<<<< HEAD
 void logging_print(bool fail) {
    TRACE("trace");
    DEBUG("debug");
@@ -454,7 +453,8 @@
    } else {
       exit(0);
    }
-=======
+}
+
 /* Create the directory at path, despite its parent not allowing write access,
    by overmounting a new, writeable directory atop it. We preserve the old
    contents by bind-mounting the old directory as a subdirectory, then setting
@@ -504,7 +504,6 @@
    free(path_dst);
    free(over);
    free(path2);
->>>>>>> e1637d93
 }
 
 /* Create directories in path under base. Exit with an error if anything goes
