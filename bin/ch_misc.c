--- conflicted
+++ resolved
@@ -1,11 +1,8 @@
 /* Copyright © Triad National Security, LLC, and others. */
 
 #define _GNU_SOURCE
-<<<<<<< HEAD
+#include <ctype.h>
 #include <fnmatch.h>
-=======
-#include <ctype.h>
->>>>>>> 4317f895
 #include <libgen.h>
 #include <stdarg.h>
 #include <stdbool.h>
