/* Copyright © Triad National Security, LLC, and others. */

/* Note: This program does not bother to free memory allocations, since they
   are modest and the program is short-lived. */

#define _GNU_SOURCE
#include <argp.h>
<<<<<<< HEAD
#include <fnmatch.h>
#include <limits.h>
=======
>>>>>>> 7fdc8453
#include <stdlib.h>
#include <string.h>
#include <syslog.h>
#include <unistd.h>

#include "config.h"
#include "ch_core.h"
#include "ch_misc.h"


/** Constants and macros **/

/* Environment variables used by --join parameters. */
char *JOIN_CT_ENV[] =  { "OMPI_COMM_WORLD_LOCAL_SIZE",
                         "SLURM_STEP_TASKS_PER_NODE",
                         "SLURM_CPUS_ON_NODE",
                         NULL };
char *JOIN_TAG_ENV[] = { "SLURM_STEP_ID",
                         NULL };


/** Command line options **/

const char usage[] = "\
\n\
Run a command in a Charliecloud container.\n\
\v\
Example:\n\
\n\
  $ ch-run /data/foo -- echo hello\n\
  hello\n\
\n\
You cannot use this program to actually change your UID.\n";

const char args_doc[] = "IMAGE -- CMD [ARG...]";

const struct argp_option options[] = {
   { "bind",          'b', "SRC[:DST]", 0,
     "mount SRC at guest DST (default: same as SRC)"},
   { "cd",            'c', "DIR",  0, "initial working directory in container"},
   { "ch-ssh",         -8, 0,      0, "bind ch-ssh into image"},
   { "env-no-expand", -10, 0,      0, "don't expand $ in --set-env input"},
   { "gid",           'g', "GID",  0, "run as GID within container" },
   { "join",          'j', 0,      0, "use same container as peer ch-run" },
   { "join-pid",       -5, "PID",  0, "join a namespace using a PID" },
   { "join-ct",        -3, "N",    0, "number of join peers (implies --join)" },
   { "join-tag",       -4, "TAG",  0, "label for peer group (implies --join)" },
   { "mount",         'm', "DIR",  0, "SquashFS mount point"},
   { "no-home",        -2, 0,      0, "don't bind-mount your home directory"},
   { "no-passwd",      -9, 0,      0, "don't bind-mount /etc/{passwd,group}"},
   { "private-tmp",   't', 0,      0, "use container-private /tmp" },
   { "set-env",        -6, "ARG",  OPTION_ARG_OPTIONAL,
     "set environment variables per ARG"},
   { "uid",           'u', "UID",  0, "run as UID within container" },
   { "unset-env",      -7, "GLOB", 0, "unset environment variable(s)" },
   { "verbose",       'v', 0,      0, "be more verbose (debug if repeated)" },
   { "version",       'V', 0,      0, "print version and exit" },
   { "write",         'w', 0,      0, "mount image read-write"},
   { 0 }
};


/** Types **/

struct args {
   struct container c;
   struct env_delta *env_deltas;
   char *initial_dir;
};


/** Function prototypes **/

void fix_environment(struct args *args);
bool get_first_env(char **array, char **name, char **value);
int join_ct(int cli_ct);
char *join_tag(char *cli_tag);
int parse_int(char *s, bool extra_ok, char *error_tag);
static error_t parse_opt(int key, char *arg, struct argp_state *state);
void privs_verify_invoking();


/** Global variables **/

const struct argp argp = { options, parse_opt, args_doc, usage };
extern char **environ;  // see environ(7)


/** Main **/

int main(int argc, char *argv[])
{
   bool argp_help_fmt_set;
   struct args args;
   int arg_next;
   char ** c_argv;

   privs_verify_invoking();

#ifdef ENABLE_SYSLOG
   syslog(LOG_USER|LOG_INFO, "uid=%u args=%d: %s", getuid(), argc,
          argv_to_string(argv));
#endif

   verbose = 1;  // in charliecloud.h
   args = (struct args){
      .c = (struct container){ .binds = list_new(sizeof(struct bind), 0),
                               .ch_ssh = false,
                               .container_gid = getegid(),
                               .container_uid = geteuid(),
                               .env_expand = true,
                               .img_path = NULL,
                               .newroot = NULL,
                               .join = false,
                               .join_ct = 0,
                               .join_pid = 0,
                               .join_tag = NULL,
                               .private_home = false,
                               .private_passwd = false,
                               .private_tmp = false,
                               .old_home = getenv("HOME"),
                               .type = IMG_NONE,
                               .writable = false },
      .env_deltas = list_new(sizeof(struct env_delta), 0),
      .initial_dir = NULL };

   /* I couldn't find a way to set argp help defaults other than this
      environment variable. Kludge sets/unsets only if not already set. */
   if (getenv("ARGP_HELP_FMT"))
      argp_help_fmt_set = true;
   else {
      argp_help_fmt_set = false;
      Z_ (setenv("ARGP_HELP_FMT", "opt-doc-col=25,no-dup-args-note", 0));
   }
   Z_ (argp_parse(&argp, argc, argv, 0, &arg_next, &args));
   if (!argp_help_fmt_set)
      Z_ (unsetenv("ARGP_HELP_FMT"));

   Te (arg_next < argc - 1, "NEWROOT and/or CMD not specified");
   args.c.img_path = argv[arg_next++];
   args.c.type = img_type_get(args.c.img_path);

   switch (args.c.type) {
   case IMG_DIRECTORY:
      if (args.c.newroot != NULL)  // --mount was set
         WARNING("--mount invalid with directory image, ignoring");
      args.c.newroot = realpath(args.c.img_path, NULL);
      Tf (args.c.newroot != NULL, "can't find image: %s", args.c.img_path);
      break;
   case IMG_SQUASH:
#ifndef HAVE_LIBSQUASHFUSE
      FATAL("this ch-run does not support internal SquashFS mounts");
#endif
      break;
   case IMG_NONE:
      FATAL("unknown image type: %s", args.c.img_path);
      break;
   }

   if (args.c.join) {
      args.c.join_ct = join_ct(args.c.join_ct);
      args.c.join_tag = join_tag(args.c.join_tag);
   }

   if (getenv("TMPDIR") != NULL)
      host_tmp = getenv("TMPDIR");
   else
      host_tmp = "/tmp";
   username = getenv("USER");
   Te (username != NULL, "$USER not set");

   c_argv = list_new(sizeof(char *), argc - arg_next);
   for (int i = 0; i < argc - arg_next; i++)
      c_argv[i] = argv[i + arg_next];

   INFO("verbosity: %d", verbose);
   INFO("image: %s", args.c.img_path);
   INFO("newroot: %s", args.c.newroot);
   INFO("container uid: %u", args.c.container_uid);
   INFO("container gid: %u", args.c.container_gid);
   INFO("join: %d %d %s %d", args.c.join, args.c.join_ct, args.c.join_tag,
        args.c.join_pid);
   INFO("private /tmp: %d", args.c.private_tmp);

   containerize(&args.c);
   fix_environment(&args);
   run_user_command(c_argv, args.initial_dir); // should never return
   exit(EXIT_FAILURE);
}


/** Supporting functions **/

/* Adjust environment variables. Call once containerized, i.e., already
   pivoted into new root. */
void fix_environment(struct args *args)
{
   char *old_value, *new_value;

   // $HOME: Set to /home/$USER unless --no-home specified.
   if (!args->c.private_home)
      Z_ (setenv("HOME", cat("/home/", username), 1));

   // $PATH: Append /bin if not already present.
   old_value = getenv("PATH");
   if (old_value == NULL) {
      WARNING("$PATH not set");
   } else if (   strstr(old_value, "/bin") != old_value
              && !strstr(old_value, ":/bin")) {
      T_ (1 <= asprintf(&new_value, "%s:/bin", old_value));
      Z_ (setenv("PATH", new_value, 1));
      INFO("new $PATH: %s", new_value);
   }

   // $TMPDIR: Unset.
   Z_ (unsetenv("TMPDIR"));

   // --set-env and --unset-env.
   for (size_t i = 0; args->env_deltas[i].action != ENV_END; i++) {
      struct env_delta ed = args->env_deltas[i];
      switch (ed.action) {
      case ENV_END:
         Te (false, "unreachable code reached");
         break;
      case ENV_SET_DEFAULT:
         ed.arg.vars = env_file_read("/ch/environment");
         // fall through
      case ENV_SET_VARS:
         for (size_t j = 0; ed.arg.vars[j].name != NULL; j++)
            env_set(ed.arg.vars[j].name, ed.arg.vars[j].value,
                    args->c.env_expand );
         break;
      case ENV_UNSET_GLOB:
         env_unset(ed.arg.glob);
         break;
      }
   }

   // $CH_RUNNING is not affected by --unset-env or --set-env.
   Z_ (setenv("CH_RUNNING", "Weird Al Yankovic", 1));
}

/* Find the first environment variable in array that is set; put its name in
   *name and its value in *value, and return true. If none are set, return
   false, and *name and *value are undefined. */
bool get_first_env(char **array, char **name, char **value)
{
   for (int i = 0; array[i] != NULL; i++) {
      *name = array[i];
      *value = getenv(*name);
      if (*value != NULL)
         return true;
   }

   return false;
}

/* Find an appropriate join count; assumes --join was specified or implied.
   Exit with error if no valid value is available. */
int join_ct(int cli_ct)
{
   int j = 0;
   char *ev_name, *ev_value;

   if (cli_ct != 0) {
      INFO("join: peer group size from command line");
      j = cli_ct;
      goto end;
   }

   if (get_first_env(JOIN_CT_ENV, &ev_name, &ev_value)) {
      INFO("join: peer group size from %s", ev_name);
      j = parse_int(ev_value, true, ev_name);
      goto end;
   }

end:
   Te(j > 0, "join: no valid peer group size found");
   return j;
}

/* Find an appropriate join tag; assumes --join was specified or implied. Exit
   with error if no valid value is found. */
char *join_tag(char *cli_tag)
{
   char *tag;
   char *ev_name, *ev_value;

   if (cli_tag != NULL) {
      INFO("join: peer group tag from command line");
      tag = cli_tag;
      goto end;
   }

   if (get_first_env(JOIN_TAG_ENV, &ev_name, &ev_value)) {
      INFO("join: peer group tag from %s", ev_name);
      tag = ev_value;
      goto end;
   }

   INFO("join: peer group tag from getppid(2)");
   T_ (1 <= asprintf(&tag, "%d", getppid()));

end:
   Te(tag[0] != '\0', "join: peer group tag cannot be empty string");
   return tag;
}

/* Parse an integer string arg and return the result. If an error occurs,
   print a message prefixed by error_tag and exit. If not extra_ok, additional
   characters remaining after the integer are an error. */
int parse_int(char *s, bool extra_ok, char *error_tag)
{
   char *end;
   long l;

   errno = 0;
   l = strtol(s, &end, 10);
   Tf (errno == 0, error_tag);
   Ze (end == s, "%s: no digits found", error_tag);
   if (!extra_ok)
      Te (*end == 0, "%s: extra characters after digits", error_tag);
   Te (l >= INT_MIN && l <= INT_MAX, "%s: out of range", error_tag);
   return (int)l;
}

/* Parse one command line option. Called by argp_parse(). */
static error_t parse_opt(int key, char *arg, struct argp_state *state)
{
   struct args *args = state->input;
   struct env_delta ed;
   int i;

   switch (key) {
   case -10: // --env-no-expand
      args->c.env_expand = false;
      break;
   case -2: // --private-home
      args->c.private_home = true;
      break;
   case -3: // --join-ct
      args->c.join = true;
      args->c.join_ct = parse_int(arg, false, "--join-ct");
      break;
   case -4: // --join-tag
      args->c.join = true;
      args->c.join_tag = arg;
      break;
   case -5: // --join-pid
      args->c.join_pid = parse_int(arg, false, "--join-pid");
      break;
   case -6: // --set-env
      if (arg == NULL)
         ed.action = ENV_SET_DEFAULT;
      else {
         ed.action = ENV_SET_VARS;
         if (strchr(arg, '=') == NULL)
            ed.arg.vars = env_file_read(arg);
         else {
            ed.arg.vars = list_new(sizeof(struct env_var), 1);
            ed.arg.vars[0] = env_var_parse(arg, NULL, 0);
         }
      }
      list_append((void **)&(args->env_deltas), &ed, sizeof(ed));
      break;
   case -7: // --unset-env
      Te (strlen(arg) > 0, "--unset-env: GLOB must have non-zero length");
      ed.action = ENV_UNSET_GLOB;
      ed.arg.glob = arg;
      list_append((void **)&(args->env_deltas), &ed, sizeof(ed));
      break;;
   case -8: // --ch-ssh
      args->c.ch_ssh = true;
      break;
   case -9: // --no-passwd
      args->c.private_passwd = true;
      break;
   case 'c':
      args->initial_dir = arg;
      break;
   case 'b': {
         char *src, *dst;
         for (i = 0; args->c.binds[i].src != NULL; i++) // count existing binds
            ;
         T_ (args->c.binds = realloc(args->c.binds,
                                     (i+2) * sizeof(struct bind)));
         args->c.binds[i+1].src = NULL;                 // terminating zero
         args->c.binds[i].dep = BD_MAKE_DST;
         // source
         src = strsep(&arg, ":");
         T_ (src != NULL);
         Te (src[0] != 0, "--bind: no source provided");
         args->c.binds[i].src = src;
         // destination
         dst = arg ? arg : src;
         Te (dst[0] != 0, "--bind: no destination provided");
         Te (strcmp(dst, "/"), "--bind: destination can't be /");
         Te (dst[0] == '/', "--bind: destination must be absolute");
         args->c.binds[i].dst = dst;
      }
      break;
   case 'g':
      i = parse_int(arg, false, "--gid");
      Te (i >= 0, "--gid: must be non-negative");
      args->c.container_gid = (gid_t) i;
      break;
   case 'j':
      args->c.join = true;
      break;
   case 'm':
      Ze ((arg[0] == '\0'), "mount point can't be empty string");
      args->c.newroot = arg;
      break;
   case 't':
      args->c.private_tmp = true;
      break;
   case 'u':
      i = parse_int(arg, false, "--uid");
      Te (i >= 0, "--uid: must be non-negative");
      args->c.container_uid = (uid_t) i;
      break;
   case 'V':
      version();
      exit(EXIT_SUCCESS);
      break;
   case 'v':
      verbose++;
      Te(verbose <= 4, "--verbose can be specified at most thrice");
      break;
   case 'w':
      args->c.writable = true;
      break;
   case ARGP_KEY_NO_ARGS:
      argp_state_help(state, stderr, (  ARGP_HELP_SHORT_USAGE
                                      | ARGP_HELP_PRE_DOC
                                      | ARGP_HELP_LONG
                                      | ARGP_HELP_POST_DOC));
      exit(EXIT_FAILURE);
   default:
      return ARGP_ERR_UNKNOWN;
   };

   return 0;
}

/* Validate that the UIDs and GIDs are appropriate for program start, and
   abort if not.

   Note: If the binary is setuid, then the real UID will be the invoking user
   and the effective and saved UIDs will be the owner of the binary.
   Otherwise, all three IDs are that of the invoking user. */
void privs_verify_invoking()
{
   uid_t ruid, euid, suid;
   gid_t rgid, egid, sgid;

   Z_ (getresuid(&ruid, &euid, &suid));
   Z_ (getresgid(&rgid, &egid, &sgid));

   // Calling the program if user is really root is OK.
   if (   ruid == 0 && euid == 0 && suid == 0
       && rgid == 0 && egid == 0 && sgid == 0)
      return;

   // Now that we know user isn't root, no GID privilege is allowed.
   T_ (egid != 0);                           // no privilege
   T_ (egid == rgid && egid == sgid);        // no setuid or funny business

   // No UID privilege allowed either.
   T_ (euid != 0);                           // no privilege
   T_ (euid == ruid && euid == suid);        // no setuid or funny business
}<|MERGE_RESOLUTION|>--- conflicted
+++ resolved
@@ -5,11 +5,8 @@
 
 #define _GNU_SOURCE
 #include <argp.h>
-<<<<<<< HEAD
 #include <fnmatch.h>
 #include <limits.h>
-=======
->>>>>>> 7fdc8453
 #include <stdlib.h>
 #include <string.h>
 #include <syslog.h>
