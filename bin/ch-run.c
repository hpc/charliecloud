/* Copyright © Triad National Security, LLC, and others. */

/* Note: This program does not bother to free memory allocations, since they
   are modest and the program is short-lived. */

#define _GNU_SOURCE
#include <argp.h>
#include <limits.h>
#include <stdlib.h>
#include <string.h>
#include <syslog.h>
#include <unistd.h>

#include "config.h"
#include "ch_core.h"
#include "ch_misc.h"


/** Constants and macros **/

/* Environment variables used by --join parameters. */
char *JOIN_CT_ENV[] =  { "OMPI_COMM_WORLD_LOCAL_SIZE",
                         "SLURM_STEP_TASKS_PER_NODE",
                         "SLURM_CPUS_ON_NODE",
                         NULL };
char *JOIN_TAG_ENV[] = { "SLURM_STEP_ID",
                         NULL };


/** Command line options **/

const char usage[] = "\
\n\
Run a command in a Charliecloud container.\n\
\v\
Example:\n\
\n\
  $ ch-run /data/foo -- echo hello\n\
  hello\n\
\n\
You cannot use this program to actually change your UID.\n";

const char args_doc[] = "IMAGE -- CMD [ARG...]";

const struct argp_option options[] = {
   { "bind",          'b', "SRC[:DST]", 0,
     "mount SRC at guest DST (default: same as SRC)"},
   { "cd",            'c', "DIR",  0, "initial working directory in container"},
   { "ch-ssh",         -8, 0,      0, "bind ch-ssh into image"},
   { "env-no-expand", -10, 0,      0, "don't expand $ in --set-env input"},
   { "feature",       -11, "FEAT", 0, "exit successfully if FEAT is enabled" },
   { "gid",           'g', "GID",  0, "run as GID within container" },
   { "home",          -12, 0,      0, "mount host $HOME at guest /home/$USER" },
   { "join",          'j', 0,      0, "use same container as peer ch-run" },
   { "join-pid",       -5, "PID",  0, "join a namespace using a PID" },
   { "join-ct",        -3, "N",    0, "number of join peers (implies --join)" },
   { "join-tag",       -4, "TAG",  0, "label for peer group (implies --join)" },
   { "mount",         'm', "DIR",  0, "SquashFS mount point"},
   { "no-home",        -2, 0,      0, "(deprecated)"},
   { "no-passwd",      -9, 0,      0, "don't bind-mount /etc/{passwd,group}"},
   { "private-tmp",   't', 0,      0, "use container-private /tmp" },
   { "set-env",        -6, "ARG",  OPTION_ARG_OPTIONAL,
     "set environment variables per ARG"},
   { "storage",       's', "DIR",  0, "set DIR as storage directory"},
   { "uid",           'u', "UID",  0, "run as UID within container" },
   { "unset-env",      -7, "GLOB", 0, "unset environment variable(s)" },
   { "verbose",       'v', 0,      0, "be more verbose (can be repeated)" },
   { "version",       'V', 0,      0, "print version and exit" },
   { "write",         'w', 0,      0, "mount image read-write"},
   { "unsafe",          -13, 0,      OPTION_HIDDEN, ""},
   { 0 }
};


/** Types **/

struct args {
   struct container c;
   struct env_delta *env_deltas;
   char *initial_dir;
   char *storage_dir;
   bool unsafe;
};


/** Function prototypes **/

void fix_environment(struct args *args);
bool get_first_env(char **array, char **name, char **value);
int join_ct(int cli_ct);
char *join_tag(char *cli_tag);
int parse_int(char *s, bool extra_ok, char *error_tag);
static error_t parse_opt(int key, char *arg, struct argp_state *state);
void privs_verify_invoking();


/** Global variables **/

const struct argp argp = { options, parse_opt, args_doc, usage };
extern char **environ;  // see environ(7)


/** Main **/

int main(int argc, char *argv[])
{
   bool argp_help_fmt_set;
   struct args args;
   int arg_next;
   char ** c_argv;

   privs_verify_invoking();

#ifdef ENABLE_SYSLOG
   syslog(LOG_USER|LOG_INFO, "uid=%u args=%d: %s", getuid(), argc,
          argv_to_string(argv));
#endif

   verbose = LL_INFO;  // in ch_misc.c
   args = (struct args){
      .c = (struct container){ .binds = list_new(sizeof(struct bind), 0),
                               .ch_ssh = false,
                               .container_gid = getegid(),
                               .container_uid = geteuid(),
                               .env_expand = true,
                               .host_home = NULL,
                               .img_path = NULL,
                               .img_ref = NULL,
                               .newroot = NULL,
                               .join = false,
                               .join_ct = 0,
                               .join_pid = 0,
                               .join_tag = NULL,
                               .private_passwd = false,
                               .private_tmp = false,
                               .type = IMG_NONE,
                               .writable = false
                              },
      .env_deltas = list_new(sizeof(struct env_delta), 0),
      .initial_dir = NULL,
      .storage_dir = NULL,
      .unsafe = false };

   /* I couldn't find a way to set argp help defaults other than this
      environment variable. Kludge sets/unsets only if not already set. */
   if (getenv("ARGP_HELP_FMT"))
      argp_help_fmt_set = true;
   else {
      argp_help_fmt_set = false;
      Z_ (setenv("ARGP_HELP_FMT", "opt-doc-col=25,no-dup-args-note", 0));
   }
   Z_ (argp_parse(&argp, argc, argv, 0, &arg_next, &args));
   if (!argp_help_fmt_set)
      Z_ (unsetenv("ARGP_HELP_FMT"));

   username = getenv("USER");
   Te (username != NULL, "$USER not set");

   Te (arg_next < argc - 1, "NEWROOT and/or CMD not specified");
   args.c.img_ref = argv[arg_next++];
   args.c.img_path = get_img_path(args.c.img_ref, args.unsafe, args.c.writable, args.storage_dir);
   args.c.type = img_type_get(args.c.img_path);

   switch (args.c.type) {
   case IMG_DIRECTORY:
      if (args.c.newroot != NULL)  // --mount was set
         WARNING("--mount invalid with directory image, ignoring");
      args.c.newroot = realpath(args.c.img_path, NULL);
      Tf (args.c.newroot != NULL, "can't find image: %s", args.c.img_ref);
      break;
   case IMG_SQUASH:
#ifndef HAVE_LIBSQUASHFUSE
      FATAL("this ch-run does not support internal SquashFS mounts");
#endif
      break;
   case IMG_NONE:
      FATAL("unknown image type: %s", args.c.img_ref);
      break;
   }

   if (args.c.join) {
      args.c.join_ct = join_ct(args.c.join_ct);
      args.c.join_tag = join_tag(args.c.join_tag);
   }

   if (getenv("TMPDIR") != NULL)
      host_tmp = getenv("TMPDIR");
   else
      host_tmp = "/tmp";

   c_argv = list_new(sizeof(char *), argc - arg_next);
   for (int i = 0; i < argc - arg_next; i++)
      c_argv[i] = argv[i + arg_next];

   VERBOSE("verbosity: %d", verbose);
   VERBOSE("image: %s", args.c.img_ref);
   VERBOSE("newroot: %s", args.c.newroot);
   VERBOSE("container uid: %u", args.c.container_uid);
   VERBOSE("container gid: %u", args.c.container_gid);
   VERBOSE("join: %d %d %s %d", args.c.join, args.c.join_ct, args.c.join_tag,
           args.c.join_pid);
   VERBOSE("private /tmp: %d", args.c.private_tmp);

   containerize(&args.c);
   fix_environment(&args);
   run_user_command(c_argv, args.initial_dir); // should never return
   exit(EXIT_FAILURE);
}


/** Supporting functions **/

/* Adjust environment variables. Call once containerized, i.e., already
   pivoted into new root. */
void fix_environment(struct args *args)
{
   char *old_value, *new_value;

   // $HOME: If --home, set to “/home/$USER”.
   if (args->c.host_home)
      Z_ (setenv("HOME", cat("/home/", username), 1));

   // $PATH: Append /bin if not already present.
   old_value = getenv("PATH");
   if (old_value == NULL) {
      WARNING("$PATH not set");
   } else if (   strstr(old_value, "/bin") != old_value
              && !strstr(old_value, ":/bin")) {
      T_ (1 <= asprintf(&new_value, "%s:/bin", old_value));
      Z_ (setenv("PATH", new_value, 1));
      VERBOSE("new $PATH: %s", new_value);
   }

   // $TMPDIR: Unset.
   Z_ (unsetenv("TMPDIR"));

   // --set-env and --unset-env.
   for (size_t i = 0; args->env_deltas[i].action != ENV_END; i++) {
      struct env_delta ed = args->env_deltas[i];
      switch (ed.action) {
      case ENV_END:
         Te (false, "unreachable code reached");
         break;
      case ENV_SET_DEFAULT:
         ed.arg.vars = env_file_read("/ch/environment");
         // fall through
      case ENV_SET_VARS:
         for (size_t j = 0; ed.arg.vars[j].name != NULL; j++)
            env_set(ed.arg.vars[j].name, ed.arg.vars[j].value,
                    args->c.env_expand );
         break;
      case ENV_UNSET_GLOB:
         env_unset(ed.arg.glob);
         break;
      }
   }

   // $CH_RUNNING is not affected by --unset-env or --set-env.
   Z_ (setenv("CH_RUNNING", "Weird Al Yankovic", 1));
}

/* Find the first environment variable in array that is set; put its name in
   *name and its value in *value, and return true. If none are set, return
   false, and *name and *value are undefined. */
bool get_first_env(char **array, char **name, char **value)
{
   for (int i = 0; array[i] != NULL; i++) {
      *name = array[i];
      *value = getenv(*name);
      if (*value != NULL)
         return true;
   }

   return false;
}

/* Find an appropriate join count; assumes --join was specified or implied.
   Exit with error if no valid value is available. */
int join_ct(int cli_ct)
{
   int j = 0;
   char *ev_name, *ev_value;

   if (cli_ct != 0) {
      VERBOSE("join: peer group size from command line");
      j = cli_ct;
      goto end;
   }

   if (get_first_env(JOIN_CT_ENV, &ev_name, &ev_value)) {
      VERBOSE("join: peer group size from %s", ev_name);
      j = parse_int(ev_value, true, ev_name);
      goto end;
   }

end:
   Te(j > 0, "join: no valid peer group size found");
   return j;
}

/* Find an appropriate join tag; assumes --join was specified or implied. Exit
   with error if no valid value is found. */
char *join_tag(char *cli_tag)
{
   char *tag;
   char *ev_name, *ev_value;

   if (cli_tag != NULL) {
      VERBOSE("join: peer group tag from command line");
      tag = cli_tag;
      goto end;
   }

   if (get_first_env(JOIN_TAG_ENV, &ev_name, &ev_value)) {
      VERBOSE("join: peer group tag from %s", ev_name);
      tag = ev_value;
      goto end;
   }

   VERBOSE("join: peer group tag from getppid(2)");
   T_ (1 <= asprintf(&tag, "%d", getppid()));

end:
   Te(tag[0] != '\0', "join: peer group tag cannot be empty string");
   return tag;
}

/* Parse an integer string arg and return the result. If an error occurs,
   print a message prefixed by error_tag and exit. If not extra_ok, additional
   characters remaining after the integer are an error. */
int parse_int(char *s, bool extra_ok, char *error_tag)
{
   char *end;
   long l;

   errno = 0;
   l = strtol(s, &end, 10);
   Ze (end == s, "%s: no digits found", error_tag);
   Ze (errno == ERANGE || l < INT_MIN || l > INT_MAX,
       "%s: out of range", error_tag);
   Tf (errno == 0, error_tag);
   if (!extra_ok)
      Te (*end == 0, "%s: extra characters after digits", error_tag);
   return (int)l;
}

/* Parse one command line option. Called by argp_parse(). */
static error_t parse_opt(int key, char *arg, struct argp_state *state)
{
   struct args *args = state->input;
   struct env_delta ed;
   int i;

   switch (key) {
   case -2: // --no-home
      WARNING("deprecated --no-home is now default; ignoring")
      break;
   case -3: // --join-ct
      args->c.join = true;
      args->c.join_ct = parse_int(arg, false, "--join-ct");
      break;
   case -4: // --join-tag
      args->c.join = true;
      args->c.join_tag = arg;
      break;
   case -5: // --join-pid
      args->c.join_pid = parse_int(arg, false, "--join-pid");
      break;
   case -6: // --set-env
      if (arg == NULL)
         ed.action = ENV_SET_DEFAULT;
      else {
         ed.action = ENV_SET_VARS;
         if (strchr(arg, '=') == NULL)
            ed.arg.vars = env_file_read(arg);
         else {
            ed.arg.vars = list_new(sizeof(struct env_var), 1);
            ed.arg.vars[0] = env_var_parse(arg, NULL, 0);
         }
      }
      list_append((void **)&(args->env_deltas), &ed, sizeof(ed));
      break;
   case -7: // --unset-env
      Te (strlen(arg) > 0, "--unset-env: GLOB must have non-zero length");
      ed.action = ENV_UNSET_GLOB;
      ed.arg.glob = arg;
      list_append((void **)&(args->env_deltas), &ed, sizeof(ed));
      break;;
   case -8: // --ch-ssh
      args->c.ch_ssh = true;
      break;
   case -9: // --no-passwd
      args->c.private_passwd = true;
      break;
   case -10: // --env-no-expand
      args->c.env_expand = false;
      break;
   case -11: // --feature
      if (!strcmp(arg, "extglob")) {
#ifdef HAVE_FNM_EXTMATCH
         exit(0);
#else
         exit(1);
#endif
      } else
         FATAL("unknown feature: %s", arg);
      break;
<<<<<<< HEAD
   case -13: // --unsafe
      args->unsafe = true;
=======
   case -12: // --home
      Tf (args->c.host_home = getenv("HOME"), "--home failed: $HOME not set");
>>>>>>> 0737d4e4
      break;
   case 'b': {
         char *src, *dst;
         for (i = 0; args->c.binds[i].src != NULL; i++) // count existing binds
            ;
         T_ (args->c.binds = realloc(args->c.binds,
                                     (i+2) * sizeof(struct bind)));
         args->c.binds[i+1].src = NULL;                 // terminating zero
         args->c.binds[i].dep = BD_MAKE_DST;
         // source
         src = strsep(&arg, ":");
         T_ (src != NULL);
         Te (src[0] != 0, "--bind: no source provided");
         args->c.binds[i].src = src;
         // destination
         dst = arg ? arg : src;
         Te (dst[0] != 0, "--bind: no destination provided");
         Te (strcmp(dst, "/"), "--bind: destination can't be /");
         Te (dst[0] == '/', "--bind: destination must be absolute");
         args->c.binds[i].dst = dst;
      }
      break;
   case 'c':
      args->initial_dir = arg;
      break;
   case 'g':
      i = parse_int(arg, false, "--gid");
      Te (i >= 0, "--gid: must be non-negative");
      args->c.container_gid = (gid_t) i;
      break;
   case 'j':
      args->c.join = true;
      break;
   case 'm':
      Ze ((arg[0] == '\0'), "mount point can't be empty string");
      args->c.newroot = arg;
      break;
   case 's':
      args->storage_dir = arg;
      break;
   case 't':
      args->c.private_tmp = true;
      break;
   case 'u':
      i = parse_int(arg, false, "--uid");
      Te (i >= 0, "--uid: must be non-negative");
      args->c.container_uid = (uid_t) i;
      break;
   case 'V':
      version();
      exit(EXIT_SUCCESS);
      break;
   case 'v':
      verbose++;
      Te(verbose <= 3, "--verbose can be specified at most thrice");
      break;
   case 'w':
      args->c.writable = true;
      break;
   case ARGP_KEY_NO_ARGS:
      argp_state_help(state, stderr, (  ARGP_HELP_SHORT_USAGE
                                      | ARGP_HELP_PRE_DOC
                                      | ARGP_HELP_LONG
                                      | ARGP_HELP_POST_DOC));
      exit(EXIT_FAILURE);
   default:
      return ARGP_ERR_UNKNOWN;
   };

   return 0;
}

/* Validate that the UIDs and GIDs are appropriate for program start, and
   abort if not.

   Note: If the binary is setuid, then the real UID will be the invoking user
   and the effective and saved UIDs will be the owner of the binary.
   Otherwise, all three IDs are that of the invoking user. */
void privs_verify_invoking()
{
   uid_t ruid, euid, suid;
   gid_t rgid, egid, sgid;

   Z_ (getresuid(&ruid, &euid, &suid));
   Z_ (getresgid(&rgid, &egid, &sgid));

   // Calling the program if user is really root is OK.
   if (   ruid == 0 && euid == 0 && suid == 0
       && rgid == 0 && egid == 0 && sgid == 0)
      return;

   // Now that we know user isn't root, no GID privilege is allowed.
   T_ (egid != 0);                           // no privilege
   T_ (egid == rgid && egid == sgid);        // no setuid or funny business

   // No UID privilege allowed either.
   T_ (euid != 0);                           // no privilege
   T_ (euid == ruid && euid == suid);        // no setuid or funny business
}<|MERGE_RESOLUTION|>--- conflicted
+++ resolved
@@ -405,14 +405,11 @@
       } else
          FATAL("unknown feature: %s", arg);
       break;
-<<<<<<< HEAD
+   case -12: // --home
+      Tf (args->c.host_home = getenv("HOME"), "--home failed: $HOME not set");
+      break;
    case -13: // --unsafe
       args->unsafe = true;
-=======
-   case -12: // --home
-      Tf (args->c.host_home = getenv("HOME"), "--home failed: $HOME not set");
->>>>>>> 0737d4e4
-      break;
    case 'b': {
          char *src, *dst;
          for (i = 0; args->c.binds[i].src != NULL; i++) // count existing binds
