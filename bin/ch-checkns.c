--- conflicted
+++ resolved
@@ -50,6 +50,7 @@
 
 #include "charliecloud.h"
 
+
 const char usage[] = "\
 \n\
 Usage: ch-checkns\n\
@@ -74,11 +75,8 @@
 
 int main(int argc, char *argv[])
 {
-<<<<<<< HEAD
    unsigned long flags;
 
-=======
->>>>>>> 12b7082e
    if (argc >= 2 && strcmp(argv[1], "--help") == 0) {
       fprintf(stderr, usage);
       return 0;
