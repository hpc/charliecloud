#!/bin/bash

set -e

export LC_ALL=C  # predictable sorting

fatal () {
    printf 'error: %s\n' "$1" 1>&2
    exit 1
}

warning () {
    printf 'warning: %s\n' "$1" 1>&2
}

libexec=$(cd "$(dirname "$0")" && pwd)/../libexec/charliecloud
if [[ ! -f ${libexec}/base.sh ]]; then
    fatal "install or build problem: not found: ${libexec}/base.sh"
fi
. "${libexec}/base.sh"
. "${libexec}/contributors.bash"

export ch_bin

# shellcheck disable=SC2034
usage=$(cat <<EOF
Run some or all of the Charliecloud test suite.

Usage:

  $ $(basename "$0") [PHASE] [--scope SCOPE] [OPTIONS]

Valid phases: build, run, examples, mk-perm-dirs, clean, rm-perm-dirs
Valid scopes: quick, standard, full

Additional options:

  -b, --builder BUILDER  image builder to use
  --dry-run              print summary of what would be tested and exit
  -h, --help             print this help and exit
  --img-dir DIR          unpacked images directory; same as \$CH_TEST_IMGDIR
  --pack-dir DIR         packed imaged directory; same as \$CH_TEST_TARDIR
  --pack-fmt FMT         packed image format ("squash" or "tar")
  --perm-dir DIR         permissions fixture dir, can repeat; \$CH_TEST_PERMDIRS
  --fmt FMT              packed image format (squashfs, tar)
  --sudo                 enable tests that need sudo
  --lustre DIR           run-phase Lustre test directory; \$CH_TEST_LUSTREDIR
  --version              print version and exit

See the man page for important details.
EOF
)

builder_check () {
    printf 'checking builder ...\n'
    case $CH_BUILDER in
    ch-grow)
        if ! ("${ch_bin}/ch-grow" --dependencies); then
            fatal 'builder: ch-grow: missing dependencies'
        fi
        bl=$(readlink -f "${ch_bin}/ch-grow")
        bv=$("$bl" --version)
        ;;
    buildah)
        ;&
    buildah-runc)
        ;&
    buildah-setuid)
        if (! command -v buildah &> /dev/null); then
            fatal 'builder: buildah: not installed.'
        fi
        bl=$(command -v buildah)
        bv=$(buildah --version | awk '{print $3}')
        min='1.11.2'
        ;;
    docker)
        if (! command -v docker &> /dev/null); then
            fatal 'builder: docker: not installed'
        fi
        bl=$(command -v docker)
        bv=$(docker_ --version | awk '{print $3}' | sed -e 's/,$//')
        ;;
    none)
        bl='none'
        bv=
        ;;
    *)
        fatal "builder: $CH_BUILDER: not supported"
        ;;
    esac
    printf 'found: %s %s\n\n' "$bl" "$bv"
    version_check 'builder' "$min" "$bv"
}

builder_set () {
    width=$1
    if [[ -n $builder ]]; then
        export CH_BUILDER=$builder
        method='command line'
    elif [[ -n $CH_BUILDER ]]; then
        method='environment'
    else
        builder_choose
        method='default'
    fi
    printf "%-*s %s (%s)\n" "$width" 'builder:' "$CH_BUILDER" "$method"
    if [[ $CH_BUILDER == ch-grow ]]; then
        vset CH_GROW_STORAGE '' "$CH_GROW_STORAGE" /var/tmp/ch-grow \
                             "$width" 'ch-grow storage'
    fi
}

# Create CH_TEST_IMGDIR, avoiding #347.
dir_img_mk () {
    dir_img_rm
    printf "creating %s\n\n" "$CH_TEST_IMGDIR"
    $ch_mpirun_node mkdir "$CH_TEST_IMGDIR"
    $ch_mpirun_node touch "$CH_TEST_IMGDIR/WEIRD_AL_YANKOVIC"
}

dir_img_rm () {
    # Remove CH_TEST_IMGDIR if 1) the directory is empty; or 2) the directory
    # is non-empty but contains a sentinel file.
    if find "$CH_TEST_TARDIR" -mindepth 1 &> /dev/null | read -r \
       &&  [[ ! -e $CH_TEST_TARDIR/WEIRD_AL_YANKOVIC ]]; then
        fatal "$CH_TEST_IMGDIR missing sentinel file; manually delete."
    fi
    echo "removing $CH_TEST_IMGDIR"
    $ch_mpirun_node rm -rf --one-file-system "$CH_TEST_IMGDIR"
}

# Remove a filesystem permissions fixture directory. Ensure that the target
# directory has exactly the two subdirectories expected first.
dir_perm_rm () {
    if [[    $(find "${1}" -maxdepth 1 -mindepth 1 | wc -l) == 2 \
          && -d "${1}/pass" && -d "${1}/nopass" ]]; then
        echo "removing ${1}"
        sudo rm -rf --one-file-system "$1"
    fi
}

# The run phase requires artifacts from a successful build phase. Thus, we
# check sanity based on the minimal set of artifacts (no builder).
dir_tar_check () {
    printf 'checking %s: ' "$CH_TEST_TARDIR"
    dir_tar_check_file chtest{.tar.gz,.sqfs}
    printf 'ok\n\n'
}

dir_tar_check_file () {
    local missing
    for f in "$@"; do
        if [[ -f ${CH_TEST_TARDIR}/${f} ]]; then
            return 0
        else
            missing+=("${CH_TEST_TARDIR}/${f}")
        fi
    done
    fatal "phase $phase: missing packed images: ${missing[*]}"
}

dir_tar_mk () {
    dir_tar_rm
    printf "creating %s\n\n" "$CH_TEST_TARDIR"
    $ch_mpirun_node mkdir "$CH_TEST_TARDIR"
    $ch_mpirun_node touch "${CH_TEST_TARDIR}/WEIRD_AL_YANKOVIC"
}

dir_tar_rm () {
    # Remove CH_TEST_TARDIR if 1) the directory is empty; or 2) the directory
    # is non-empty but contains a sentinel file.
    if find "$CH_TEST_TARDIR" -mindepth 1 &> /dev/null | read -r \
       && [[ ! -e $CH_TEST_TARDIR/WEIRD_AL_YANKOVIC ]]; then
        fatal "$CH_TEST_TARDIR missing sentinel file; manually delete."
    fi
    echo "removing $CH_TEST_TARDIR"
    $ch_mpirun_node rm -rf --one-file-system "$CH_TEST_TARDIR"
}

dir_tmp_rm () {
    if [[ $TMP_ == "/tmp/ch-test.tmp.${USER}" ]]; then
        echo "removing $TMP_"
        rm -rf --one-file-system "$TMP_"
    fi
}

dirs_unpriv_rm () {
    dir_tar_rm
    dir_img_rm
    dir_tmp_rm
}

pq_missing () {
    if [[ $phase == all || $phase == build ]]; then
        local img=$1
        local out=$2
        local tag
        tag=$(test_make_auto tag "$img")
        printf '%s\n' "$out" >> "${CH_TEST_TARDIR}/${tag}.pq_missing"
    fi
}

pedantry_set () {
    width=$1
    default=no
    # Default to pedantic on CI or if user is a contributor.
    if [[ -n $ch_contributor || -n $TRAVIS ]]; then
        default=yes
    fi
    vset ch_pedantic "$pedantic" '' $default "$width" 'pedantic mode'
    if [[ $ch_pedantic == no ]]; then
        ch_pedantic=  # proper boolean
    fi
    # The motivation here is that in pedantic mode, we want to run all the
    # tests we reasonably can. So, if the user *has* sudo, then default --sudo
    # to yes. What is a little awkward is that "sudo -v" can generate a
    # password prompt in the middle of the status output. An alternative is
    # "sudo -nv", which doesn't; drawbacks are that you have to analyze the
    # output (not exit code) and it generates a failed password log message if
    # there is not already a sudo session going.
    if    [[ -n $ch_pedantic ]] \
       && (command -v sudo > /dev/null) \
       && (sudo -v > /dev/null 2>&1); then
        use_sudo_default=yes
    else
        use_sudo_default=
    fi
}

require_unset () {
    name=$1
    value=${!1}
    if [[ -n $value ]]; then
        fatal "$name: no multiple assignment (already \"$value\")"
    fi
}

scope_check () {
    case $1 in
    quick|standard|full)
        return 0
        ;;
    *)
        fatal "invalid scope: $1"
        ;;
    esac
}

# Assign scope a sortable opaque integer value. This value is used to help
# filter images and tests that are out of scope.
scope_to_digit () {
    case $1 in
        quick)
            echo 1
            ;;
        standard)
            echo 2
            ;;
        full)
            echo 3
            ;;
        skip*)
            # skip has the highest value to ensure it is always filtered out
            echo 4
            ;;
        *)
            fatal "scope '$scope' invalid"
    esac
}

test_build () {
    echo 'executing build phase tests ...'
    if [[ ! -f ${TMP_}/build_auto.bats ]]; then
        fatal "${TMP_}/build_auto.bats not found"
    fi
    bats build.bats "${TMP_}/build_auto.bats" build_post.bats
}

test_examples () {
    printf '\n'
    if [[ $CH_TEST_SCOPE == quick ]]; then
        echo "no examples for $CH_TEST_SCOPE scope"
    fi
    echo 'executing example phase tests ...'
    if (find "$TMP_" -name '*_example.bats' | grep -q .); then
        bats "${TMP_}"/*_example.bats
    fi
}

test_run () {
    echo 'executing run phase tests ...'
    if [[ ! -f ${TMP_}/run_auto.bats ]]; then
        fatal "${TMP_}/run_auto.bats not found"
    fi
    bats run_first.bats "${TMP_}/run_auto.bats" ./run/*.bats
    set -e
    if [[ $CH_TEST_SCOPE != quick ]]; then
        for guest_user in $(id -un) root nobody; do
            for guest_group in $(id -gn) root $(id -gn nobody); do
                export GUEST_USER=$guest_user
                export GUEST_GROUP=$guest_group
                echo "testing as $GUEST_USER $GUEST_GROUP"
                bats run/ch-run_uidgid.bats
            done
        done
    fi
    set +e
}

test_make () {
    local bat_file
    local img_pack
    local pack_files
    local tag
    case $phase in
    build)
        printf "finding tests compatible with %s phase settings ...\n" "$phase"
        for i in $images $examples; do
           if (test_make_check_image "$i"); then
               echo "found: $i"
               build_targets+=( "$i" )
           fi
        done
        printf '\n'
        printf 'generate build_auto.bats ...\n'
        test_make_auto "$phase" "${build_targets[@]}" > "${TMP_}/build_auto.bats"
        printf 'ok\n\n'
        ;;
    run)
        printf "finding tests compatible with %s phase settings ...\n" "$phase"
        # For each tarball or squashfs file in --pack-dir look for a
        # corresponding example or image that produces a matching tag. If
        # found, check the image for exclusion conidtions.
        pack_files=$(find "$CH_TEST_TARDIR"     -name '*.tar.gz' \
                                            -o  -name '*.sqfs' | sort)
        for i in $pack_files; do
            img_pack=${i##*/}
            img_pack=${img_pack%%.*}
            for j in $images $examples; do
                if [[ $(test_make_tag_from_path "$j") == "$img_pack" ]]; then
                    if (test_make_check_image "$j"); then
                        echo "found: $i"
                        run_targets+=( "$j" )
                    fi
                fi
            done
        done
        printf '\n'
        printf 'generate run_auto.bats ...\n'
        test_make_auto "$phase" "${run_targets[@]}" > "${TMP_}/run_auto.bats"
        printf 'ok\n\n'
        ;;
    examples)
        printf "finding tests compatible with %s phase settings ...\n" "$phase"
        if [[ $CH_TEST_SCOPE == quick ]]; then
            echo 'found: none'
            return
        fi
        for i in $examples; do
            if (test_make_check_image "$i"); then
                bat_file=$(dirname "$i")/test.bats
                tag=$(test_make_tag_from_path "$i")
                cp "$bat_file" "${TMP_}/${tag}_example.bats"
                sed -i "s/%ch_test_tag%/${tag}/g" "${TMP_}/${tag}_example.bats"
                echo "found: $(dirname "$i")"
            fi
        done
        printf '\n'
        printf 'generate example bat files ...\n'
        printf 'ok\n\n'
        ;;
    *)
        ;;
    esac
}

test_make_auto () {
    local mode
    mode=$1;shift
    if [[ $mode != tag ]]; then
        printf "# Do not edit this file; it's autogenerated\n\n"
        printf "load %s/common.bash\n\n" "$CHTEST_DIR"
    fi
    while [[ "$#" -gt 0 ]]; do
        path_=$1;shift
        basename_=$(basename "$path_")
        dirname_=$(dirname "$path_")
        tag=$(test_make_tag_from_path "$path_")

        if [[ $dir == "" ]];then
            dir='.'
        fi

        if [[ $mode == tag ]]; then
            echo "$tag"
            exit 0
        fi

        if [[ $mode == build ]]; then
            if (echo "$basename_" | grep Build &> /dev/null); then
                test_make_template_print 'build_custom.bats.in'
            elif (echo "$basename_" | grep Docker &> /dev/null); then
                test_make_template_print 'build.bats.in'
                test_make_template_print 'builder_to_archive.bats.in'
            else
                fatal "test_make_auto: unknown build type"
            fi
        elif [[ $mode == run ]];then
            test_make_template_print 'unpack.bats.in'
        else
             fatal "test_make_auto: invalid mode '$mode'"
        fi
    done
}

test_make_check_image () {
    img_ok=yes
    img=$1
    dir=$(basename "$(dirname "$img")")

    arch_exclude=$(cat "$img" | grep -F 'ch-test-arch-exclude: ' \
                              | sed 's/.*: //' | awk '{print $1}')

    builder_include=$(cat "$img" | grep -F 'ch-test-builder-include: ' \
                                 | sed 's/.*: //' | awk '{print $1}')

    builder_exclude=$(cat "$img" | grep -F 'ch-test-builder-exclude: ' \
                                 | sed 's/.*: //' | awk '{print $1}')

    img_scope_int=$(scope_to_digit "$(cat "$img" | grep -F 'ch-test-scope' \
                                                 | sed 's/.*: //' \
                                                 | awk '{print $1}')")

    sudo_required=$(cat "$img" | grep -F 'ch-test-need-sudo')

    if [[ $phase == 'build' ]]; then
        # Exclude Dockerfiles if we have no builder.
        if [[ $CH_BUILDER == none && $img == *Dockerfile* ]]; then
            pq_missing "$img" 'builder required'
            img_ok=
        fi
        # Exclude if included builders are given and $CH_BUILDER isn't one.
        if [[ -n $builder_include ]]; then
            builder_ok=
            for b in $builder_include; do
                if [[ $b == "$CH_BUILDER" ]]; then
                    builder_ok=yes
                fi
            done
            if [[ -z $builder_ok ]]; then
                pq_missing "$img" "builder not included: ${CH_BUILDER}"
                img_ok=
            fi
        fi
        # Exclude images that are not compatible with CH_BUILDER.
        for b in $builder_exclude; do
            if [[ $b == "$CH_BUILDER" ]]; then
                pq_missing "$img" "builder excluded: ${CH_BUILDER}"
                img_ok=
            fi
        done
    fi

    # Exclude images with a scope that is not a subset of CH_TEST_SCOPE.
    if [[ $scope_int -lt "$img_scope_int" ]]; then
        pq_missing "$img" "not in scope: ${CH_TEST_SCOPE}"
        img_ok=
    fi

    # Exclude images that do not work with the host architecture.
    for a in $arch_exclude; do
        if [[ $a == "$(uname -m)" ]]; then
            pq_missing "$img" "incompatible architecture: ${a}"
            img_ok=
        fi
    done

    # Exclude images that require sudo if CH_TEST_SUDO is empty
    if [[ -n $sudo_required && -z $CH_TEST_SUDO ]]; then
        pq_missing "$img" 'generic sudo required'
        img_ok=
    fi

    # In examples phase, exclude chtest and any images not in a subdirectory of
    # examples.
    if [[ $phase == examples && ( $dir == chtest || $dir == examples ) ]]; then
        img_ok=
    fi

    if [[ -n $img_ok ]]; then
        return 0  # include image
    else
        return 1  # exclude image
    fi
}

test_make_tag_from_path () {
    # Generate a tag from given path.
    #
    # Consider the following path: $CHTEST/examples/Dockerfile.openmpi
    # First break the path into four components:
    #   1) dir:        the parent directory of the file (examples)
    #   2) base:       the full file name (Dockerfile.openmpi)
    #   3) basicname:  the file name (Dockerfile)
    #   4) extension:  the file's extension (openmpi)
    #
    # $basicname must be 'Build' or 'Dockerfile'; otherwise error.
    # if $dir is '.', 'test', or 'examples' then tag=$extension; otherwise
    # tag is $extension if set or $dir-$exenstion.
    local base
    local basicname
    local dir
    local extension
    local tag
    dir=$(basename "$(dirname "$1")")  # last directory only
    base=$(basename "$1")
    basicname=${base%%.*}
    extension=${base##*.}

    if [[ $extension == "$basicname" ]]; then
        extension=''
    else
        extension=${extension/\./} # remove dot
    fi

    case $basicname in
        Build|Dockerfile)
            case $dir in
                .|test|examples)  # dot is directory "test"
                    if [[ -z $extension ]]; then
                        fatal "can't compute tag: $1"
                    else
                        tag=$extension
                    fi
                    ;;
                *)
                    if [[ -z $extension ]]; then
                        tag=$(basename "$dir")
                    else
                        tag=$(basename "${dir}-${extension}")
                    fi
            esac
            ;;
        *)
            fatal "test_make_auto: invalid basic name '$basicname'"
            ;;
    esac
    echo "$tag"
}

test_make_template_print () {
    local template
    template="./make-auto.d/$1"

    cat "$template" | sed "s@%(basename)s@$basename_@g" \
                    | sed "s@%(dirname)s@$dirname_@g" \
                    | sed "s@%(path)s@$path_@g" \
                    | sed "s@%(scope)s@$CH_TEST_SCOPE@g" \
                    | sed "s@%(tag)s@$tag@g"
    printf '\n'
    return
}

<<<<<<< HEAD
packed_fmt_set () {
    width=$1
    if [[ -n $ch_pack_fmt ]]; then
        packed_fmt_valid "$ch_pack_fmt"
        export CH_PACK_FMT=$ch_pack_fmt
        method='command line'
    elif [[ -n $CH_PACK_FMT ]]; then
        packed_fmt_valid "$CH_PACK_FMT"
        method='environment'
    else
        packed_fmt_choose
        method='default'
    fi
    # shellcheck disable=SC2059
    printf "%-${width}s %s (%s)\n" 'packed file format:' "$CH_PACK_FMT" "$method"
    
=======
pack_fmt_set () {
    width=$1
    if [[ -n $pack_fmt ]]; then
        case $pack_fmt in
        '🐘')  # elephant emoji
            pack_fmt=squash
            ;;
        '📠')  # fax machine emoji
            pack_fmt=tar
            ;;
        esac
        export CH_PACK_FMT=$pack_fmt
        method='command line'
    elif [[ -n $CH_PACK_FMT ]]; then
        method='environment'
    else
        pack_fmt_choose
        method='default'
    fi
    printf "%-*s %s (%s)\n" \
           "$width" 'packed image format:' "$CH_PACK_FMT" "$method"
    pack_fmt_valid "$CH_PACK_FMT"
>>>>>>> c0e38fbf
}

# Exit with failure if given version number is below a minimum.
#
# $1: human-readable descriptor
# $2: minimum version
# $3: actual version
version_check () {
    desc=$1
    min=$2
    actual=$3
    if [[ $(  printf '%s\n%s\n' "$min" "$actual" \
            | sort -V | head -n1) != "$min" ]]; then
        fatal "$desc: mininum version $min, found $actual"
    fi
}

win () {
    printf "\nAll tests passed.\n"
}

# Ensure ch-run has been compiled (issue #329).
if (! "${ch_bin}/ch-run" --version &> /dev/null); then
    fatal "no working ch-run found in $ch_bin"
fi

# Ensure we have Bash 4.1 or higher
if (bash -c 'set -e; [[ 1 = 0 ]]; exit 0'); then
    # Bash bug: [[ ... ]] expression doesn't exit with set -e
    # https://github.com/sstephenson/bats/issues/49
    fatal 'Bash minimum version is 4.1'
fi

# Create a directory to hold auto-generated test artifacts.
TMP_=/tmp/ch-test.tmp.$USER
if [[ ! -d $TMP_ ]]; then
    mkdir "$TMP_"
    chmod 700 "$TMP_"
fi

# Find test directories. (At one point we tried to unify the paths between the
# two conditions using a deeper directory hierarchy and symlinks to . in the
# source code to keep it from being even deeper, but this became too unruly.)
if [[ -d ${ch_base}/share ]]; then
    # installed
    CHTEST_INSTALLED=yes
    CHTEST_GITWD=
    CHTEST_DIR=${ch_base}/libexec/charliecloud/test
    CHTEST_EXAMPLES_DIR=${ch_base}/share/doc/charliecloud/examples
else
    # build dir
    CHTEST_INSTALLED=
    if [[ -d ${ch_base}/.git ]]; then
        CHTEST_GITWD=yes
    else
        CHTEST_GITWD=
    fi
    CHTEST_DIR=${ch_base}/test
    CHTEST_EXAMPLES_DIR=${ch_base}/examples
fi
export ch_base
export CHTEST_INSTALLED
export CHTEST_GITWD
export CHTEST_DIR
export CHTEST_EXAMPLES_DIR
export TMP_

# Check for test directory.
if [[ ! -d $CHTEST_DIR ]]; then
    fatal "test directory not found: $CHTEST_DIR"
fi
if [[ ! -d $CHTEST_EXAMPLES_DIR ]]; then
    fatal "examples not found: $CHTEST_EXAMPLES_DIR"
fi

# Is the user a contributor?
email=
# First, ask Git for the configured e-mail address.
if ( command -v git > /dev/null 2>&1 ); then
    email="$(git config --get user.email || true)"
fi
# If that doesn't work, construct it from the environment.
if [[ -z $email ]]; then
    email="$USER@$(hostname --domain)"
fi
ch_contributor=
for i in "${ch_contributors[@]}"; do
    if [[ $i == "$email" ]]; then
        ch_contributor=yes
    fi
done

# Ensure Bats is installed.
if (command -v bats &> /dev/null); then
    bats=$(command -v bats)
    bats_version="$(bats --version | awk '{print $2}')"
else
    fatal 'Bats not found'
fi

# Parse arguments.
while [[ $# -gt 0 ]]; do
    opt=$1; shift
    case $opt in
    build|clean|examples|mk-perm-dirs|rm-perm-dirs|run)
        require_unset phase
        phase=$opt
        ;;
    -b|--builder)
        require_unset builder
        builder=$1; shift
        ;;
    --builder=*)
        require_unset builder
        builder=${opt#*=}
        ;;
    --dry-run)
        dry=true
        ;;
    -h|--help)
        usage 0
        ;;
    --img-dir)
        require_unset imgdir
        imgdir=$1; shift
        ;;
    --img-dir=*)
        require_unset imgdir
        imgdir=${opt#*=}
        ;;
    --pack-dir)
        require_unset tardir
        tardir=$1; shift
        ;;
    --pack-dir=*)
        require_unset tardir
        tardir=${opt#*=}
        ;;
    --pack-fmt)
        require_unset pack_fmt
        pack_fmt=$1; shift
        ;;
    --pack-fmt=*)
        require_unset pack_fmt
        pack_fmt=${opt#*=}
        ;;
    --pedantic)
        pedantic=$1; shift
        ;;
    --pedantic=*)
        pedantic=${opt#*=}
        ;;
    --perm-dir)
        use_sudo=yes
        permdirs+=("$1"); shift
        ;;
    --perm-dir=*)
        use_sudo=yes
        permdirs+=("${opt#*=}")
        ;;
    -s|--scope)
        require_unset scope
        scope_check "$1"
        scope=$1; shift
        ;;
    --scope=*)
        require_unset scope
        scope=${opt#*=}
        scope_check "$scope"
        ;;
    --fmt)
	require_unset pack_fmt 
        ch_pack_fmt=$1; shift
        ;;
    --fmt=*)
	require_unset pack_fmt
        arg=${opt#*=}
        ch_pack_fmt=$arg
        ;;
    --sudo)
        use_sudo=yes
        ;;
    --lustre)
        require_unset lustredir
        lustredir=$1; shift
        ;;
    --lustre=*)
        require_unset lustredir
        lustredir=${opt#*=}
        ;;
    --version)
        version; exit 0
        ;;
    *)
        fatal "unrecognized argument: $opt"
        ;;
    esac
done

printf 'ch-run:       %s\n' "${ch_bin}/ch-run"
printf 'bats:         %s (%s)\n' "$bats" "$bats_version"
printf 'tests:        %s\n' "$CHTEST_DIR"
printf 'installed:    %s\n' "${CHTEST_INSTALLED:-no}"
printf 'git workdir:  %s\n' "${CHTEST_GITWD:-no}"
if [[ -n $ch_contributor ]]; then
    ch_contributor_note="yes; $email in README.rst"
else
    ch_contributor_note="no; $email not in README.rst"
fi
printf 'contributor:  %s\n\n' "$ch_contributor_note"

printf "%-21s %s" 'phase:' "$phase"
if [[ -z $phase ]]; then
    phase=all
    printf 'build run examples'
fi
printf '\n'

#    variable name    CLI              environment         default
#                     desc. width  description
vset CH_TEST_SCOPE    "$scope"         "$CH_TEST_SCOPE"    standard \
                      21 'scope'
builder_set 21
pedantry_set 21
packed_fmt_set 21
vset CH_TEST_SUDO     "$use_sudo"      "$CH_TEST_SUDO"     "$use_sudo_default" \
                      21 'use generic sudo'
vset CH_TEST_IMGDIR   "$imgdir"        "$CH_TEST_IMGDIR"   /var/tmp/img \
                      21 'unpacked images dir'
vset CH_TEST_TARDIR   "$tardir"        "$CH_TEST_TARDIR"   /var/tmp/tar \
                      21 'packed images dir'
pack_fmt_set 21
vset CH_TEST_PERMDIRS "${permdirs[*]}" "$CH_TEST_PERMDIRS" skip \
                      21 'fs permissions dirs'
vset CH_TEST_LUSTREDIR "$lustredir"    "$CH_TEST_LUSTREDIR" skip \
                      21 'Lustre test dir'
printf '\n'

if [[ $phase == *'perm'* ]] && [[ $CH_TEST_PERMDIRS == skip ]]; then
    fatal "phase $phase: CH_TEST_PERMDIRS: can't be 'skip'"
fi

# Check that different sources of version number are consistent.
printf 'ch-test version: %s\n' "$ch_version"
ch_run_version=$("${ch_bin}/ch-run" --version 2>&1)
if [[ $ch_version != "$ch_run_version" ]]; then
    warning "inconsistent ch-run version: ${ch_run_version}"
fi
if [[ -z $CHTEST_INSTALLED ]]; then
    cf_version=$("${ch_base}/configure" --version | head -1 | cut -d' ' -f3)
    if [[ $ch_version != "$cf_version" ]]; then
        warning "inconsistent configure version: ${cf_version}"
    fi
    src_version=$("${ch_base}/misc/version")
    if [[ $ch_version != "$src_version" ]]; then
        warning "inconsistent source version: ${src_version}"
    fi
fi
printf '\n'

# Ensure BATS_TMPDIR is set to /tmp (issue #278).
if [[ -n $BATS_TMPDIR && $BATS_TMPDIR != '/tmp' ]]; then
    fatal "BATS_TMPDIR: must be /tmp; found '$BATS_TMPDIR' (issue #278)"
fi

# Ensure namespaces are configured properly.
printf 'checking namespaces ...\n'
if (! "${ch_bin}/ch-checkns"); then
    fatal 'namespace sanity check (ch-checkns) failed'
fi
printf '\n'

if [[ $CH_TEST_SUDO ]]; then
    printf 'checking sudo ...\n'
    sudo echo ok
    printf '\n'
fi

if [[ -n $dry ]];then
    printf 'exiting per --dry-run\n'
    exit 0
fi

cd "$CHTEST_DIR"

export PATH=$ch_bin:$PATH

# Now that CH_TEST_* variables, PATH, and BATS_TMPDIR has been set and checked,
# we source CHTEST_DIR/common.bash.
. "${CHTEST_DIR}/common.bash"

# The distinction here is that "images" are purely for testing and have no value
# as examples for the user, while "examples" are dual-purpose.
images=$(find   "$CHTEST_DIR"             -name 'Build' \
                                       -o -name 'Build.*' \
                                       -o -name 'Dockerfile.*' | sort)
examples=$(find "$CHTEST_EXAMPLES_DIR"    -name 'Build' \
                                       -o -name 'Build.*' \
                                       -o -name 'Dockerfile' \
                                       -o -name 'Dockerfile.*' | sort)

scope_int=$(scope_to_digit "$CH_TEST_SCOPE")

# Execute phase
case $phase in
    build)
        builder_check
        dir_tar_mk
        test_make
        test_build
        win
        ;;
    run)
        dir_img_mk
        test_make
        test_run
        win
        ;;
    examples)
        test_make
        test_examples
        win
        ;;
    all)
        phase=build
        dir_tar_mk
        builder_check
        test_make
        test_build

        phase=run
        dir_img_mk
        dir_tar_check
        test_make
        test_run

        phase=examples
        dir_tar_check
        test_make
        test_examples

        # Kobe.
        win
        ;;
    mk-perm-dirs)
        printf 'creating filesystem permissions fixtures ...\n'
        for d in $CH_TEST_PERMDIRS; do
            if [[ -d ${d} ]]; then
                printf '%s already exists\n' "$d"
                continue
            else
                sudo "${CHTEST_DIR}/make-perms-test" "$d" "$USER" nobody
            fi
        done
        echo
        ;;
    rm-perm-dirs)
        for d in $CH_TEST_PERMDIRS; do
            dir_perm_rm "$d"
        done
        ;;
    clean)
        dirs_unpriv_rm
        if [[ -d $TMP_ ]] && [[ -e $TMP_/build_auto.bats ]]; then
            echo "removing $TMP_"
            rm -rf --one-file-system "$TMP_"
        fi
        ;;
esac<|MERGE_RESOLUTION|>--- conflicted
+++ resolved
@@ -561,24 +561,6 @@
     return
 }
 
-<<<<<<< HEAD
-packed_fmt_set () {
-    width=$1
-    if [[ -n $ch_pack_fmt ]]; then
-        packed_fmt_valid "$ch_pack_fmt"
-        export CH_PACK_FMT=$ch_pack_fmt
-        method='command line'
-    elif [[ -n $CH_PACK_FMT ]]; then
-        packed_fmt_valid "$CH_PACK_FMT"
-        method='environment'
-    else
-        packed_fmt_choose
-        method='default'
-    fi
-    # shellcheck disable=SC2059
-    printf "%-${width}s %s (%s)\n" 'packed file format:' "$CH_PACK_FMT" "$method"
-    
-=======
 pack_fmt_set () {
     width=$1
     if [[ -n $pack_fmt ]]; then
@@ -601,7 +583,6 @@
     printf "%-*s %s (%s)\n" \
            "$width" 'packed image format:' "$CH_PACK_FMT" "$method"
     pack_fmt_valid "$CH_PACK_FMT"
->>>>>>> c0e38fbf
 }
 
 # Exit with failure if given version number is below a minimum.
