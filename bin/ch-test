#!/bin/bash

### Setup we need right away

set -e
export LC_ALL=C  # predictable sorting


### Functions we need right away

fatal () {
    printf 'error: %s\n' "$1" 1>&2
    exit 1
}

warning () {
    printf 'warning: %s\n' "$1" 1>&2
}


### Setup

lib=$(cd "$(dirname "$0")" && pwd)/../lib/charliecloud
if [[ ! -f ${lib}/base.sh ]]; then
    fatal "install or build problem: not found: ${lib}/base.sh"
fi
. "${lib}/base.sh"
. "${lib}/contributors.bash"
export ch_bin

# shellcheck disable=SC2034
usage=$(cat <<EOF
Run some or all of the Charliecloud test suite.

Usage:

  $ $(basename "$0") [PHASE] [--scope SCOPE] [OPTIONS]

Valid phases: build, run, examples, mk-perm-dirs, clean, rm-perm-dirs
Valid scopes: quick, standard, full

Additional options:

  -b, --builder BUILDER  image builder to use
  --dry-run              print summary of what would be tested and exit
  -h, --help             print this help and exit
  --img-dir DIR          unpacked images directory; same as \$CH_TEST_IMGDIR
  --pack-dir DIR         packed imaged directory; same as \$CH_TEST_TARDIR
  --pack-fmt FMT         packed image format ("squash" or "tar")
  --perm-dir DIR         permissions fixture dir, can repeat; \$CH_TEST_PERMDIRS
  --sudo                 enable tests that need sudo
  --lustre DIR           run-phase Lustre test directory; \$CH_TEST_LUSTREDIR
  --version              print version and exit

See the man page for important details.
EOF
)


### Functions

builder_check () {
    printf 'checking builder ...\n'
    case $CH_BUILDER in
    ch-grow)
        if ! ("${ch_bin}/ch-grow" --dependencies); then
            fatal 'builder: ch-grow: missing dependencies'
        fi
        bl=$(readlink -f "${ch_bin}/ch-grow")
        bv=$("$bl" --version)
        ;;
    buildah)
        ;&
    buildah-runc)
        ;&
    buildah-setuid)
        if (! command -v buildah &> /dev/null); then
            fatal 'builder: buildah: not installed.'
        fi
        bl=$(command -v buildah)
        bv=$(buildah --version | awk '{print $3}')
        min='1.11.2'
        ;;
    docker)
        if (! command -v docker &> /dev/null); then
            fatal 'builder: docker: not installed'
        fi
        bl=$(command -v docker)
        bv=$(docker_ --version | awk '{print $3}' | sed -e 's/,$//')
        ;;
    none)
        bl='none'
        bv=
        ;;
    *)
        fatal "builder: $CH_BUILDER: not supported"
        ;;
    esac
    printf 'found: %s %s\n\n' "$bl" "$bv"
    version_check 'builder' "$min" "$bv"
}

builder_set () {
    width=$1
    if [[ -n $builder ]]; then
        export CH_BUILDER=$builder
        method='command line'
    elif [[ -n $CH_BUILDER ]]; then
        method='environment'
    else
        builder_choose
        method='default'
    fi
    printf "%-*s %s (%s)\n" "$width" 'builder:' "$CH_BUILDER" "$method"
    if [[ $CH_BUILDER == ch-grow ]]; then
        vset CH_GROW_STORAGE '' "$CH_GROW_STORAGE" /var/tmp/ch-grow \
                             "$width" 'ch-grow storage'
    fi
}

# Create CH_TEST_IMGDIR, avoiding #347.
dir_img_mk () {
    dir_img_rm
    printf "creating %s\n\n" "$CH_TEST_IMGDIR"
    $ch_mpirun_node mkdir "$CH_TEST_IMGDIR"
    $ch_mpirun_node touch "$CH_TEST_IMGDIR/WEIRD_AL_YANKOVIC"
}

dir_img_rm () {
    # Remove CH_TEST_IMGDIR if 1) the directory is empty; or 2) the directory
    # is non-empty but contains a sentinel file.
    if find "$CH_TEST_TARDIR" -mindepth 1 &> /dev/null | read -r \
       &&  [[ ! -e $CH_TEST_TARDIR/WEIRD_AL_YANKOVIC ]]; then
        fatal "$CH_TEST_IMGDIR missing sentinel file; manually delete."
    fi
    echo "removing $CH_TEST_IMGDIR"
    $ch_mpirun_node rm -rf --one-file-system "$CH_TEST_IMGDIR"
}

# Remove a filesystem permissions fixture directory. Ensure that the target
# directory has exactly the two subdirectories expected first.
dir_perm_rm () {
    if [[    $(find "${1}" -maxdepth 1 -mindepth 1 | wc -l) == 2 \
          && -d "${1}/pass" && -d "${1}/nopass" ]]; then
        echo "removing ${1}"
        sudo rm -rf --one-file-system "$1"
    fi
}

# The run phase requires artifacts from a successful build phase. Thus, we
# check sanity based on the minimal set of artifacts (no builder).
dir_tar_check () {
    printf 'checking %s: ' "$CH_TEST_TARDIR"
    dir_tar_check_file chtest{.tar.gz,.sqfs}
    printf 'ok\n\n'
}

dir_tar_check_file () {
    local missing
    for f in "$@"; do
        if [[ -f ${CH_TEST_TARDIR}/${f} ]]; then
            return 0
        else
            missing+=("${CH_TEST_TARDIR}/${f}")
        fi
    done
    fatal "phase $phase: missing packed images: ${missing[*]}"
}

dir_tar_mk () {
    dir_tar_rm
    printf "creating %s\n\n" "$CH_TEST_TARDIR"
    $ch_mpirun_node mkdir "$CH_TEST_TARDIR"
    $ch_mpirun_node touch "${CH_TEST_TARDIR}/WEIRD_AL_YANKOVIC"
}

dir_tar_rm () {
    # Remove CH_TEST_TARDIR if 1) the directory is empty; or 2) the directory
    # is non-empty but contains a sentinel file.
    if find "$CH_TEST_TARDIR" -mindepth 1 &> /dev/null | read -r \
       && [[ ! -e $CH_TEST_TARDIR/WEIRD_AL_YANKOVIC ]]; then
        fatal "$CH_TEST_TARDIR missing sentinel file; manually delete."
    fi
    echo "removing $CH_TEST_TARDIR"
    $ch_mpirun_node rm -rf --one-file-system "$CH_TEST_TARDIR"
}

dir_tmp_rm () {
    if [[ $TMP_ == "/tmp/ch-test.tmp.${USER}" ]]; then
        echo "removing $TMP_"
        rm -rf --one-file-system "$TMP_"
    fi
}

dirs_unpriv_rm () {
    dir_tar_rm
    dir_img_rm
    dir_tmp_rm
}

pack_fmt_set () {
    width=$1
    if [[ -n $pack_fmt ]]; then
        case $pack_fmt in
        '🐘')  # elephant emoji
            pack_fmt=squash
            ;;
        '📠')  # fax machine emoji
            pack_fmt=tar
            ;;
        esac
        export CH_PACK_FMT=$pack_fmt
        method='command line'
    elif [[ -n $CH_PACK_FMT ]]; then
        method='environment'
    else
        pack_fmt_choose
        method='default'
    fi
    printf "%-*s %s (%s)\n" \
           "$width" 'packed image format:' "$CH_PACK_FMT" "$method"
    pack_fmt_valid "$CH_PACK_FMT"
}

pedantry_set () {
    width=$1
    default=no
    # Default to pedantic on CI or if user is a contributor.
    if [[ -n $ch_contributor || -n $TRAVIS ]]; then
        default=yes
    fi
    vset ch_pedantic "$pedantic" '' $default "$width" 'pedantic mode'
    if [[ $ch_pedantic == no ]]; then
        ch_pedantic=  # proper boolean
    fi
    # The motivation here is that in pedantic mode, we want to run all the
    # tests we reasonably can. So, if the user *has* sudo, then default --sudo
    # to yes. What is a little awkward is that "sudo -v" can generate a
    # password prompt in the middle of the status output. An alternative is
    # "sudo -nv", which doesn't; drawbacks are that you have to analyze the
    # output (not exit code) and it generates a failed password log message if
    # there is not already a sudo session going.
    if    [[ -n $ch_pedantic ]] \
       && (command -v sudo > /dev/null) \
       && (sudo -v > /dev/null 2>&1); then
        use_sudo_default=yes
    else
        use_sudo_default=
    fi
}

pq_missing () {
    if [[ $phase == all || $phase == build ]]; then
        local img=$1
        local out=$2
        local tag
        tag=$(test_make_auto tag "$img")
        printf '%s\n' "$out" >> "${CH_TEST_TARDIR}/${tag}.pq_missing"
    fi
}

require_unset () {
    name=$1
    value=${!1}
    if [[ -n $value ]]; then
        fatal "$name: no multiple assignment (already \"$value\")"
    fi
}

scope_check () {
    case $1 in
    quick|standard|full)
        return 0
        ;;
    *)
        fatal "invalid scope: $1"
        ;;
    esac
}

# Assign scope a sortable opaque integer value. This value is used to help
# filter images and tests that are out of scope.
scope_to_digit () {
    case $1 in
        quick)
            echo 1
            ;;
        standard)
            echo 2
            ;;
        full)
            echo 3
            ;;
        skip*)
            # skip has the highest value to ensure it is always filtered out
            echo 4
            ;;
        *)
            fatal "scope '$scope' invalid"
    esac
}

test_build () {
    echo 'executing build phase tests ...'
    if [[ ! -f ${TMP_}/build_auto.bats ]]; then
        fatal "${TMP_}/build_auto.bats not found"
    fi
    bats "${TMP_}/build_auto.bats" build/*.bats
}

test_examples () {
    printf '\n'
    if [[ $CH_TEST_SCOPE == quick ]]; then
        echo "no examples for $CH_TEST_SCOPE scope"
    fi
    echo 'executing example phase tests ...'
    if (find "$TMP_" -name '*_example.bats' | grep -q .); then
        bats "${TMP_}"/*_example.bats
    fi
}

test_make () {
    local bat_file
    local img_pack
    local pack_files
    local tag
    case $phase in
    build)
        printf "finding tests compatible with %s phase settings ...\n" "$phase"
        for i in $images $examples; do
           if (test_make_check_image "$i"); then
               echo "found: $i"
               build_targets+=( "$i" )
           fi
        done
        printf '\n'
        printf 'generate build_auto.bats ...\n'
        test_make_auto "$phase" "${build_targets[@]}" > "${TMP_}/build_auto.bats"
        printf 'ok\n\n'
        ;;
    run)
        printf "finding tests compatible with %s phase settings ...\n" "$phase"
        # For each tarball or squashfs file in --pack-dir look for a
        # corresponding example or image that produces a matching tag. If
        # found, check the image for exclusion conidtions.
        pack_files=$(find "$CH_TEST_TARDIR"     -name '*.tar.gz' \
                                            -o  -name '*.sqfs' | sort)
        for i in $pack_files; do
            img_pack=${i##*/}
            img_pack=${img_pack%%.*}
            for j in $images $examples; do
                if [[ $(test_make_tag_from_path "$j") == "$img_pack" ]]; then
                    if (test_make_check_image "$j"); then
                        echo "found: $i"
                        run_targets+=( "$j" )
                    fi
                fi
            done
        done
        printf '\n'
        printf 'generate run_auto.bats ...\n'
        test_make_auto "$phase" "${run_targets[@]}" > "${TMP_}/run_auto.bats"
        printf 'ok\n\n'
        ;;
    examples)
        printf "finding tests compatible with %s phase settings ...\n" "$phase"
        if [[ $CH_TEST_SCOPE == quick ]]; then
            echo 'found: none'
            return
        fi
        for i in $examples; do
            if (test_make_check_image "$i"); then
                bat_file=$(dirname "$i")/test.bats
                tag=$(test_make_tag_from_path "$i")
                cp "$bat_file" "${TMP_}/${tag}_example.bats"
                # Substitute $ch_test_tag here with sed because we run all the
                # examples together later, but the value needs to vary between
                # the files. Watch the escaping here.
                sed -i "s/\\\$ch_test_tag/${tag}/g" \
                       "${TMP_}/${tag}_example.bats"
                echo "found: $(dirname "$i")"
            fi
        done
        printf '\n'
        printf 'generate example bat files ...\n'
        printf 'ok\n\n'
        ;;
    *)
        ;;
    esac
}

test_make_auto () {
    local mode
    mode=$1;shift
    if [[ $mode != tag ]]; then
        printf "# Do not edit this file; it's autogenerated\n\n"
        printf "load %s/common.bash\n\n" "$CHTEST_DIR"
    fi
    while [[ "$#" -gt 0 ]]; do
        path_=$1;shift
        basename_=$(basename "$path_")
        dirname_=$(dirname "$path_")
        tag=$(test_make_tag_from_path "$path_")

        if [[ $dir == "" ]];then
            dir='.'
        fi

        if [[ $mode == tag ]]; then
            echo "$tag"
            exit 0
        fi

        if [[ $mode == build ]]; then
            if (echo "$basename_" | grep Build &> /dev/null); then
                test_make_template_print 'build_custom.bats.in'
            elif (echo "$basename_" | grep Docker &> /dev/null); then
                test_make_template_print 'build.bats.in'
                test_make_template_print 'builder_to_archive.bats.in'
            else
                fatal "test_make_auto: unknown build type"
            fi
        elif [[ $mode == run ]];then
            test_make_template_print 'unpack.bats.in'
        else
             fatal "test_make_auto: invalid mode '$mode'"
        fi
    done
}

test_make_check_image () {
    img_ok=yes
    img=$1
    dir=$(basename "$(dirname "$img")")

    arch_exclude=$(cat "$img" | grep -F 'ch-test-arch-exclude: ' \
                              | sed 's/.*: //' | awk '{print $1}')

    builder_include=$(cat "$img" | grep -F 'ch-test-builder-include: ' \
                                 | sed 's/.*: //' | awk '{print $1}')

    builder_exclude=$(cat "$img" | grep -F 'ch-test-builder-exclude: ' \
                                 | sed 's/.*: //' | awk '{print $1}')

    img_scope_int=$(scope_to_digit "$(cat "$img" | grep -F 'ch-test-scope' \
                                                 | sed 's/.*: //' \
                                                 | awk '{print $1}')")

    sudo_required=$(cat "$img" | grep -F 'ch-test-need-sudo')

    if [[ $phase == 'build' ]]; then
        # Exclude Dockerfiles if we have no builder.
        if [[ $CH_BUILDER == none && $img == *Dockerfile* ]]; then
            pq_missing "$img" 'builder required'
            img_ok=
        fi
        # Exclude if included builders are given and $CH_BUILDER isn't one.
        if [[ -n $builder_include ]]; then
            builder_ok=
            for b in $builder_include; do
                if [[ $b == "$CH_BUILDER" ]]; then
                    builder_ok=yes
                fi
            done
            if [[ -z $builder_ok ]]; then
                pq_missing "$img" "builder not included: ${CH_BUILDER}"
                img_ok=
            fi
        fi
        # Exclude images that are not compatible with CH_BUILDER.
        for b in $builder_exclude; do
            if [[ $b == "$CH_BUILDER" ]]; then
                pq_missing "$img" "builder excluded: ${CH_BUILDER}"
                img_ok=
            fi
        done
    fi

    # Exclude images with a scope that is not a subset of CH_TEST_SCOPE.
    if [[ $scope_int -lt "$img_scope_int" ]]; then
        pq_missing "$img" "not in scope: ${CH_TEST_SCOPE}"
        img_ok=
    fi

    # Exclude images that do not work with the host architecture.
    for a in $arch_exclude; do
        if [[ $a == "$(uname -m)" ]]; then
            pq_missing "$img" "incompatible architecture: ${a}"
            img_ok=
        fi
    done

    # Exclude images that require sudo if CH_TEST_SUDO is empty
    if [[ -n $sudo_required && -z $CH_TEST_SUDO ]]; then
        pq_missing "$img" 'generic sudo required'
        img_ok=
    fi

    # In examples phase, exclude chtest and any images not in a subdirectory of
    # examples.
    if [[ $phase == examples && ( $dir == chtest || $dir == examples ) ]]; then
        img_ok=
    fi

    if [[ -n $img_ok ]]; then
        return 0  # include image
    else
        return 1  # exclude image
    fi
}

test_make_tag_from_path () {
    # Generate a tag from given path.
    #
    # Consider the following path: $CHTEST/examples/Dockerfile.openmpi
    # First break the path into four components:
    #   1) dir:        the parent directory of the file (examples)
    #   2) base:       the full file name (Dockerfile.openmpi)
    #   3) basicname:  the file name (Dockerfile)
    #   4) extension:  the file's extension (openmpi)
    #
    # $basicname must be 'Build', 'Dockerfile'; otherwise error.
    # if $dir is '.', 'test', or 'examples' then tag=$extension; otherwise
    # tag is $extension if set or $dir-$exenstion.
    local base
    local basicname
    local dir
    local extension
    local tag
    dir=$(basename "$(dirname "$1")")  # last directory only
    base=$(basename "$1")
    basicname=${base%%.*}
    extension=${base##*.}

    if [[ $extension == "$basicname" ]]; then
        extension=''
    else
        extension=${extension/\./} # remove dot
    fi

    case $basicname in
        Build|Dockerfile)
            case $dir in
                .|test|examples)  # dot is directory "test"
                    if [[ -z $extension ]]; then
                        fatal "can't compute tag: $1"
                    else
                        tag=$extension
                    fi
                    ;;
                *)
                    if [[ -z $extension ]]; then
                        tag=$(basename "$dir")
                    else
                        tag=$(basename "${dir}-${extension}")
                    fi
            esac
            ;;
        *)
            fatal "test_make_auto: invalid basic name '$basicname'"
            ;;
    esac
    echo "$tag"
}

test_make_template_print () {
    local template
    template="./make-auto.d/$1"

    cat "$template" | sed "s@%(basename)s@$basename_@g" \
                    | sed "s@%(dirname)s@$dirname_@g" \
                    | sed "s@%(path)s@$path_@g" \
                    | sed "s@%(scope)s@$CH_TEST_SCOPE@g" \
                    | sed "s@%(tag)s@$tag@g"
    printf '\n'
    return
}

test_one_file () {
<<<<<<< HEAD
    printf 'executing file tests ...\n'
    if [[ -n $one_file_tag ]]; then
        export ch_test_tag=$one_file_tag
    fi
=======
    if [[ $one_file != *.bats ]]; then
        # Assume it's a Dockerfile or Build file; derive tag and test.bats.
        ch_test_tag=$(test_make_tag_from_path "$one_file")
        export ch_test_tag
        one_file=$(dirname "$one_file")/test.bats
        printf 'tag:   %s\n' "$ch_test_tag"
    fi
    printf 'file:  %s\n' "$one_file"
>>>>>>> b0289d3e
    bats "$one_file"
}

test_run () {
    echo 'executing run phase tests ...'
    if [[ ! -f ${TMP_}/run_auto.bats ]]; then
        fatal "${TMP_}/run_auto.bats not found"
    fi
    bats run_first.bats "${TMP_}/run_auto.bats" ./run/*.bats
    set -e
    if [[ $CH_TEST_SCOPE != quick ]]; then
        for guest_user in $(id -un) root nobody; do
            for guest_group in $(id -gn) root $(id -gn nobody); do
                export GUEST_USER=$guest_user
                export GUEST_GROUP=$guest_group
                echo "testing as $GUEST_USER $GUEST_GROUP"
                bats run/ch-run_uidgid.bats
            done
        done
    fi
    set +e
}

# Exit with failure if given version number is below a minimum.
#
# $1: human-readable descriptor
# $2: minimum version
# $3: actual version
version_check () {
    desc=$1
    min=$2
    actual=$3
    if [[ $(  printf '%s\n%s\n' "$min" "$actual" \
            | sort -V | head -n1) != "$min" ]]; then
        fatal "$desc: mininum version $min, found $actual"
    fi
}

win () {
    printf "\nAll tests passed.\n"
}


### Body of script

# Ensure ch-run has been compiled (issue #329).
if (! "${ch_bin}/ch-run" --version &> /dev/null); then
    fatal "no working ch-run found in $ch_bin"
fi

# Ensure we have Bash 4.1 or higher
if (bash -c 'set -e; [[ 1 = 0 ]]; exit 0'); then
    # Bash bug: [[ ... ]] expression doesn't exit with set -e
    # https://github.com/sstephenson/bats/issues/49
    fatal 'Bash minimum version is 4.1'
fi

# Create a directory to hold auto-generated test artifacts.
TMP_=/tmp/ch-test.tmp.$USER
if [[ ! -d $TMP_ ]]; then
    mkdir "$TMP_"
    chmod 700 "$TMP_"
fi

# Find test directories. (At one point we tried to unify the paths between the
# two conditions using a deeper directory hierarchy and symlinks to . in the
# source code to keep it from being even deeper, but this became too unruly.)
if [[ -d ${ch_base}/share ]]; then
    # installed
    CHTEST_INSTALLED=yes
    CHTEST_GITWD=
    CHTEST_DIR=${ch_base}/libexec/charliecloud/test
    CHTEST_EXAMPLES_DIR=${ch_base}/share/doc/charliecloud/examples
else
    # build dir
    CHTEST_INSTALLED=
    if [[ -d ${ch_base}/.git ]]; then
        CHTEST_GITWD=yes
    else
        CHTEST_GITWD=
    fi
    CHTEST_DIR=${ch_base}/test
    CHTEST_EXAMPLES_DIR=${ch_base}/examples
fi
export ch_base
export CHTEST_INSTALLED
export CHTEST_GITWD
export CHTEST_DIR
export CHTEST_EXAMPLES_DIR
export TMP_

# Check for test directory.
if [[ ! -d $CHTEST_DIR ]]; then
    fatal "test directory not found: $CHTEST_DIR"
fi
if [[ ! -d $CHTEST_EXAMPLES_DIR ]]; then
    fatal "examples not found: $CHTEST_EXAMPLES_DIR"
fi

# Is the user a contributor?
email=
# First, ask Git for the configured e-mail address.
if ( command -v git > /dev/null 2>&1 ); then
    email="$(git config --get user.email || true)"
fi
# If that doesn't work, construct it from the environment.
if [[ -z $email ]]; then
    email="$USER@$(hostname --domain)"
fi
ch_contributor=
for i in "${ch_contributors[@]}"; do
    if [[ $i == "$email" ]]; then
        ch_contributor=yes
    fi
done

# Ensure Bats is installed.
if (command -v bats &> /dev/null); then
    bats=$(command -v bats)
    bats_version="$(bats --version | awk '{print $2}')"
else
    fatal 'Bats not found'
fi

# Parse arguments.
while [[ $# -gt 0 ]]; do
    opt=$1; shift
    case $opt in
    build|clean|examples|mk-perm-dirs|rm-perm-dirs|run)
        require_unset phase
        phase=$opt
        ;;
    -b|--builder)
        require_unset builder
        builder=$1; shift
        ;;
    --builder=*)
        require_unset builder
        builder=${opt#*=}
        ;;
    --dry-run)
        dry=true
        ;;
    -f|--file)
        require_unset phase
        phase=one-file
        one_file=$1; shift
        ;;
    --file=*)
        require_unset phase
        phase=one-file
        one_file=${opt#*=}
        ;;
<<<<<<< HEAD
    --file-tag)
        require_unset one_file_tag
        one_file_tag=$1; shift
        ;;
    --file-tag=*)
        require_unset one_file_tag
        one_file_tag=${opt#*=}
        ;;
=======
>>>>>>> b0289d3e
    -h|--help)
        usage 0
        ;;
    --img-dir)
        require_unset imgdir
        imgdir=$1; shift
        ;;
    --img-dir=*)
        require_unset imgdir
        imgdir=${opt#*=}
        ;;
    --pack-dir)
        require_unset tardir
        tardir=$1; shift
        ;;
    --pack-dir=*)
        require_unset tardir
        tardir=${opt#*=}
        ;;
    --pack-fmt)
        require_unset pack_fmt
        pack_fmt=$1; shift
        ;;
    --pack-fmt=*)
        require_unset pack_fmt
        pack_fmt=${opt#*=}
        ;;
    --pedantic)
        pedantic=$1; shift
        ;;
    --pedantic=*)
        pedantic=${opt#*=}
        ;;
    --perm-dir)
        use_sudo=yes
        permdirs+=("$1"); shift
        ;;
    --perm-dir=*)
        use_sudo=yes
        permdirs+=("${opt#*=}")
        ;;
    -s|--scope)
        require_unset scope
        scope_check "$1"
        scope=$1; shift
        ;;
    --scope=*)
        require_unset scope
        scope=${opt#*=}
        scope_check "$scope"
        ;;
    --sudo)
        use_sudo=yes
        ;;
    --lustre)
        require_unset lustredir
        lustredir=$1; shift
        ;;
    --lustre=*)
        require_unset lustredir
        lustredir=${opt#*=}
        ;;
    --version)
        version; exit 0
        ;;
    *)
        fatal "unrecognized argument: $opt"
        ;;
    esac
done

printf 'ch-run:       %s\n' "${ch_bin}/ch-run"
printf 'bats:         %s (%s)\n' "$bats" "$bats_version"
printf 'tests:        %s\n' "$CHTEST_DIR"
printf 'installed:    %s\n' "${CHTEST_INSTALLED:-no}"
printf 'git workdir:  %s\n' "${CHTEST_GITWD:-no}"
if [[ -n $ch_contributor ]]; then
    ch_contributor_note="yes; $email in README.rst"
else
    ch_contributor_note="no; $email not in README.rst"
fi
printf 'contributor:  %s\n\n' "$ch_contributor_note"

if [[ $phase = one-file ]]; then
    if [[ ! -f $one_file ]]; then
        fatal "not a file: $one_file"
    fi
    one_file=$(readlink -f "$one_file")  # make absolute b/c we cd later
<<<<<<< HEAD
    if [[ $one_file = */test.bats && -z $one_file_tag ]]; then
        fatal 'must specify --file-tag for --file=*/test.bats'
=======
    if [[ $one_file = */test.bats ]]; then
        fatal '--file: must specify build recipe file, not test.bats'
>>>>>>> b0289d3e
    fi
fi

printf "%-21s %s" 'phase:' "$phase"
if [[ $phase = one-file ]]; then
    printf ': %s' "$one_file"
fi
if [[ -z $phase ]]; then
    phase=all
    printf 'build run examples'
fi
printf '\n'

#    variable name    CLI              environment         default
#                     desc. width  description
vset CH_TEST_SCOPE    "$scope"         "$CH_TEST_SCOPE"    standard \
                      21 'scope'
builder_set 21
pedantry_set 21
vset CH_TEST_SUDO     "$use_sudo"      "$CH_TEST_SUDO"     "$use_sudo_default" \
                      21 'use generic sudo'
vset CH_TEST_IMGDIR   "$imgdir"        "$CH_TEST_IMGDIR"   /var/tmp/img \
                      21 'unpacked images dir'
vset CH_TEST_TARDIR   "$tardir"        "$CH_TEST_TARDIR"   /var/tmp/tar \
                      21 'packed images dir'
pack_fmt_set 21
vset CH_TEST_PERMDIRS "${permdirs[*]}" "$CH_TEST_PERMDIRS" skip \
                      21 'fs permissions dirs'
vset CH_TEST_LUSTREDIR "$lustredir"    "$CH_TEST_LUSTREDIR" skip \
                      21 'Lustre test dir'
printf '\n'

if [[ $phase == *'perm'* ]] && [[ $CH_TEST_PERMDIRS == skip ]]; then
    fatal "phase $phase: CH_TEST_PERMDIRS: can't be 'skip'"
fi

# Check that different sources of version number are consistent.
printf 'ch-test version: %s\n' "$ch_version"
ch_run_version=$("${ch_bin}/ch-run" --version 2>&1)
if [[ $ch_version != "$ch_run_version" ]]; then
    warning "inconsistent ch-run version: ${ch_run_version}"
fi
if [[ -z $CHTEST_INSTALLED ]]; then
    cf_version=$("${ch_base}/configure" --version | head -1 | cut -d' ' -f3)
    if [[ $ch_version != "$cf_version" ]]; then
        warning "inconsistent configure version: ${cf_version}"
    fi
    src_version=$("${ch_base}/misc/version")
    if [[ $ch_version != "$src_version" ]]; then
        warning "inconsistent source version: ${src_version}"
    fi
fi
printf '\n'

# Ensure BATS_TMPDIR is set to /tmp (issue #278).
if [[ -n $BATS_TMPDIR && $BATS_TMPDIR != '/tmp' ]]; then
    fatal "BATS_TMPDIR: must be /tmp; found '$BATS_TMPDIR' (issue #278)"
fi

# Ensure namespaces are configured properly.
printf 'checking namespaces ...\n'
if (! "${ch_bin}/ch-checkns"); then
    fatal 'namespace sanity check (ch-checkns) failed'
fi
printf '\n'

if [[ $CH_TEST_SUDO ]]; then
    printf 'checking sudo ...\n'
    sudo echo ok
    printf '\n'
fi

if [[ -n $dry ]];then
    printf 'exiting per --dry-run\n'
    exit 0
fi

cd "$CHTEST_DIR"

export PATH=$ch_bin:$PATH

# Now that CH_TEST_* variables, PATH, and BATS_TMPDIR has been set and checked,
# we source CHTEST_DIR/common.bash.
. "${CHTEST_DIR}/common.bash"

# The distinction here is that "images" are purely for testing and have no
# value as examples for the user, while "examples" are dual-purpose. We call
# "find" twice for each to preserve desired sort order.
images=$(     find "$CHTEST_DIR"             -name 'Dockerfile.*' | sort \
           && find "$CHTEST_DIR"             -name 'Build' \
                                          -o -name 'Build.*' | sort)
examples=$(   find "$CHTEST_EXAMPLES_DIR"    -name 'Dockerfile' \
                                          -o -name 'Dockerfile.*' | sort \
           && find "$CHTEST_EXAMPLES_DIR"    -name 'Build' \
                                          -o -name 'Build.*' | sort)

scope_int=$(scope_to_digit "$CH_TEST_SCOPE")

# Execute phase
case $phase in
    all)
        phase=build
        dir_tar_mk
        builder_check
        test_make
        test_build

        phase=run
        dir_img_mk
        dir_tar_check
        test_make
        test_run

        phase=examples
        dir_tar_check
        test_make
        test_examples

        # Kobe.
        win
        ;;
    build)
        builder_check
        dir_tar_mk
        test_make
        test_build
        win
        ;;
    clean)
        dirs_unpriv_rm
        if [[ -d $TMP_ ]] && [[ -e $TMP_/build_auto.bats ]]; then
            echo "removing $TMP_"
            rm -rf --one-file-system "$TMP_"
        fi
        ;;
    examples)
        test_make
        test_examples
        win
        ;;
    mk-perm-dirs)
        printf 'creating filesystem permissions fixtures ...\n'
        for d in $CH_TEST_PERMDIRS; do
            if [[ -d ${d} ]]; then
                printf '%s already exists\n' "$d"
                continue
            else
                sudo "${CHTEST_DIR}/make-perms-test" "$d" "$USER" nobody
            fi
        done
        echo
        ;;
    one-file)
        test_one_file
        win
        ;;
    rm-perm-dirs)
        for d in $CH_TEST_PERMDIRS; do
            dir_perm_rm "$d"
        done
        ;;
    run)
        dir_img_mk
        test_make
        test_run
        win
        ;;
esac<|MERGE_RESOLUTION|>--- conflicted
+++ resolved
@@ -578,12 +578,6 @@
 }
 
 test_one_file () {
-<<<<<<< HEAD
-    printf 'executing file tests ...\n'
-    if [[ -n $one_file_tag ]]; then
-        export ch_test_tag=$one_file_tag
-    fi
-=======
     if [[ $one_file != *.bats ]]; then
         # Assume it's a Dockerfile or Build file; derive tag and test.bats.
         ch_test_tag=$(test_make_tag_from_path "$one_file")
@@ -592,7 +586,6 @@
         printf 'tag:   %s\n' "$ch_test_tag"
     fi
     printf 'file:  %s\n' "$one_file"
->>>>>>> b0289d3e
     bats "$one_file"
 }
 
@@ -746,17 +739,6 @@
         phase=one-file
         one_file=${opt#*=}
         ;;
-<<<<<<< HEAD
-    --file-tag)
-        require_unset one_file_tag
-        one_file_tag=$1; shift
-        ;;
-    --file-tag=*)
-        require_unset one_file_tag
-        one_file_tag=${opt#*=}
-        ;;
-=======
->>>>>>> b0289d3e
     -h|--help)
         usage 0
         ;;
@@ -845,13 +827,8 @@
         fatal "not a file: $one_file"
     fi
     one_file=$(readlink -f "$one_file")  # make absolute b/c we cd later
-<<<<<<< HEAD
-    if [[ $one_file = */test.bats && -z $one_file_tag ]]; then
-        fatal 'must specify --file-tag for --file=*/test.bats'
-=======
     if [[ $one_file = */test.bats ]]; then
         fatal '--file: must specify build recipe file, not test.bats'
->>>>>>> b0289d3e
     fi
 fi
 
