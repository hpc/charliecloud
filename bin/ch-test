--- conflicted
+++ resolved
@@ -242,13 +242,8 @@
 test_build () {
     echo 'executing build phase tests ...'
     # FIXME: check for sotests?
-<<<<<<< HEAD
     if [[ ! -f ${TMP_}/build_auto.bats ]]; then
         fatal "${TMP_}/build_auto.bats not found"
-=======
-    if [[ ! -f ${tmp_}/build_auto.bats ]]; then
-        fatal "${tmp_}/build_auto.bats not found"
->>>>>>> d0db854f
     fi
     bats build.bats "${TMP_}/build_auto.bats" build_post.bats
 }
@@ -264,16 +259,10 @@
     echo 'executing example phase tests ...'
     for i in $examples; do
         if (test_make_check_image "$i"); then
-<<<<<<< HEAD
             bat_file=$(dirname "$i")/test.bats
             tag=$("${CHTEST_DIR}/chtest-make-auto" tag "$i")
             cp "$bat_file" "${TMP_}/${tag}_example.bats"
             sed -i "s/%ch_test_tag%/${tag}/g" "${TMP_}/${tag}_example.bats"
-=======
-            tag=$("$make_auto" tag "$i")
-            export CH_TEST_TAG=$tag
-            bats "$(dirname "$i")/test.bats"
->>>>>>> d0db854f
         fi
     done
     bats "${TMP_}"/*_example.bats
@@ -477,11 +466,9 @@
 export CHTEST_GITWD
 export CHTEST_DIR
 export CHTEST_EXAMPLES_DIR
-<<<<<<< HEAD
 export TMP_
-=======
+
 make_auto="${CHTEST_DIR}/chtest-make-auto"
->>>>>>> d0db854f
 
 # Check for test directory.
 if [[ ! -d $CHTEST_DIR ]]; then
