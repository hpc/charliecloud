--- conflicted
+++ resolved
@@ -670,14 +670,6 @@
 }
 
 test_build_unpack () {
-<<<<<<< HEAD
-    bats "$one_file"
-}
-
-#build_one_image () {
-#
-#}
-=======
     case $phase in
     build)
         bats "${TMP_}/build_auto.bats"
@@ -687,7 +679,6 @@
         ;;
     esac
 }
->>>>>>> 91dd4fdf
 
 test_rootemu () {
     if command -v ch-image > /dev/null 2>&1; then
@@ -879,16 +870,10 @@
     -i)
         #phase=one-file
         phase=build-unpack
-<<<<<<< HEAD
-        one_file="${TMP_}/build_auto.bats:$1"
-        build_targets+=("$1")
-        #CHTEST_BUILD_UNPACK+=" $1"
-=======
         #one_file="${TMP_}/build_auto.bats:$1"
         # FIXME: remove ch_build_unpack
         export ch_build_unpack="true"
         ch_build_unpack_list+=" $1"
->>>>>>> 91dd4fdf
         shift
         ;;
     --img-dir)
@@ -981,12 +966,7 @@
     esac
 done
 
-<<<<<<< HEAD
-# build-unpack images can only be passed to common.bash as a string.
-export CHTEST_BUILD_UNPACK="${build_targets[@]}"
-=======
 export ch_build_unpack_list
->>>>>>> 91dd4fdf
 
 printf 'ch-run:       %s (%s)\n' "${ch_bin}/ch-run" "$ch_libc"
 printf 'bats:         %s (%s)\n' "$bats" "$bats_version"
