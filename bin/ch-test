--- conflicted
+++ resolved
@@ -716,17 +716,15 @@
         scope_check "$1"
         scope=$1; shift
         ;;
-<<<<<<< HEAD
-    --fmt)
-	require_unset archive_fmt 
-        archive_fmt=$1; shift
-=======
     --scope=*)
         require_unset scope
         arg=${opt#*=}
         scope_check "$arg"
         scope=$arg
->>>>>>> f1328420
+        ;;
+    --fmt)
+	require_unset archive_fmt 
+        archive_fmt=$1; shift
         ;;
     --sudo)
         use_sudo=yes
