/* Copyright © Triad National Security, LLC, and others.

   This interface contains miscellaneous utility features. It is separate so
   that peripheral Charliecloud C programs don't have to link in the extra
   libraries that ch_core requires. */

#define _GNU_SOURCE
#include <errno.h>
#include <stdbool.h>


/** Macros **/

/* Log the current UIDs. */
#define LOG_IDS log_ids(__func__, __LINE__)

/* Test some value, and if it's not what we expect, exit with an error. These
   are macros so we have access to the file and line number.

                     verify x is true (non-zero); otherwise print then exit:
     T_ (x)            default error message including file, line, errno
     Tf (x, fmt, ...)  printf-style message followed by file, line, errno
     Te (x, fmt, ...)  same without errno

                     verify x is zero (false); otherwise print as above & exit
     Z_ (x)
     Zf (x, fmt, ...)
     Ze (x, fmt, ...)

   errno is omitted if it's zero.

   Examples:

     Z_ (chdir("/does/not/exist"));
       -> ch-run: error: No such file or directory (ch-run.c:138 2)
     Zf (chdir("/does/not/exist"), "foo");
       -> ch-run: foo: No such file or directory (ch-run.c:138 2)
     Ze (chdir("/does/not/exist"), "foo");
       -> ch-run: foo (ch-run.c:138)
     errno = 0;
     Zf (0, "foo");
       -> ch-run: foo (ch-run.c:138)

   Typically, Z_ and Zf are used to check system and standard library calls,
   while T_ and Tf are used to assert developer-specified conditions.

   errno is not altered by these macros unless they exit the program.

   FIXME: It would be nice if we could collapse these to fewer macros.
   However, when looking into that I ended up in preprocessor black magic
   (e.g. https://stackoverflow.com/a/2308651) that I didn't understand. */
#define T_(x)      if (!(x)) msg(0, __FILE__, __LINE__, errno, NULL)
#define Tf(x, ...) if (!(x)) msg(0, __FILE__, __LINE__, errno, __VA_ARGS__)
#define Te(x, ...) if (!(x)) msg(0, __FILE__, __LINE__, 0, __VA_ARGS__)
#define Z_(x)      if (x)    msg(0, __FILE__, __LINE__, errno, NULL)
#define Zf(x, ...) if (x)    msg(0, __FILE__, __LINE__, errno, __VA_ARGS__)
#define Ze(x, ...) if (x)    msg(0, __FILE__, __LINE__, 0, __VA_ARGS__)

#define FATAL(...)   msg(0, __FILE__, __LINE__, 0, __VA_ARGS__);
#define WARNING(...) msg(1, __FILE__, __LINE__, 0, __VA_ARGS__);
#define INFO(...)    msg(2, __FILE__, __LINE__, 0, __VA_ARGS__);
#define DEBUG(...)   msg(3, __FILE__, __LINE__, 0, __VA_ARGS__);


/** External variables **/

extern int verbose;

/** Function prototypes **/

<<<<<<< HEAD
char *cat(char const * const a, char const * const b);
void log_ids(char const * const func, int const line);
void msg(int const level, char const * const file, int const line,
         int const errno_, char const * const fmt, ...);
bool path_exists(char const * const path);
unsigned long path_mount_flags(char const * const path);
void path_split(char const * const path,
                char ** const dir, char ** const base);
void split(char ** const a, char ** const b, char const * const str, char del);
=======
char *cat(char *a, char *b);
void log_ids(char const *func, int line);
void msg(int level, char *file, int line, int errno_, char *fmt, ...);
bool path_exists(char *path);
unsigned long path_mount_flags(char *path);
void path_split(char *path, char **dir, char **base);
void split(char **a, char **b, char *str, char del);
>>>>>>> 44c99d94
void version(void);<|MERGE_RESOLUTION|>--- conflicted
+++ resolved
@@ -68,17 +68,6 @@
 
 /** Function prototypes **/
 
-<<<<<<< HEAD
-char *cat(char const * const a, char const * const b);
-void log_ids(char const * const func, int const line);
-void msg(int const level, char const * const file, int const line,
-         int const errno_, char const * const fmt, ...);
-bool path_exists(char const * const path);
-unsigned long path_mount_flags(char const * const path);
-void path_split(char const * const path,
-                char ** const dir, char ** const base);
-void split(char ** const a, char ** const b, char const * const str, char del);
-=======
 char *cat(char *a, char *b);
 void log_ids(char const *func, int line);
 void msg(int level, char *file, int line, int errno_, char *fmt, ...);
@@ -86,5 +75,4 @@
 unsigned long path_mount_flags(char *path);
 void path_split(char *path, char **dir, char **base);
 void split(char **a, char **b, char *str, char del);
->>>>>>> 44c99d94
 void version(void);