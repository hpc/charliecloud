/* Copyright © Triad National Security, LLC, and others.

   This interface contains miscellaneous utility features. It is separate so
   that peripheral Charliecloud C programs don't have to link in the extra
   libraries that ch_core requires. */

#define _GNU_SOURCE
#include <dirent.h>
#include <errno.h>
#include <stdbool.h>
#include <sys/stat.h>


/** Macros **/

/* Log the current UIDs. */
#define LOG_IDS log_ids(__func__, __LINE__)

/* C99 does not have noreturn or _Noreturn (those are C11), but GCC, Clang,
   and hopefully others support the following extension. */
#define noreturn __attribute__ ((noreturn))

/* Size of “warnings” buffer, in bytes. We want this to be big enough that we
   don’t need to worry about running out of room. */
#define WARNINGS_SIZE (4*1024)

/* Test some value, and if it's not what we expect, exit with a fatal error.
   These are macros so we have access to the file and line number.

                     verify x is true (non-zero); otherwise print then exit:
     T_ (x)            default error message including file, line, errno
     Tf (x, fmt, ...)  printf-style message followed by file, line, errno
     Te (x, fmt, ...)  same without errno

                     verify x is zero (false); otherwise print as above & exit
     Z_ (x)
     Zf (x, fmt, ...)
     Ze (x, fmt, ...)

   errno is omitted if it's zero.

   Examples:

     Z_ (chdir("/does/not/exist"));
       -> ch-run: error: No such file or directory (ch-run.c:138 2)
     Zf (chdir("/does/not/exist"), "foo");
       -> ch-run: foo: No such file or directory (ch-run.c:138 2)
     Ze (chdir("/does/not/exist"), "foo");
       -> ch-run: foo (ch-run.c:138)
     errno = 0;
     Zf (0, "foo");
       -> ch-run: foo (ch-run.c:138)

   Typically, Z_ and Zf are used to check system and standard library calls,
   while T_ and Tf are used to assert developer-specified conditions.

   errno is not altered by these macros unless they exit the program.

   FIXME: It would be nice if we could collapse these to fewer macros.
   However, when looking into that I ended up in preprocessor black magic
   (e.g. https://stackoverflow.com/a/2308651) that I didn't understand. */
#define T_(x)      if (!(x)) msg_fatal(__FILE__, __LINE__, errno, NULL)
#define Tf(x, ...) if (!(x)) msg_fatal(__FILE__, __LINE__, errno, __VA_ARGS__)
#define Te(x, ...) if (!(x)) msg_fatal(__FILE__, __LINE__, 0, __VA_ARGS__)
#define Z_(x)      if (x)    msg_fatal(__FILE__, __LINE__, errno, NULL)
#define Zf(x, ...) if (x)    msg_fatal(__FILE__, __LINE__, errno, __VA_ARGS__)
#define Ze(x, ...) if (x)    msg_fatal(__FILE__, __LINE__, 0, __VA_ARGS__)

#define FATAL(...)   msg_fatal(      __FILE__, __LINE__, 0, __VA_ARGS__);
#define WARNING(...) msg(LL_WARNING, __FILE__, __LINE__, 0, __VA_ARGS__);
#define INFO(...)    msg(LL_INFO,    __FILE__, __LINE__, 0, __VA_ARGS__);
#define VERBOSE(...) msg(LL_VERBOSE, __FILE__, __LINE__, 0, __VA_ARGS__);
#define DEBUG(...)   msg(LL_DEBUG,   __FILE__, __LINE__, 0, __VA_ARGS__);
#define TRACE(...)   msg(LL_TRACE,   __FILE__, __LINE__, 0, __VA_ARGS__);


/** Types **/

enum env_action { ENV_END = 0,       // terminate list of environment changes
                  ENV_SET_DEFAULT,   // set by /ch/environment within image
                  ENV_SET_VARS,      // set by list of variables
                  ENV_UNSET_GLOB };  // unset glob matches

struct env_var {
   char *name;
   char *value;
};

struct env_delta {
   enum env_action action;
   union {
      int delim;             // ENV_SET_DEFAULT
      struct env_var *vars;  // ENV_SET_VARS
      char *glob;            // ENV_UNSET_GLOB
   } arg;
};

enum log_level { LL_FATAL =   -3,
                 LL_STDERR =  -2,
                 LL_WARNING = -1,
                 LL_INFO =     0,  // minimum number of -v to print the msg
                 LL_VERBOSE =  1,
                 LL_DEBUG =    2,
                 LL_TRACE =    3 };


/** External variables **/

extern enum log_level verbose;
extern char *host_tmp;
extern char *username;
extern char *warnings;
extern size_t warnings_offset;


/** Function prototypes **/

char *argv_to_string(char **argv);
int buf_strings_count(char *str, size_t s);
bool buf_zero_p(void *buf, size_t size);
char *cat(const char *a, const char *b);
int dir_ls(const char *path, struct dirent ***namelist);
int dir_ls_count(const char *path);
int dir_ls_filter(const struct dirent *e);
struct env_var *env_file_read(const char *path, int delim);
void env_set(const char *name, const char *value, const bool expand);
void env_unset(const char *glob);
struct env_var env_var_parse(const char *line, const char *path, size_t lineno);
void list_append(void **ar, void *new, size_t size);
void *list_new(size_t size, size_t ct);
void log_ids(const char *func, int line);
<<<<<<< HEAD
void logging_print(bool fail);
void mkdirs(const char *base, const char *path, char **denylist);
=======
void mkdirs(const char *base, const char *path, char **denylist,
            const char *scratch);
>>>>>>> e1637d93
void msg(enum log_level level, const char *file, int line, int errno_,
         const char *fmt, ...);
noreturn void msg_fatal(const char *file, int line, int errno_,
                        const char *fmt, ...);
bool path_exists(const char *path, struct stat *statbuf, bool follow_symlink);
char *path_join(const char *a, const char *b);
unsigned long path_mount_flags(const char *path);
void path_split(const char *path, char **dir, char **base);
bool path_subdir_p(const char *base, const char *path);
char *realpath_(const char *path, bool fail_ok);
void replace_char(char *str, char old, char new);
void split(char **a, char **b, const char *str, char del);
void version(void);
size_t string_append(char *addr, char *str, size_t size, size_t offset);
void warnings_reprint(void);<|MERGE_RESOLUTION|>--- conflicted
+++ resolved
@@ -129,13 +129,10 @@
 void list_append(void **ar, void *new, size_t size);
 void *list_new(size_t size, size_t ct);
 void log_ids(const char *func, int line);
-<<<<<<< HEAD
 void logging_print(bool fail);
 void mkdirs(const char *base, const char *path, char **denylist);
-=======
 void mkdirs(const char *base, const char *path, char **denylist,
             const char *scratch);
->>>>>>> e1637d93
 void msg(enum log_level level, const char *file, int line, int errno_,
          const char *fmt, ...);
 noreturn void msg_fatal(const char *file, int line, int errno_,
